lockfileVersion: '9.0'

settings:
  autoInstallPeers: true
  excludeLinksFromLockfile: false

importers:

  .:
    devDependencies:
      '@ai-sdk/openai':
        specifier: ^1.3.22
        version: 1.3.22(zod@3.24.4)
      '@ai-sdk/xai':
        specifier: ^1.2.16
        version: 1.2.16(zod@3.24.4)
      '@microsoft/api-extractor':
        specifier: ^7.52.7
        version: 7.52.7(@types/node@22.15.16)
      '@modelcontextprotocol/inspector':
        specifier: ^0.12.0
        version: 0.12.0(@types/node@22.15.16)(typescript@5.8.3)
      '@trivago/prettier-plugin-sort-imports':
        specifier: ^5.2.2
        version: 5.2.2(prettier@3.5.3)
      '@types/lodash-es':
        specifier: ^4.17.12
        version: 4.17.12
      '@types/marked-terminal':
        specifier: ^6.1.1
        version: 6.1.1
      '@types/node':
        specifier: ^22.15.16
        version: 22.15.16
      '@types/resolve':
        specifier: ^1.20.6
        version: 1.20.6
      '@types/yargs-parser':
        specifier: ^21.0.3
        version: 21.0.3
      '@umijs/clack-prompts':
        specifier: ^0.0.6
        version: 0.0.6
      '@umijs/tools':
        specifier: ^0.1.36
        version: 0.1.36(postcss@8.5.3)(typescript@5.8.3)
      ai:
        specifier: ^4.3.15
        version: 4.3.15(react@18.3.1)(zod@3.24.4)
      chokidar:
        specifier: ^4.0.3
        version: 4.0.3
      clipboardy:
        specifier: ^4.0.0
        version: 4.0.0
      date-fns:
        specifier: ^4.1.0
        version: 4.1.0
      defu:
        specifier: ^6.1.4
        version: 6.1.4
      dotenv:
        specifier: ^16.5.0
        version: 16.5.0
      fastmcp:
        specifier: ^1.27.6
        version: 1.27.6
      glob:
        specifier: ^11.0.2
        version: 11.0.2
      husky:
        specifier: ^9.1.7
        version: 9.1.7
      inquirer:
        specifier: ^12.6.0
        version: 12.6.0(@types/node@22.15.16)
      jsonrepair:
        specifier: ^3.12.0
        version: 3.12.0
      lint-staged:
        specifier: ^15.5.2
        version: 15.5.2
      lodash-es:
        specifier: ^4.17.21
        version: 4.17.21
      marked:
        specifier: ^15.0.11
        version: 15.0.11
      marked-terminal:
        specifier: ^7.3.0
        version: 7.3.0(marked@15.0.11)
      ollama-ai-provider:
        specifier: ^1.2.0
        version: 1.2.0(zod@3.24.4)
      open:
        specifier: ^10.1.2
        version: 10.1.2
      pathe:
        specifier: ^2.0.3
        version: 2.0.3
      picocolors:
        specifier: ^1.1.1
        version: 1.1.1
      prettier:
        specifier: ^3.5.3
        version: 3.5.3
      resolve:
        specifier: ^1.22.10
        version: 1.22.10
      tsx:
        specifier: ^4.19.4
        version: 4.19.4
      typescript:
        specifier: ^5.8.3
        version: 5.8.3
      upgear:
        specifier: ^0.0.3
        version: 0.0.3
      vitest:
        specifier: ^3.1.3
        version: 3.1.3(@types/node@22.15.16)(jiti@1.21.7)(less@4.3.0)(tsx@4.19.4)(yaml@2.7.1)
      yargs-parser:
        specifier: ^21.1.1
        version: 21.1.1
      zod:
        specifier: ^3.24.4
        version: 3.24.4
      zod-to-json-schema:
        specifier: ^3.24.5
        version: 3.24.5(zod@3.24.4)

packages:

  '@ai-sdk/openai-compatible@0.2.14':
    resolution: {integrity: sha512-icjObfMCHKSIbywijaoLdZ1nSnuRnWgMEMLgwoxPJgxsUHMx0aVORnsLUid4SPtdhHI3X2masrt6iaEQLvOSFw==}
    engines: {node: '>=18'}
    peerDependencies:
      zod: ^3.0.0

  '@ai-sdk/openai@1.3.22':
    resolution: {integrity: sha512-QwA+2EkG0QyjVR+7h6FE7iOu2ivNqAVMm9UJZkVxxTk5OIq5fFJDTEI/zICEMuHImTTXR2JjsL6EirJ28Jc4cw==}
    engines: {node: '>=18'}
    peerDependencies:
      zod: ^3.0.0

  '@ai-sdk/provider-utils@2.2.8':
    resolution: {integrity: sha512-fqhG+4sCVv8x7nFzYnFo19ryhAa3w096Kmc3hWxMQfW/TubPOmt3A6tYZhl4mUfQWWQMsuSkLrtjlWuXBVSGQA==}
    engines: {node: '>=18'}
    peerDependencies:
      zod: ^3.23.8

  '@ai-sdk/provider@1.1.3':
    resolution: {integrity: sha512-qZMxYJ0qqX/RfnuIaab+zp8UAeJn/ygXXAffR5I4N0n1IrvA6qBsjc8hXLmBiMV2zoXlifkacF7sEFnYnjBcqg==}
    engines: {node: '>=18'}

  '@ai-sdk/react@1.2.12':
    resolution: {integrity: sha512-jK1IZZ22evPZoQW3vlkZ7wvjYGYF+tRBKXtrcolduIkQ/m/sOAVcVeVDUDvh1T91xCnWCdUGCPZg2avZ90mv3g==}
    engines: {node: '>=18'}
    peerDependencies:
      react: ^18 || ^19 || ^19.0.0-rc
      zod: ^3.23.8
    peerDependenciesMeta:
      zod:
        optional: true

  '@ai-sdk/ui-utils@1.2.11':
    resolution: {integrity: sha512-3zcwCc8ezzFlwp3ZD15wAPjf2Au4s3vAbKsXQVyhxODHcmu0iyPO2Eua6D/vicq/AUm/BAo60r97O6HU+EI0+w==}
    engines: {node: '>=18'}
    peerDependencies:
      zod: ^3.23.8

  '@ai-sdk/xai@1.2.16':
    resolution: {integrity: sha512-UOZT8td9PWwMi2dF9a0U44t/Oltmf6QmIJdSvrOcLG4mvpRc1UJn6YJaR0HtXs3YnW6SvY1zRdIDrW4GFpv4NA==}
    engines: {node: '>=18'}
    peerDependencies:
      zod: ^3.0.0

  '@babel/code-frame@7.27.1':
    resolution: {integrity: sha512-cjQ7ZlQ0Mv3b47hABuTevyTuYN4i+loJKGeV9flcCgIK37cCXRh+L1bd3iBHlynerhQ7BhCkn2BPbQUL+rGqFg==}
    engines: {node: '>=6.9.0'}

  '@babel/generator@7.27.1':
    resolution: {integrity: sha512-UnJfnIpc/+JO0/+KRVQNGU+y5taA5vCbwN8+azkX6beii/ZF+enZJSOKo11ZSzGJjlNfJHfQtmQT8H+9TXPG2w==}
    engines: {node: '>=6.9.0'}

  '@babel/helper-string-parser@7.27.1':
    resolution: {integrity: sha512-qMlSxKbpRlAridDExk92nSobyDdpPijUq2DW6oDnUqd0iOGxmQjyqhMIihI9+zv4LPyZdRje2cavWPbCbWm3eA==}
    engines: {node: '>=6.9.0'}

  '@babel/helper-validator-identifier@7.27.1':
    resolution: {integrity: sha512-D2hP9eA+Sqx1kBZgzxZh0y1trbuU+JoDkiEwqhQ36nodYqJwyEIhPSdMNd7lOm/4io72luTPWH20Yda0xOuUow==}
    engines: {node: '>=6.9.0'}

  '@babel/parser@7.27.2':
    resolution: {integrity: sha512-QYLs8299NA7WM/bZAdp+CviYYkVoYXlDW2rzliy3chxd1PQjej7JORuMJDJXJUb9g0TT+B99EwaVLKmX+sPXWw==}
    engines: {node: '>=6.0.0'}
    hasBin: true

  '@babel/template@7.27.2':
    resolution: {integrity: sha512-LPDZ85aEJyYSd18/DkjNh4/y1ntkE5KwUHWTiqgRxruuZL2F1yuHligVHLvcHY2vMHXttKFpJn6LwfI7cw7ODw==}
    engines: {node: '>=6.9.0'}

  '@babel/traverse@7.27.1':
    resolution: {integrity: sha512-ZCYtZciz1IWJB4U61UPu4KEaqyfj+r5T1Q5mqPo+IBpcG9kHv30Z0aD8LXPgC1trYa6rK0orRyAhqUgk4MjmEg==}
    engines: {node: '>=6.9.0'}

  '@babel/types@7.27.1':
    resolution: {integrity: sha512-+EzkxvLNfiUeKMgy/3luqfsCWFRXLb7U6wNQTk60tovuckwB15B191tJWvpp4HjiQWdJkCxO3Wbvc6jlk3Xb2Q==}
    engines: {node: '>=6.9.0'}

  '@colors/colors@1.5.0':
    resolution: {integrity: sha512-ooWCrlZP11i8GImSjTHYHLkvFDP48nS4+204nGb1RiX/WXYHmJA2III9/e2DWVabCESdW7hBAEzHRqUn9OUVvQ==}
    engines: {node: '>=0.1.90'}

  '@cspotcode/source-map-support@0.8.1':
    resolution: {integrity: sha512-IchNf6dN4tHoMFIn/7OE8LWZ19Y6q/67Bmf6vnGREv8RSbBVb9LPJxEcnwrcwX6ixSvaiGoomAUvu4YSxXrVgw==}
    engines: {node: '>=12'}

  '@esbuild/aix-ppc64@0.25.4':
    resolution: {integrity: sha512-1VCICWypeQKhVbE9oW/sJaAmjLxhVqacdkvPLEjwlttjfwENRSClS8EjBz0KzRyFSCPDIkuXW34Je/vk7zdB7Q==}
    engines: {node: '>=18'}
    cpu: [ppc64]
    os: [aix]

  '@esbuild/android-arm64@0.25.4':
    resolution: {integrity: sha512-bBy69pgfhMGtCnwpC/x5QhfxAz/cBgQ9enbtwjf6V9lnPI/hMyT9iWpR1arm0l3kttTr4L0KSLpKmLp/ilKS9A==}
    engines: {node: '>=18'}
    cpu: [arm64]
    os: [android]

  '@esbuild/android-arm@0.25.4':
    resolution: {integrity: sha512-QNdQEps7DfFwE3hXiU4BZeOV68HHzYwGd0Nthhd3uCkkEKK7/R6MTgM0P7H7FAs5pU/DIWsviMmEGxEoxIZ+ZQ==}
    engines: {node: '>=18'}
    cpu: [arm]
    os: [android]

  '@esbuild/android-x64@0.25.4':
    resolution: {integrity: sha512-TVhdVtQIFuVpIIR282btcGC2oGQoSfZfmBdTip2anCaVYcqWlZXGcdcKIUklfX2wj0JklNYgz39OBqh2cqXvcQ==}
    engines: {node: '>=18'}
    cpu: [x64]
    os: [android]

  '@esbuild/darwin-arm64@0.25.4':
    resolution: {integrity: sha512-Y1giCfM4nlHDWEfSckMzeWNdQS31BQGs9/rouw6Ub91tkK79aIMTH3q9xHvzH8d0wDru5Ci0kWB8b3up/nl16g==}
    engines: {node: '>=18'}
    cpu: [arm64]
    os: [darwin]

  '@esbuild/darwin-x64@0.25.4':
    resolution: {integrity: sha512-CJsry8ZGM5VFVeyUYB3cdKpd/H69PYez4eJh1W/t38vzutdjEjtP7hB6eLKBoOdxcAlCtEYHzQ/PJ/oU9I4u0A==}
    engines: {node: '>=18'}
    cpu: [x64]
    os: [darwin]

  '@esbuild/freebsd-arm64@0.25.4':
    resolution: {integrity: sha512-yYq+39NlTRzU2XmoPW4l5Ifpl9fqSk0nAJYM/V/WUGPEFfek1epLHJIkTQM6bBs1swApjO5nWgvr843g6TjxuQ==}
    engines: {node: '>=18'}
    cpu: [arm64]
    os: [freebsd]

  '@esbuild/freebsd-x64@0.25.4':
    resolution: {integrity: sha512-0FgvOJ6UUMflsHSPLzdfDnnBBVoCDtBTVyn/MrWloUNvq/5SFmh13l3dvgRPkDihRxb77Y17MbqbCAa2strMQQ==}
    engines: {node: '>=18'}
    cpu: [x64]
    os: [freebsd]

  '@esbuild/linux-arm64@0.25.4':
    resolution: {integrity: sha512-+89UsQTfXdmjIvZS6nUnOOLoXnkUTB9hR5QAeLrQdzOSWZvNSAXAtcRDHWtqAUtAmv7ZM1WPOOeSxDzzzMogiQ==}
    engines: {node: '>=18'}
    cpu: [arm64]
    os: [linux]

  '@esbuild/linux-arm@0.25.4':
    resolution: {integrity: sha512-kro4c0P85GMfFYqW4TWOpvmF8rFShbWGnrLqlzp4X1TNWjRY3JMYUfDCtOxPKOIY8B0WC8HN51hGP4I4hz4AaQ==}
    engines: {node: '>=18'}
    cpu: [arm]
    os: [linux]

  '@esbuild/linux-ia32@0.25.4':
    resolution: {integrity: sha512-yTEjoapy8UP3rv8dB0ip3AfMpRbyhSN3+hY8mo/i4QXFeDxmiYbEKp3ZRjBKcOP862Ua4b1PDfwlvbuwY7hIGQ==}
    engines: {node: '>=18'}
    cpu: [ia32]
    os: [linux]

  '@esbuild/linux-loong64@0.25.4':
    resolution: {integrity: sha512-NeqqYkrcGzFwi6CGRGNMOjWGGSYOpqwCjS9fvaUlX5s3zwOtn1qwg1s2iE2svBe4Q/YOG1q6875lcAoQK/F4VA==}
    engines: {node: '>=18'}
    cpu: [loong64]
    os: [linux]

  '@esbuild/linux-mips64el@0.25.4':
    resolution: {integrity: sha512-IcvTlF9dtLrfL/M8WgNI/qJYBENP3ekgsHbYUIzEzq5XJzzVEV/fXY9WFPfEEXmu3ck2qJP8LG/p3Q8f7Zc2Xg==}
    engines: {node: '>=18'}
    cpu: [mips64el]
    os: [linux]

  '@esbuild/linux-ppc64@0.25.4':
    resolution: {integrity: sha512-HOy0aLTJTVtoTeGZh4HSXaO6M95qu4k5lJcH4gxv56iaycfz1S8GO/5Jh6X4Y1YiI0h7cRyLi+HixMR+88swag==}
    engines: {node: '>=18'}
    cpu: [ppc64]
    os: [linux]

  '@esbuild/linux-riscv64@0.25.4':
    resolution: {integrity: sha512-i8JUDAufpz9jOzo4yIShCTcXzS07vEgWzyX3NH2G7LEFVgrLEhjwL3ajFE4fZI3I4ZgiM7JH3GQ7ReObROvSUA==}
    engines: {node: '>=18'}
    cpu: [riscv64]
    os: [linux]

  '@esbuild/linux-s390x@0.25.4':
    resolution: {integrity: sha512-jFnu+6UbLlzIjPQpWCNh5QtrcNfMLjgIavnwPQAfoGx4q17ocOU9MsQ2QVvFxwQoWpZT8DvTLooTvmOQXkO51g==}
    engines: {node: '>=18'}
    cpu: [s390x]
    os: [linux]

  '@esbuild/linux-x64@0.25.4':
    resolution: {integrity: sha512-6e0cvXwzOnVWJHq+mskP8DNSrKBr1bULBvnFLpc1KY+d+irZSgZ02TGse5FsafKS5jg2e4pbvK6TPXaF/A6+CA==}
    engines: {node: '>=18'}
    cpu: [x64]
    os: [linux]

  '@esbuild/netbsd-arm64@0.25.4':
    resolution: {integrity: sha512-vUnkBYxZW4hL/ie91hSqaSNjulOnYXE1VSLusnvHg2u3jewJBz3YzB9+oCw8DABeVqZGg94t9tyZFoHma8gWZQ==}
    engines: {node: '>=18'}
    cpu: [arm64]
    os: [netbsd]

  '@esbuild/netbsd-x64@0.25.4':
    resolution: {integrity: sha512-XAg8pIQn5CzhOB8odIcAm42QsOfa98SBeKUdo4xa8OvX8LbMZqEtgeWE9P/Wxt7MlG2QqvjGths+nq48TrUiKw==}
    engines: {node: '>=18'}
    cpu: [x64]
    os: [netbsd]

  '@esbuild/openbsd-arm64@0.25.4':
    resolution: {integrity: sha512-Ct2WcFEANlFDtp1nVAXSNBPDxyU+j7+tId//iHXU2f/lN5AmO4zLyhDcpR5Cz1r08mVxzt3Jpyt4PmXQ1O6+7A==}
    engines: {node: '>=18'}
    cpu: [arm64]
    os: [openbsd]

  '@esbuild/openbsd-x64@0.25.4':
    resolution: {integrity: sha512-xAGGhyOQ9Otm1Xu8NT1ifGLnA6M3sJxZ6ixylb+vIUVzvvd6GOALpwQrYrtlPouMqd/vSbgehz6HaVk4+7Afhw==}
    engines: {node: '>=18'}
    cpu: [x64]
    os: [openbsd]

  '@esbuild/sunos-x64@0.25.4':
    resolution: {integrity: sha512-Mw+tzy4pp6wZEK0+Lwr76pWLjrtjmJyUB23tHKqEDP74R3q95luY/bXqXZeYl4NYlvwOqoRKlInQialgCKy67Q==}
    engines: {node: '>=18'}
    cpu: [x64]
    os: [sunos]

  '@esbuild/win32-arm64@0.25.4':
    resolution: {integrity: sha512-AVUP428VQTSddguz9dO9ngb+E5aScyg7nOeJDrF1HPYu555gmza3bDGMPhmVXL8svDSoqPCsCPjb265yG/kLKQ==}
    engines: {node: '>=18'}
    cpu: [arm64]
    os: [win32]

  '@esbuild/win32-ia32@0.25.4':
    resolution: {integrity: sha512-i1sW+1i+oWvQzSgfRcxxG2k4I9n3O9NRqy8U+uugaT2Dy7kLO9Y7wI72haOahxceMX8hZAzgGou1FhndRldxRg==}
    engines: {node: '>=18'}
    cpu: [ia32]
    os: [win32]

  '@esbuild/win32-x64@0.25.4':
    resolution: {integrity: sha512-nOT2vZNw6hJ+z43oP1SPea/G/6AbN6X+bGNhNuq8NtRHy4wsMhw765IKLNmnjek7GvjWBYQ8Q5VBoYTFg9y1UQ==}
    engines: {node: '>=18'}
    cpu: [x64]
    os: [win32]

  '@floating-ui/core@1.7.0':
    resolution: {integrity: sha512-FRdBLykrPPA6P76GGGqlex/e7fbe0F1ykgxHYNXQsH/iTEtjMj/f9bpY5oQqbjt5VgZvgz/uKXbGuROijh3VLA==}

  '@floating-ui/dom@1.7.0':
    resolution: {integrity: sha512-lGTor4VlXcesUMh1cupTUTDoCxMb0V6bm3CnxHzQcw8Eaf1jQbgQX4i02fYgT0vJ82tb5MZ4CZk1LRGkktJCzg==}

  '@floating-ui/react-dom@2.1.2':
    resolution: {integrity: sha512-06okr5cgPzMNBy+Ycse2A6udMi4bqwW/zgBF/rwjcNqWkyr82Mcg8b0vjX8OJpZFy/FKjJmw6wV7t44kK6kW7A==}
    peerDependencies:
      react: '>=16.8.0'
      react-dom: '>=16.8.0'

  '@floating-ui/utils@0.2.9':
    resolution: {integrity: sha512-MDWhGtE+eHw5JW7lq4qhc5yRLS11ERl1c7Z6Xd0a58DozHES6EnNNwUWbMiG4J9Cgj053Bhk8zvlhFYKVhULwg==}

  '@inquirer/checkbox@4.1.5':
    resolution: {integrity: sha512-swPczVU+at65xa5uPfNP9u3qx/alNwiaykiI/ExpsmMSQW55trmZcwhYWzw/7fj+n6Q8z1eENvR7vFfq9oPSAQ==}
    engines: {node: '>=18'}
    peerDependencies:
      '@types/node': '>=18'
    peerDependenciesMeta:
      '@types/node':
        optional: true

  '@inquirer/confirm@5.1.9':
    resolution: {integrity: sha512-NgQCnHqFTjF7Ys2fsqK2WtnA8X1kHyInyG+nMIuHowVTIgIuS10T4AznI/PvbqSpJqjCUqNBlKGh1v3bwLFL4w==}
    engines: {node: '>=18'}
    peerDependencies:
      '@types/node': '>=18'
    peerDependenciesMeta:
      '@types/node':
        optional: true

  '@inquirer/core@10.1.10':
    resolution: {integrity: sha512-roDaKeY1PYY0aCqhRmXihrHjoSW2A00pV3Ke5fTpMCkzcGF64R8e0lw3dK+eLEHwS4vB5RnW1wuQmvzoRul8Mw==}
    engines: {node: '>=18'}
    peerDependencies:
      '@types/node': '>=18'
    peerDependenciesMeta:
      '@types/node':
        optional: true

  '@inquirer/editor@4.2.10':
    resolution: {integrity: sha512-5GVWJ+qeI6BzR6TIInLP9SXhWCEcvgFQYmcRG6d6RIlhFjM5TyG18paTGBgRYyEouvCmzeco47x9zX9tQEofkw==}
    engines: {node: '>=18'}
    peerDependencies:
      '@types/node': '>=18'
    peerDependenciesMeta:
      '@types/node':
        optional: true

  '@inquirer/expand@4.0.12':
    resolution: {integrity: sha512-jV8QoZE1fC0vPe6TnsOfig+qwu7Iza1pkXoUJ3SroRagrt2hxiL+RbM432YAihNR7m7XnU0HWl/WQ35RIGmXHw==}
    engines: {node: '>=18'}
    peerDependencies:
      '@types/node': '>=18'
    peerDependenciesMeta:
      '@types/node':
        optional: true

  '@inquirer/figures@1.0.11':
    resolution: {integrity: sha512-eOg92lvrn/aRUqbxRyvpEWnrvRuTYRifixHkYVpJiygTgVSBIHDqLh0SrMQXkafvULg3ck11V7xvR+zcgvpHFw==}
    engines: {node: '>=18'}

  '@inquirer/input@4.1.9':
    resolution: {integrity: sha512-mshNG24Ij5KqsQtOZMgj5TwEjIf+F2HOESk6bjMwGWgcH5UBe8UoljwzNFHqdMbGYbgAf6v2wU/X9CAdKJzgOA==}
    engines: {node: '>=18'}
    peerDependencies:
      '@types/node': '>=18'
    peerDependenciesMeta:
      '@types/node':
        optional: true

  '@inquirer/number@3.0.12':
    resolution: {integrity: sha512-7HRFHxbPCA4e4jMxTQglHJwP+v/kpFsCf2szzfBHy98Wlc3L08HL76UDiA87TOdX5fwj2HMOLWqRWv9Pnn+Z5Q==}
    engines: {node: '>=18'}
    peerDependencies:
      '@types/node': '>=18'
    peerDependenciesMeta:
      '@types/node':
        optional: true

  '@inquirer/password@4.0.12':
    resolution: {integrity: sha512-FlOB0zvuELPEbnBYiPaOdJIaDzb2PmJ7ghi/SVwIHDDSQ2K4opGBkF+5kXOg6ucrtSUQdLhVVY5tycH0j0l+0g==}
    engines: {node: '>=18'}
    peerDependencies:
      '@types/node': '>=18'
    peerDependenciesMeta:
      '@types/node':
        optional: true

  '@inquirer/prompts@7.5.0':
    resolution: {integrity: sha512-tk8Bx7l5AX/CR0sVfGj3Xg6v7cYlFBkEahH+EgBB+cZib6Fc83dwerTbzj7f2+qKckjIUGsviWRI1d7lx6nqQA==}
    engines: {node: '>=18'}
    peerDependencies:
      '@types/node': '>=18'
    peerDependenciesMeta:
      '@types/node':
        optional: true

  '@inquirer/rawlist@4.1.0':
    resolution: {integrity: sha512-6ob45Oh9pXmfprKqUiEeMz/tjtVTFQTgDDz1xAMKMrIvyrYjAmRbQZjMJfsictlL4phgjLhdLu27IkHNnNjB7g==}
    engines: {node: '>=18'}
    peerDependencies:
      '@types/node': '>=18'
    peerDependenciesMeta:
      '@types/node':
        optional: true

  '@inquirer/search@3.0.12':
    resolution: {integrity: sha512-H/kDJA3kNlnNIjB8YsaXoQI0Qccgf0Na14K1h8ExWhNmUg2E941dyFPrZeugihEa9AZNW5NdsD/NcvUME83OPQ==}
    engines: {node: '>=18'}
    peerDependencies:
      '@types/node': '>=18'
    peerDependenciesMeta:
      '@types/node':
        optional: true

  '@inquirer/select@4.2.0':
    resolution: {integrity: sha512-KkXQ4aSySWimpV4V/TUJWdB3tdfENZUU765GjOIZ0uPwdbGIG6jrxD4dDf1w68uP+DVtfNhr1A92B+0mbTZ8FA==}
    engines: {node: '>=18'}
    peerDependencies:
      '@types/node': '>=18'
    peerDependenciesMeta:
      '@types/node':
        optional: true

  '@inquirer/type@3.0.6':
    resolution: {integrity: sha512-/mKVCtVpyBu3IDarv0G+59KC4stsD5mDsGpYh+GKs1NZT88Jh52+cuoA1AtLk2Q0r/quNl+1cSUyLRHBFeD0XA==}
    engines: {node: '>=18'}
    peerDependencies:
      '@types/node': '>=18'
    peerDependenciesMeta:
      '@types/node':
        optional: true

  '@isaacs/cliui@8.0.2':
    resolution: {integrity: sha512-O8jcjabXaleOG9DQ0+ARXWZBTfnP4WNAqzuiJK7ll44AmxGKv/J2M4TPjxjY3znBCfvBXFzucm1twdyFybFqEA==}
    engines: {node: '>=12'}

  '@isaacs/fs-minipass@4.0.1':
    resolution: {integrity: sha512-wgm9Ehl2jpeqP3zw/7mo3kRHFp5MEDhqAdwy1fTGkHAwnkGOVsgpvQhL8B5n1qlb01jV3n/bI0ZfZp5lWA1k4w==}
    engines: {node: '>=18.0.0'}

  '@jridgewell/gen-mapping@0.3.8':
    resolution: {integrity: sha512-imAbBGkb+ebQyxKgzv5Hu2nmROxoDOXHh80evxdoXNOrvAnVx7zimzc1Oo5h9RlfV4vPXaE2iM5pOFbvOCClWA==}
    engines: {node: '>=6.0.0'}

  '@jridgewell/resolve-uri@3.1.2':
    resolution: {integrity: sha512-bRISgCIjP20/tbWSPWMEi54QVPRZExkuD9lJL+UIxUKtwVJA8wW1Trb1jMs1RFXo1CBTNZ/5hpC9QvmKWdopKw==}
    engines: {node: '>=6.0.0'}

  '@jridgewell/set-array@1.2.1':
    resolution: {integrity: sha512-R8gLRTZeyp03ymzP/6Lil/28tGeGEzhx1q2k703KGWRAI1VdvPIXdG70VJc2pAMw3NA6JKL5hhFu1sJX0Mnn/A==}
    engines: {node: '>=6.0.0'}

  '@jridgewell/sourcemap-codec@1.5.0':
    resolution: {integrity: sha512-gv3ZRaISU3fjPAgNsriBRqGWQL6quFx04YMPW/zD8XMLsU32mhCCbfbO6KZFLjvYpCZ8zyDEgqsgf+PwPaM7GQ==}

  '@jridgewell/trace-mapping@0.3.25':
    resolution: {integrity: sha512-vNk6aEwybGtawWmy/PzwnGDOjCkLWSD2wqvjGGAgOAwCGWySYXfYoxt00IJkTF+8Lb57DwOb3Aa0o9CApepiYQ==}

  '@jridgewell/trace-mapping@0.3.9':
    resolution: {integrity: sha512-3Belt6tdc8bPgAtbcmdtNJlirVoTmEb5e2gC94PnkwEW9jI6CAHUeoG85tjWP5WquqfavoMtMwiG4P926ZKKuQ==}

  '@microsoft/api-extractor-model@7.30.6':
    resolution: {integrity: sha512-znmFn69wf/AIrwHya3fxX6uB5etSIn6vg4Q4RB/tb5VDDs1rqREc+AvMC/p19MUN13CZ7+V/8pkYPTj7q8tftg==}

  '@microsoft/api-extractor@7.52.7':
    resolution: {integrity: sha512-YLdPS644MfbLJt4hArP1WcldcaEUBh9wnFjcLEcQnVG0AMznbLh2sdE0F5Wr+w6+Lyp5/XUPvRAg3sYGSP3GCw==}
    hasBin: true

  '@microsoft/tsdoc-config@0.17.1':
    resolution: {integrity: sha512-UtjIFe0C6oYgTnad4q1QP4qXwLhe6tIpNTRStJ2RZEPIkqQPREAwE5spzVxsdn9UaEMUqhh0AqSx3X4nWAKXWw==}

  '@microsoft/tsdoc@0.15.1':
    resolution: {integrity: sha512-4aErSrCR/On/e5G2hDP0wjooqDdauzEbIq8hIkIe5pXV0rtWJZvdCEKL0ykZxex+IxIwBp0eGeV48hQN07dXtw==}

  '@modelcontextprotocol/inspector-cli@0.12.0':
    resolution: {integrity: sha512-0sMKYqn2Dp3RwJPz/Ukz4FhRN8JNNTniCyOuzuCnb2r5ogLvi6eBaU0CQa2SnE33fFH9HFSOLSI3nHg7SzRJcQ==}
    hasBin: true

  '@modelcontextprotocol/inspector-client@0.12.0':
    resolution: {integrity: sha512-JJ6R6aXTNlhw1JxbURjP7vfS6EvR4d55qT2BAyyvIXO2Q54EhTsClusY99cEymegYuIbhQBd/jHNwgerdpLKow==}
    hasBin: true

  '@modelcontextprotocol/inspector-server@0.12.0':
    resolution: {integrity: sha512-DEnfWwZFGJgXH5DoBaKPK92xfPtUtdM/dpWPuoMVXPln0KwCoIQnMP9aDo0tiWoNP+b6AjxHLTDn4zATtWx0WA==}
    hasBin: true

  '@modelcontextprotocol/inspector@0.12.0':
    resolution: {integrity: sha512-OsoN8ZKdDL/HLC7UHz5RnDlQWwfdofCCm+tvXZepGfZ7QoqmQsnpkiy27hkNTSUJfxpHueOId89Xg5NuUOd6wA==}
    hasBin: true

  '@modelcontextprotocol/sdk@1.11.2':
    resolution: {integrity: sha512-H9vwztj5OAqHg9GockCQC06k1natgcxWQSRpQcPJf6i5+MWBzfKkRtxGbjQf0X2ihii0ffLZCRGbYV2f2bjNCQ==}
    engines: {node: '>=18'}

  '@module-federation/error-codes@0.8.12':
    resolution: {integrity: sha512-K+F4iiV62KY+IpjK6ggn3vI5Yt/T/LUb6xuazY78bhAGwLaHe1DYr7BfSutKMpiB+Dcs6U4dYOBogSMnnl0j4Q==}

  '@module-federation/runtime-core@0.6.20':
    resolution: {integrity: sha512-rX7sd/i7tpkAbfMD4TtFt/57SWNC/iv7UYS8g+ad7mnCJggWE1YEKsKSFgcvp4zU3thwR+j2y+kOCwd1sQvxEA==}

  '@module-federation/runtime@0.8.12':
    resolution: {integrity: sha512-eYohRfambj/qzxz6tEakDn459ROcixWO4zL5gmTEOmwG+jCDnxGR14j1guopyrrpjb6EKFNrPVWtYZTPPfGdQQ==}

  '@module-federation/sdk@0.8.12':
    resolution: {integrity: sha512-zFgXYBHbzwIqlrLfn6ewIRXDZCctDDQT2nFhbsZr29yWQgpmW1fm2kJCxQsG0DENGGN1KpzfDoxjjvSKJS/ZHA==}

  '@module-federation/webpack-bundler-runtime@0.8.12':
    resolution: {integrity: sha512-zd343RO7/R7Xjh5ym5KdnYQ70z4LBmMxWsa44FS0nyNv04sOq6V1eZSCGKbEhbfqqhbS5Wfj8OzJyedeVvV/OQ==}

  '@napi-rs/nice-android-arm-eabi@1.0.1':
    resolution: {integrity: sha512-5qpvOu5IGwDo7MEKVqqyAxF90I6aLj4n07OzpARdgDRfz8UbBztTByBp0RC59r3J1Ij8uzYi6jI7r5Lws7nn6w==}
    engines: {node: '>= 10'}
    cpu: [arm]
    os: [android]

  '@napi-rs/nice-android-arm64@1.0.1':
    resolution: {integrity: sha512-GqvXL0P8fZ+mQqG1g0o4AO9hJjQaeYG84FRfZaYjyJtZZZcMjXW5TwkL8Y8UApheJgyE13TQ4YNUssQaTgTyvA==}
    engines: {node: '>= 10'}
    cpu: [arm64]
    os: [android]

  '@napi-rs/nice-darwin-arm64@1.0.1':
    resolution: {integrity: sha512-91k3HEqUl2fsrz/sKkuEkscj6EAj3/eZNCLqzD2AA0TtVbkQi8nqxZCZDMkfklULmxLkMxuUdKe7RvG/T6s2AA==}
    engines: {node: '>= 10'}
    cpu: [arm64]
    os: [darwin]

  '@napi-rs/nice-darwin-x64@1.0.1':
    resolution: {integrity: sha512-jXnMleYSIR/+TAN/p5u+NkCA7yidgswx5ftqzXdD5wgy/hNR92oerTXHc0jrlBisbd7DpzoaGY4cFD7Sm5GlgQ==}
    engines: {node: '>= 10'}
    cpu: [x64]
    os: [darwin]

  '@napi-rs/nice-freebsd-x64@1.0.1':
    resolution: {integrity: sha512-j+iJ/ezONXRQsVIB/FJfwjeQXX7A2tf3gEXs4WUGFrJjpe/z2KB7sOv6zpkm08PofF36C9S7wTNuzHZ/Iiccfw==}
    engines: {node: '>= 10'}
    cpu: [x64]
    os: [freebsd]

  '@napi-rs/nice-linux-arm-gnueabihf@1.0.1':
    resolution: {integrity: sha512-G8RgJ8FYXYkkSGQwywAUh84m946UTn6l03/vmEXBYNJxQJcD+I3B3k5jmjFG/OPiU8DfvxutOP8bi+F89MCV7Q==}
    engines: {node: '>= 10'}
    cpu: [arm]
    os: [linux]

  '@napi-rs/nice-linux-arm64-gnu@1.0.1':
    resolution: {integrity: sha512-IMDak59/W5JSab1oZvmNbrms3mHqcreaCeClUjwlwDr0m3BoR09ZiN8cKFBzuSlXgRdZ4PNqCYNeGQv7YMTjuA==}
    engines: {node: '>= 10'}
    cpu: [arm64]
    os: [linux]
    libc: [glibc]

  '@napi-rs/nice-linux-arm64-musl@1.0.1':
    resolution: {integrity: sha512-wG8fa2VKuWM4CfjOjjRX9YLIbysSVV1S3Kgm2Fnc67ap/soHBeYZa6AGMeR5BJAylYRjnoVOzV19Cmkco3QEPw==}
    engines: {node: '>= 10'}
    cpu: [arm64]
    os: [linux]
    libc: [musl]

  '@napi-rs/nice-linux-ppc64-gnu@1.0.1':
    resolution: {integrity: sha512-lxQ9WrBf0IlNTCA9oS2jg/iAjQyTI6JHzABV664LLrLA/SIdD+I1i3Mjf7TsnoUbgopBcCuDztVLfJ0q9ubf6Q==}
    engines: {node: '>= 10'}
    cpu: [ppc64]
    os: [linux]
    libc: [glibc]

  '@napi-rs/nice-linux-riscv64-gnu@1.0.1':
    resolution: {integrity: sha512-3xs69dO8WSWBb13KBVex+yvxmUeEsdWexxibqskzoKaWx9AIqkMbWmE2npkazJoopPKX2ULKd8Fm9veEn0g4Ig==}
    engines: {node: '>= 10'}
    cpu: [riscv64]
    os: [linux]
    libc: [glibc]

  '@napi-rs/nice-linux-s390x-gnu@1.0.1':
    resolution: {integrity: sha512-lMFI3i9rlW7hgToyAzTaEybQYGbQHDrpRkg+1gJWEpH0PLAQoZ8jiY0IzakLfNWnVda1eTYYlxxFYzW8Rqczkg==}
    engines: {node: '>= 10'}
    cpu: [s390x]
    os: [linux]
    libc: [glibc]

  '@napi-rs/nice-linux-x64-gnu@1.0.1':
    resolution: {integrity: sha512-XQAJs7DRN2GpLN6Fb+ZdGFeYZDdGl2Fn3TmFlqEL5JorgWKrQGRUrpGKbgZ25UeZPILuTKJ+OowG2avN8mThBA==}
    engines: {node: '>= 10'}
    cpu: [x64]
    os: [linux]
    libc: [glibc]

  '@napi-rs/nice-linux-x64-musl@1.0.1':
    resolution: {integrity: sha512-/rodHpRSgiI9o1faq9SZOp/o2QkKQg7T+DK0R5AkbnI/YxvAIEHf2cngjYzLMQSQgUhxym+LFr+UGZx4vK4QdQ==}
    engines: {node: '>= 10'}
    cpu: [x64]
    os: [linux]
    libc: [musl]

  '@napi-rs/nice-win32-arm64-msvc@1.0.1':
    resolution: {integrity: sha512-rEcz9vZymaCB3OqEXoHnp9YViLct8ugF+6uO5McifTedjq4QMQs3DHz35xBEGhH3gJWEsXMUbzazkz5KNM5YUg==}
    engines: {node: '>= 10'}
    cpu: [arm64]
    os: [win32]

  '@napi-rs/nice-win32-ia32-msvc@1.0.1':
    resolution: {integrity: sha512-t7eBAyPUrWL8su3gDxw9xxxqNwZzAqKo0Szv3IjVQd1GpXXVkb6vBBQUuxfIYaXMzZLwlxRQ7uzM2vdUE9ULGw==}
    engines: {node: '>= 10'}
    cpu: [ia32]
    os: [win32]

  '@napi-rs/nice-win32-x64-msvc@1.0.1':
    resolution: {integrity: sha512-JlF+uDcatt3St2ntBG8H02F1mM45i5SF9W+bIKiReVE6wiy3o16oBP/yxt+RZ+N6LbCImJXJ6bXNO2kn9AXicg==}
    engines: {node: '>= 10'}
    cpu: [x64]
    os: [win32]

  '@napi-rs/nice@1.0.1':
    resolution: {integrity: sha512-zM0mVWSXE0a0h9aKACLwKmD6nHcRiKrPpCfvaKqG1CqDEyjEawId0ocXxVzPMCAm6kkWr2P025msfxXEnt8UGQ==}
    engines: {node: '>= 10'}

  '@opentelemetry/api@1.9.0':
    resolution: {integrity: sha512-3giAOQvZiH5F9bMlMiv8+GSPMeqg0dbaeo58/0SlA9sxSqZhnUtxzX9/2FzyhS9sWQf5S0GJE0AKBrFqjpeYcg==}
    engines: {node: '>=8.0.0'}

  '@radix-ui/number@1.1.1':
    resolution: {integrity: sha512-MkKCwxlXTgz6CFoJx3pCwn07GKp36+aZyu/u2Ln2VrA5DcdyCZkASEDBTd8x5whTQQL5CiYf4prXKLcgQdv29g==}

  '@radix-ui/primitive@1.1.2':
    resolution: {integrity: sha512-XnbHrrprsNqZKQhStrSwgRUQzoCI1glLzdw79xiZPoofhGICeZRSQ3dIxAKH1gb3OHfNf4d6f+vAv3kil2eggA==}

  '@radix-ui/react-arrow@1.1.6':
    resolution: {integrity: sha512-2JMfHJf/eVnwq+2dewT3C0acmCWD3XiVA1Da+jTDqo342UlU13WvXtqHhG+yJw5JeQmu4ue2eMy6gcEArLBlcw==}
    peerDependencies:
      '@types/react': '*'
      '@types/react-dom': '*'
      react: ^16.8 || ^17.0 || ^18.0 || ^19.0 || ^19.0.0-rc
      react-dom: ^16.8 || ^17.0 || ^18.0 || ^19.0 || ^19.0.0-rc
    peerDependenciesMeta:
      '@types/react':
        optional: true
      '@types/react-dom':
        optional: true

  '@radix-ui/react-checkbox@1.3.1':
    resolution: {integrity: sha512-xTaLKAO+XXMPK/BpVTSaAAhlefmvMSACjIhK9mGsImvX2ljcTDm8VGR1CuS1uYcNdR5J+oiOhoJZc5un6bh3VQ==}
    peerDependencies:
      '@types/react': '*'
      '@types/react-dom': '*'
      react: ^16.8 || ^17.0 || ^18.0 || ^19.0 || ^19.0.0-rc
      react-dom: ^16.8 || ^17.0 || ^18.0 || ^19.0 || ^19.0.0-rc
    peerDependenciesMeta:
      '@types/react':
        optional: true
      '@types/react-dom':
        optional: true

  '@radix-ui/react-collection@1.1.6':
    resolution: {integrity: sha512-PbhRFK4lIEw9ADonj48tiYWzkllz81TM7KVYyyMMw2cwHO7D5h4XKEblL8NlaRisTK3QTe6tBEhDccFUryxHBQ==}
    peerDependencies:
      '@types/react': '*'
      '@types/react-dom': '*'
      react: ^16.8 || ^17.0 || ^18.0 || ^19.0 || ^19.0.0-rc
      react-dom: ^16.8 || ^17.0 || ^18.0 || ^19.0 || ^19.0.0-rc
    peerDependenciesMeta:
      '@types/react':
        optional: true
      '@types/react-dom':
        optional: true

  '@radix-ui/react-compose-refs@1.1.2':
    resolution: {integrity: sha512-z4eqJvfiNnFMHIIvXP3CY57y2WJs5g2v3X0zm9mEJkrkNv4rDxu+sg9Jh8EkXyeqBkB7SOcboo9dMVqhyrACIg==}
    peerDependencies:
      '@types/react': '*'
      react: ^16.8 || ^17.0 || ^18.0 || ^19.0 || ^19.0.0-rc
    peerDependenciesMeta:
      '@types/react':
        optional: true

  '@radix-ui/react-context@1.1.2':
    resolution: {integrity: sha512-jCi/QKUM2r1Ju5a3J64TH2A5SpKAgh0LpknyqdQ4m6DCV0xJ2HG1xARRwNGPQfi1SLdLWZ1OJz6F4OMBBNiGJA==}
    peerDependencies:
      '@types/react': '*'
      react: ^16.8 || ^17.0 || ^18.0 || ^19.0 || ^19.0.0-rc
    peerDependenciesMeta:
      '@types/react':
        optional: true

  '@radix-ui/react-dialog@1.1.13':
    resolution: {integrity: sha512-ARFmqUyhIVS3+riWzwGTe7JLjqwqgnODBUZdqpWar/z1WFs9z76fuOs/2BOWCR+YboRn4/WN9aoaGVwqNRr8VA==}
    peerDependencies:
      '@types/react': '*'
      '@types/react-dom': '*'
      react: ^16.8 || ^17.0 || ^18.0 || ^19.0 || ^19.0.0-rc
      react-dom: ^16.8 || ^17.0 || ^18.0 || ^19.0 || ^19.0.0-rc
    peerDependenciesMeta:
      '@types/react':
        optional: true
      '@types/react-dom':
        optional: true

  '@radix-ui/react-direction@1.1.1':
    resolution: {integrity: sha512-1UEWRX6jnOA2y4H5WczZ44gOOjTEmlqv1uNW4GAJEO5+bauCBhv8snY65Iw5/VOS/ghKN9gr2KjnLKxrsvoMVw==}
    peerDependencies:
      '@types/react': '*'
      react: ^16.8 || ^17.0 || ^18.0 || ^19.0 || ^19.0.0-rc
    peerDependenciesMeta:
      '@types/react':
        optional: true

  '@radix-ui/react-dismissable-layer@1.1.9':
    resolution: {integrity: sha512-way197PiTvNp+WBP7svMJasHl+vibhWGQDb6Mgf5mhEWJkgb85z7Lfl9TUdkqpWsf8GRNmoopx9ZxCyDzmgRMQ==}
    peerDependencies:
      '@types/react': '*'
      '@types/react-dom': '*'
      react: ^16.8 || ^17.0 || ^18.0 || ^19.0 || ^19.0.0-rc
      react-dom: ^16.8 || ^17.0 || ^18.0 || ^19.0 || ^19.0.0-rc
    peerDependenciesMeta:
      '@types/react':
        optional: true
      '@types/react-dom':
        optional: true

  '@radix-ui/react-focus-guards@1.1.2':
    resolution: {integrity: sha512-fyjAACV62oPV925xFCrH8DR5xWhg9KYtJT4s3u54jxp+L/hbpTY2kIeEFFbFe+a/HCE94zGQMZLIpVTPVZDhaA==}
    peerDependencies:
      '@types/react': '*'
      react: ^16.8 || ^17.0 || ^18.0 || ^19.0 || ^19.0.0-rc
    peerDependenciesMeta:
      '@types/react':
        optional: true

  '@radix-ui/react-focus-scope@1.1.6':
    resolution: {integrity: sha512-r9zpYNUQY+2jWHWZGyddQLL9YHkM/XvSFHVcWs7bdVuxMAnCwTAuy6Pf47Z4nw7dYcUou1vg/VgjjrrH03VeBw==}
    peerDependencies:
      '@types/react': '*'
      '@types/react-dom': '*'
      react: ^16.8 || ^17.0 || ^18.0 || ^19.0 || ^19.0.0-rc
      react-dom: ^16.8 || ^17.0 || ^18.0 || ^19.0 || ^19.0.0-rc
    peerDependenciesMeta:
      '@types/react':
        optional: true
      '@types/react-dom':
        optional: true

  '@radix-ui/react-icons@1.3.2':
    resolution: {integrity: sha512-fyQIhGDhzfc9pK2kH6Pl9c4BDJGfMkPqkyIgYDthyNYoNg3wVhoJMMh19WS4Up/1KMPFVpNsT2q3WmXn2N1m6g==}
    peerDependencies:
      react: ^16.x || ^17.x || ^18.x || ^19.0.0 || ^19.0.0-rc

  '@radix-ui/react-id@1.1.1':
    resolution: {integrity: sha512-kGkGegYIdQsOb4XjsfM97rXsiHaBwco+hFI66oO4s9LU+PLAC5oJ7khdOVFxkhsmlbpUqDAvXw11CluXP+jkHg==}
    peerDependencies:
      '@types/react': '*'
      react: ^16.8 || ^17.0 || ^18.0 || ^19.0 || ^19.0.0-rc
    peerDependenciesMeta:
      '@types/react':
        optional: true

  '@radix-ui/react-label@2.1.6':
    resolution: {integrity: sha512-S/hv1mTlgcPX2gCTJrWuTjSXf7ER3Zf7zWGtOprxhIIY93Qin3n5VgNA0Ez9AgrK/lEtlYgzLd4f5x6AVar4Yw==}
    peerDependencies:
      '@types/react': '*'
      '@types/react-dom': '*'
      react: ^16.8 || ^17.0 || ^18.0 || ^19.0 || ^19.0.0-rc
      react-dom: ^16.8 || ^17.0 || ^18.0 || ^19.0 || ^19.0.0-rc
    peerDependenciesMeta:
      '@types/react':
        optional: true
      '@types/react-dom':
        optional: true

  '@radix-ui/react-popover@1.1.13':
    resolution: {integrity: sha512-84uqQV3omKDR076izYgcha6gdpN8m3z6w/AeJ83MSBJYVG/AbOHdLjAgsPZkeC/kt+k64moXFCnio8BbqXszlw==}
    peerDependencies:
      '@types/react': '*'
      '@types/react-dom': '*'
      react: ^16.8 || ^17.0 || ^18.0 || ^19.0 || ^19.0.0-rc
      react-dom: ^16.8 || ^17.0 || ^18.0 || ^19.0 || ^19.0.0-rc
    peerDependenciesMeta:
      '@types/react':
        optional: true
      '@types/react-dom':
        optional: true

  '@radix-ui/react-popper@1.2.6':
    resolution: {integrity: sha512-7iqXaOWIjDBfIG7aq8CUEeCSsQMLFdn7VEE8TaFz704DtEzpPHR7w/uuzRflvKgltqSAImgcmxQ7fFX3X7wasg==}
    peerDependencies:
      '@types/react': '*'
      '@types/react-dom': '*'
      react: ^16.8 || ^17.0 || ^18.0 || ^19.0 || ^19.0.0-rc
      react-dom: ^16.8 || ^17.0 || ^18.0 || ^19.0 || ^19.0.0-rc
    peerDependenciesMeta:
      '@types/react':
        optional: true
      '@types/react-dom':
        optional: true

  '@radix-ui/react-portal@1.1.8':
    resolution: {integrity: sha512-hQsTUIn7p7fxCPvao/q6wpbxmCwgLrlz+nOrJgC+RwfZqWY/WN+UMqkXzrtKbPrF82P43eCTl3ekeKuyAQbFeg==}
    peerDependencies:
      '@types/react': '*'
      '@types/react-dom': '*'
      react: ^16.8 || ^17.0 || ^18.0 || ^19.0 || ^19.0.0-rc
      react-dom: ^16.8 || ^17.0 || ^18.0 || ^19.0 || ^19.0.0-rc
    peerDependenciesMeta:
      '@types/react':
        optional: true
      '@types/react-dom':
        optional: true

  '@radix-ui/react-presence@1.1.4':
    resolution: {integrity: sha512-ueDqRbdc4/bkaQT3GIpLQssRlFgWaL/U2z/S31qRwwLWoxHLgry3SIfCwhxeQNbirEUXFa+lq3RL3oBYXtcmIA==}
    peerDependencies:
      '@types/react': '*'
      '@types/react-dom': '*'
      react: ^16.8 || ^17.0 || ^18.0 || ^19.0 || ^19.0.0-rc
      react-dom: ^16.8 || ^17.0 || ^18.0 || ^19.0 || ^19.0.0-rc
    peerDependenciesMeta:
      '@types/react':
        optional: true
      '@types/react-dom':
        optional: true

  '@radix-ui/react-primitive@2.1.2':
    resolution: {integrity: sha512-uHa+l/lKfxuDD2zjN/0peM/RhhSmRjr5YWdk/37EnSv1nJ88uvG85DPexSm8HdFQROd2VdERJ6ynXbkCFi+APw==}
    peerDependencies:
      '@types/react': '*'
      '@types/react-dom': '*'
      react: ^16.8 || ^17.0 || ^18.0 || ^19.0 || ^19.0.0-rc
      react-dom: ^16.8 || ^17.0 || ^18.0 || ^19.0 || ^19.0.0-rc
    peerDependenciesMeta:
      '@types/react':
        optional: true
      '@types/react-dom':
        optional: true

  '@radix-ui/react-roving-focus@1.1.9':
    resolution: {integrity: sha512-ZzrIFnMYHHCNqSNCsuN6l7wlewBEq0O0BCSBkabJMFXVO51LRUTq71gLP1UxFvmrXElqmPjA5VX7IqC9VpazAQ==}
    peerDependencies:
      '@types/react': '*'
      '@types/react-dom': '*'
      react: ^16.8 || ^17.0 || ^18.0 || ^19.0 || ^19.0.0-rc
      react-dom: ^16.8 || ^17.0 || ^18.0 || ^19.0 || ^19.0.0-rc
    peerDependenciesMeta:
      '@types/react':
        optional: true
      '@types/react-dom':
        optional: true

  '@radix-ui/react-select@2.2.4':
    resolution: {integrity: sha512-/OOm58Gil4Ev5zT8LyVzqfBcij4dTHYdeyuF5lMHZ2bIp0Lk9oETocYiJ5QC0dHekEQnK6L/FNJCceeb4AkZ6Q==}
    peerDependencies:
      '@types/react': '*'
      '@types/react-dom': '*'
      react: ^16.8 || ^17.0 || ^18.0 || ^19.0 || ^19.0.0-rc
      react-dom: ^16.8 || ^17.0 || ^18.0 || ^19.0 || ^19.0.0-rc
    peerDependenciesMeta:
      '@types/react':
        optional: true
      '@types/react-dom':
        optional: true

  '@radix-ui/react-slot@1.2.2':
    resolution: {integrity: sha512-y7TBO4xN4Y94FvcWIOIh18fM4R1A8S4q1jhoz4PNzOoHsFcN8pogcFmZrTYAm4F9VRUrWP/Mw7xSKybIeRI+CQ==}
    peerDependencies:
      '@types/react': '*'
      react: ^16.8 || ^17.0 || ^18.0 || ^19.0 || ^19.0.0-rc
    peerDependenciesMeta:
      '@types/react':
        optional: true

  '@radix-ui/react-tabs@1.1.11':
    resolution: {integrity: sha512-4FiKSVoXqPP/KfzlB7lwwqoFV6EPwkrrqGp9cUYXjwDYHhvpnqq79P+EPHKcdoTE7Rl8w/+6s9rTlsfXHES9GA==}
    peerDependencies:
      '@types/react': '*'
      '@types/react-dom': '*'
      react: ^16.8 || ^17.0 || ^18.0 || ^19.0 || ^19.0.0-rc
      react-dom: ^16.8 || ^17.0 || ^18.0 || ^19.0 || ^19.0.0-rc
    peerDependenciesMeta:
      '@types/react':
        optional: true
      '@types/react-dom':
        optional: true

  '@radix-ui/react-toast@1.2.13':
    resolution: {integrity: sha512-e/e43mQAwgYs8BY4y9l99xTK6ig1bK2uXsFLOMn9IZ16lAgulSTsotcPHVT2ZlSb/ye6Sllq7IgyDB8dGhpeXQ==}
    peerDependencies:
      '@types/react': '*'
      '@types/react-dom': '*'
      react: ^16.8 || ^17.0 || ^18.0 || ^19.0 || ^19.0.0-rc
      react-dom: ^16.8 || ^17.0 || ^18.0 || ^19.0 || ^19.0.0-rc
    peerDependenciesMeta:
      '@types/react':
        optional: true
      '@types/react-dom':
        optional: true

  '@radix-ui/react-tooltip@1.2.6':
    resolution: {integrity: sha512-zYb+9dc9tkoN2JjBDIIPLQtk3gGyz8FMKoqYTb8EMVQ5a5hBcdHPECrsZVI4NpPAUOixhkoqg7Hj5ry5USowfA==}
    peerDependencies:
      '@types/react': '*'
      '@types/react-dom': '*'
      react: ^16.8 || ^17.0 || ^18.0 || ^19.0 || ^19.0.0-rc
      react-dom: ^16.8 || ^17.0 || ^18.0 || ^19.0 || ^19.0.0-rc
    peerDependenciesMeta:
      '@types/react':
        optional: true
      '@types/react-dom':
        optional: true

  '@radix-ui/react-use-callback-ref@1.1.1':
    resolution: {integrity: sha512-FkBMwD+qbGQeMu1cOHnuGB6x4yzPjho8ap5WtbEJ26umhgqVXbhekKUQO+hZEL1vU92a3wHwdp0HAcqAUF5iDg==}
    peerDependencies:
      '@types/react': '*'
      react: ^16.8 || ^17.0 || ^18.0 || ^19.0 || ^19.0.0-rc
    peerDependenciesMeta:
      '@types/react':
        optional: true

  '@radix-ui/react-use-controllable-state@1.2.2':
    resolution: {integrity: sha512-BjasUjixPFdS+NKkypcyyN5Pmg83Olst0+c6vGov0diwTEo6mgdqVR6hxcEgFuh4QrAs7Rc+9KuGJ9TVCj0Zzg==}
    peerDependencies:
      '@types/react': '*'
      react: ^16.8 || ^17.0 || ^18.0 || ^19.0 || ^19.0.0-rc
    peerDependenciesMeta:
      '@types/react':
        optional: true

  '@radix-ui/react-use-effect-event@0.0.2':
    resolution: {integrity: sha512-Qp8WbZOBe+blgpuUT+lw2xheLP8q0oatc9UpmiemEICxGvFLYmHm9QowVZGHtJlGbS6A6yJ3iViad/2cVjnOiA==}
    peerDependencies:
      '@types/react': '*'
      react: ^16.8 || ^17.0 || ^18.0 || ^19.0 || ^19.0.0-rc
    peerDependenciesMeta:
      '@types/react':
        optional: true

  '@radix-ui/react-use-escape-keydown@1.1.1':
    resolution: {integrity: sha512-Il0+boE7w/XebUHyBjroE+DbByORGR9KKmITzbR7MyQ4akpORYP/ZmbhAr0DG7RmmBqoOnZdy2QlvajJ2QA59g==}
    peerDependencies:
      '@types/react': '*'
      react: ^16.8 || ^17.0 || ^18.0 || ^19.0 || ^19.0.0-rc
    peerDependenciesMeta:
      '@types/react':
        optional: true

  '@radix-ui/react-use-layout-effect@1.1.1':
    resolution: {integrity: sha512-RbJRS4UWQFkzHTTwVymMTUv8EqYhOp8dOOviLj2ugtTiXRaRQS7GLGxZTLL1jWhMeoSCf5zmcZkqTl9IiYfXcQ==}
    peerDependencies:
      '@types/react': '*'
      react: ^16.8 || ^17.0 || ^18.0 || ^19.0 || ^19.0.0-rc
    peerDependenciesMeta:
      '@types/react':
        optional: true

  '@radix-ui/react-use-previous@1.1.1':
    resolution: {integrity: sha512-2dHfToCj/pzca2Ck724OZ5L0EVrr3eHRNsG/b3xQJLA2hZpVCS99bLAX+hm1IHXDEnzU6by5z/5MIY794/a8NQ==}
    peerDependencies:
      '@types/react': '*'
      react: ^16.8 || ^17.0 || ^18.0 || ^19.0 || ^19.0.0-rc
    peerDependenciesMeta:
      '@types/react':
        optional: true

  '@radix-ui/react-use-rect@1.1.1':
    resolution: {integrity: sha512-QTYuDesS0VtuHNNvMh+CjlKJ4LJickCMUAqjlE3+j8w+RlRpwyX3apEQKGFzbZGdo7XNG1tXa+bQqIE7HIXT2w==}
    peerDependencies:
      '@types/react': '*'
      react: ^16.8 || ^17.0 || ^18.0 || ^19.0 || ^19.0.0-rc
    peerDependenciesMeta:
      '@types/react':
        optional: true

  '@radix-ui/react-use-size@1.1.1':
    resolution: {integrity: sha512-ewrXRDTAqAXlkl6t/fkXWNAhFX9I+CkKlw6zjEwk86RSPKwZr3xpBRso655aqYafwtnbpHLj6toFzmd6xdVptQ==}
    peerDependencies:
      '@types/react': '*'
      react: ^16.8 || ^17.0 || ^18.0 || ^19.0 || ^19.0.0-rc
    peerDependenciesMeta:
      '@types/react':
        optional: true

  '@radix-ui/react-visually-hidden@1.2.2':
    resolution: {integrity: sha512-ORCmRUbNiZIv6uV5mhFrhsIKw4UX/N3syZtyqvry61tbGm4JlgQuSn0hk5TwCARsCjkcnuRkSdCE3xfb+ADHew==}
    peerDependencies:
      '@types/react': '*'
      '@types/react-dom': '*'
      react: ^16.8 || ^17.0 || ^18.0 || ^19.0 || ^19.0.0-rc
      react-dom: ^16.8 || ^17.0 || ^18.0 || ^19.0 || ^19.0.0-rc
    peerDependenciesMeta:
      '@types/react':
        optional: true
      '@types/react-dom':
        optional: true

  '@radix-ui/rect@1.1.1':
    resolution: {integrity: sha512-HPwpGIzkl28mWyZqG52jiqDJ12waP11Pa1lGoiyUkIEuMLBP0oeK/C89esbXrxsky5we7dfd8U58nm0SgAWpVw==}

  '@rollup/rollup-android-arm-eabi@4.40.2':
    resolution: {integrity: sha512-JkdNEq+DFxZfUwxvB58tHMHBHVgX23ew41g1OQinthJ+ryhdRk67O31S7sYw8u2lTjHUPFxwar07BBt1KHp/hg==}
    cpu: [arm]
    os: [android]

  '@rollup/rollup-android-arm64@4.40.2':
    resolution: {integrity: sha512-13unNoZ8NzUmnndhPTkWPWbX3vtHodYmy+I9kuLxN+F+l+x3LdVF7UCu8TWVMt1POHLh6oDHhnOA04n8oJZhBw==}
    cpu: [arm64]
    os: [android]

  '@rollup/rollup-darwin-arm64@4.40.2':
    resolution: {integrity: sha512-Gzf1Hn2Aoe8VZzevHostPX23U7N5+4D36WJNHK88NZHCJr7aVMG4fadqkIf72eqVPGjGc0HJHNuUaUcxiR+N/w==}
    cpu: [arm64]
    os: [darwin]

  '@rollup/rollup-darwin-x64@4.40.2':
    resolution: {integrity: sha512-47N4hxa01a4x6XnJoskMKTS8XZ0CZMd8YTbINbi+w03A2w4j1RTlnGHOz/P0+Bg1LaVL6ufZyNprSg+fW5nYQQ==}
    cpu: [x64]
    os: [darwin]

  '@rollup/rollup-freebsd-arm64@4.40.2':
    resolution: {integrity: sha512-8t6aL4MD+rXSHHZUR1z19+9OFJ2rl1wGKvckN47XFRVO+QL/dUSpKA2SLRo4vMg7ELA8pzGpC+W9OEd1Z/ZqoQ==}
    cpu: [arm64]
    os: [freebsd]

  '@rollup/rollup-freebsd-x64@4.40.2':
    resolution: {integrity: sha512-C+AyHBzfpsOEYRFjztcYUFsH4S7UsE9cDtHCtma5BK8+ydOZYgMmWg1d/4KBytQspJCld8ZIujFMAdKG1xyr4Q==}
    cpu: [x64]
    os: [freebsd]

  '@rollup/rollup-linux-arm-gnueabihf@4.40.2':
    resolution: {integrity: sha512-de6TFZYIvJwRNjmW3+gaXiZ2DaWL5D5yGmSYzkdzjBDS3W+B9JQ48oZEsmMvemqjtAFzE16DIBLqd6IQQRuG9Q==}
    cpu: [arm]
    os: [linux]
    libc: [glibc]

  '@rollup/rollup-linux-arm-musleabihf@4.40.2':
    resolution: {integrity: sha512-urjaEZubdIkacKc930hUDOfQPysezKla/O9qV+O89enqsqUmQm8Xj8O/vh0gHg4LYfv7Y7UsE3QjzLQzDYN1qg==}
    cpu: [arm]
    os: [linux]
    libc: [musl]

  '@rollup/rollup-linux-arm64-gnu@4.40.2':
    resolution: {integrity: sha512-KlE8IC0HFOC33taNt1zR8qNlBYHj31qGT1UqWqtvR/+NuCVhfufAq9fxO8BMFC22Wu0rxOwGVWxtCMvZVLmhQg==}
    cpu: [arm64]
    os: [linux]
    libc: [glibc]

  '@rollup/rollup-linux-arm64-musl@4.40.2':
    resolution: {integrity: sha512-j8CgxvfM0kbnhu4XgjnCWJQyyBOeBI1Zq91Z850aUddUmPeQvuAy6OiMdPS46gNFgy8gN1xkYyLgwLYZG3rBOg==}
    cpu: [arm64]
    os: [linux]
    libc: [musl]

  '@rollup/rollup-linux-loongarch64-gnu@4.40.2':
    resolution: {integrity: sha512-Ybc/1qUampKuRF4tQXc7G7QY9YRyeVSykfK36Y5Qc5dmrIxwFhrOzqaVTNoZygqZ1ZieSWTibfFhQ5qK8jpWxw==}
    cpu: [loong64]
    os: [linux]
    libc: [glibc]

  '@rollup/rollup-linux-powerpc64le-gnu@4.40.2':
    resolution: {integrity: sha512-3FCIrnrt03CCsZqSYAOW/k9n625pjpuMzVfeI+ZBUSDT3MVIFDSPfSUgIl9FqUftxcUXInvFah79hE1c9abD+Q==}
    cpu: [ppc64]
    os: [linux]
    libc: [glibc]

  '@rollup/rollup-linux-riscv64-gnu@4.40.2':
    resolution: {integrity: sha512-QNU7BFHEvHMp2ESSY3SozIkBPaPBDTsfVNGx3Xhv+TdvWXFGOSH2NJvhD1zKAT6AyuuErJgbdvaJhYVhVqrWTg==}
    cpu: [riscv64]
    os: [linux]
    libc: [glibc]

  '@rollup/rollup-linux-riscv64-musl@4.40.2':
    resolution: {integrity: sha512-5W6vNYkhgfh7URiXTO1E9a0cy4fSgfE4+Hl5agb/U1sa0kjOLMLC1wObxwKxecE17j0URxuTrYZZME4/VH57Hg==}
    cpu: [riscv64]
    os: [linux]
    libc: [musl]

  '@rollup/rollup-linux-s390x-gnu@4.40.2':
    resolution: {integrity: sha512-B7LKIz+0+p348JoAL4X/YxGx9zOx3sR+o6Hj15Y3aaApNfAshK8+mWZEf759DXfRLeL2vg5LYJBB7DdcleYCoQ==}
    cpu: [s390x]
    os: [linux]
    libc: [glibc]

  '@rollup/rollup-linux-x64-gnu@4.40.2':
    resolution: {integrity: sha512-lG7Xa+BmBNwpjmVUbmyKxdQJ3Q6whHjMjzQplOs5Z+Gj7mxPtWakGHqzMqNER68G67kmCX9qX57aRsW5V0VOng==}
    cpu: [x64]
    os: [linux]
    libc: [glibc]

  '@rollup/rollup-linux-x64-musl@4.40.2':
    resolution: {integrity: sha512-tD46wKHd+KJvsmije4bUskNuvWKFcTOIM9tZ/RrmIvcXnbi0YK/cKS9FzFtAm7Oxi2EhV5N2OpfFB348vSQRXA==}
    cpu: [x64]
    os: [linux]
    libc: [musl]

  '@rollup/rollup-win32-arm64-msvc@4.40.2':
    resolution: {integrity: sha512-Bjv/HG8RRWLNkXwQQemdsWw4Mg+IJ29LK+bJPW2SCzPKOUaMmPEppQlu/Fqk1d7+DX3V7JbFdbkh/NMmurT6Pg==}
    cpu: [arm64]
    os: [win32]

  '@rollup/rollup-win32-ia32-msvc@4.40.2':
    resolution: {integrity: sha512-dt1llVSGEsGKvzeIO76HToiYPNPYPkmjhMHhP00T9S4rDern8P2ZWvWAQUEJ+R1UdMWJ/42i/QqJ2WV765GZcA==}
    cpu: [ia32]
    os: [win32]

  '@rollup/rollup-win32-x64-msvc@4.40.2':
    resolution: {integrity: sha512-bwspbWB04XJpeElvsp+DCylKfF4trJDa2Y9Go8O6A7YLX2LIKGcNK/CYImJN6ZP4DcuOHB4Utl3iCbnR62DudA==}
    cpu: [x64]
    os: [win32]

  '@rushstack/node-core-library@5.13.1':
    resolution: {integrity: sha512-5yXhzPFGEkVc9Fu92wsNJ9jlvdwz4RNb2bMso+/+TH0nMm1jDDDsOIf4l8GAkPxGuwPw5DH24RliWVfSPhlW/Q==}
    peerDependencies:
      '@types/node': '*'
    peerDependenciesMeta:
      '@types/node':
        optional: true

  '@rushstack/rig-package@0.5.3':
    resolution: {integrity: sha512-olzSSjYrvCNxUFZowevC3uz8gvKr3WTpHQ7BkpjtRpA3wK+T0ybep/SRUMfr195gBzJm5gaXw0ZMgjIyHqJUow==}

  '@rushstack/terminal@0.15.3':
    resolution: {integrity: sha512-DGJ0B2Vm69468kZCJkPj3AH5nN+nR9SPmC0rFHtzsS4lBQ7/dgOwtwVxYP7W9JPDMuRBkJ4KHmWKr036eJsj9g==}
    peerDependencies:
      '@types/node': '*'
    peerDependenciesMeta:
      '@types/node':
        optional: true

  '@rushstack/ts-command-line@5.0.1':
    resolution: {integrity: sha512-bsbUucn41UXrQK7wgM8CNM/jagBytEyJqXw/umtI8d68vFm1Jwxh1OtLrlW7uGZgjCWiiPH6ooUNa1aVsuVr3Q==}

  '@sec-ant/readable-stream@0.4.1':
    resolution: {integrity: sha512-831qok9r2t8AlxLko40y2ebgSDhenenCatLVeW/uBtnHPyhHOvG0C7TvfgecV+wHzIm5KUICgzmVpWS+IMEAeg==}

  '@sindresorhus/is@4.6.0':
    resolution: {integrity: sha512-t09vSN3MdfsyCHoFcTRCH/iUtG7OJ0CsjzB8cjAmKc/va/kIgeDI/TxsigdncE/4be734m0cvIYwNaV4i2XqAw==}
    engines: {node: '>=10'}

  '@sindresorhus/merge-streams@4.0.0':
    resolution: {integrity: sha512-tlqY9xq5ukxTUZBmoOp+m61cqwQD5pHJtFY3Mn8CA8ps6yghLH/Hw8UPdqg4OLmFW3IFlcXnQNmo/dh8HzXYIQ==}
    engines: {node: '>=18'}

  '@standard-schema/spec@1.0.0':
    resolution: {integrity: sha512-m2bOd0f2RT9k8QJx1JN85cZYyH1RqFBdlwtkSlf4tBDYLCiiZnv1fIIwacK6cqwXavOydf0NPToMQgpKq+dVlA==}

  '@swc/helpers@0.5.1':
    resolution: {integrity: sha512-sJ902EfIzn1Fa+qYmjdQqh8tPsoxyBz+8yBKC2HKUxyezKJFwPGOn7pv4WY6QuQW//ySQi5lJjA/ZT9sNWWNTg==}

  '@tokenizer/inflate@0.2.7':
    resolution: {integrity: sha512-MADQgmZT1eKjp06jpI2yozxaU9uVs4GzzgSL+uEq7bVcJ9V1ZXQkeGNql1fsSI0gMy1vhvNTNbUqrx+pZfJVmg==}
    engines: {node: '>=18'}

  '@tokenizer/token@0.3.0':
    resolution: {integrity: sha512-OvjF+z51L3ov0OyAU0duzsYuvO01PH7x4t6DJx+guahgTnBHkhJdG7soQeTSFLWN3efnHyibZ4Z8l2EuWwJN3A==}

  '@trivago/prettier-plugin-sort-imports@5.2.2':
    resolution: {integrity: sha512-fYDQA9e6yTNmA13TLVSA+WMQRc5Bn/c0EUBditUHNfMMxN7M82c38b1kEggVE3pLpZ0FwkwJkUEKMiOi52JXFA==}
    engines: {node: '>18.12'}
    peerDependencies:
      '@vue/compiler-sfc': 3.x
      prettier: 2.x - 3.x
      prettier-plugin-svelte: 3.x
      svelte: 4.x || 5.x
    peerDependenciesMeta:
      '@vue/compiler-sfc':
        optional: true
      prettier-plugin-svelte:
        optional: true
      svelte:
        optional: true

  '@tsconfig/node10@1.0.11':
    resolution: {integrity: sha512-DcRjDCujK/kCk/cUe8Xz8ZSpm8mS3mNNpta+jGCA6USEDfktlNvm1+IuZ9eTcDbNk41BHwpHHeW+N1lKCz4zOw==}

  '@tsconfig/node12@1.0.11':
    resolution: {integrity: sha512-cqefuRsh12pWyGsIoBKJA9luFu3mRxCA+ORZvA4ktLSzIuCUtWVxGIuXigEwO5/ywWFMZ2QEGKWvkZG1zDMTag==}

  '@tsconfig/node14@1.0.3':
    resolution: {integrity: sha512-ysT8mhdixWK6Hw3i1V2AeRqZ5WfXg1G43mqoYlM2nc6388Fq5jcXyr5mRsqViLx/GJYdoL0bfXD8nmF+Zn/Iow==}

  '@tsconfig/node16@1.0.4':
    resolution: {integrity: sha512-vxhUy4J8lyeyinH7Azl1pdd43GJhZH/tP2weN8TntQblOY+A0XbT8DJk1/oCPuOOyg/Ja757rG0CgHcWC8OfMA==}

  '@types/argparse@1.0.38':
    resolution: {integrity: sha512-ebDJ9b0e702Yr7pWgB0jzm+CX4Srzz8RcXtLJDJB+BSccqMa36uyH/zUsSYao5+BD1ytv3k3rPYCq4mAE1hsXA==}

  '@types/cardinal@2.1.1':
    resolution: {integrity: sha512-/xCVwg8lWvahHsV2wXZt4i64H1sdL+sN1Uoq7fAc8/FA6uYHjuIveDwPwvGUYp4VZiv85dVl6J/Bum3NDAOm8g==}

  '@types/diff-match-patch@1.0.36':
    resolution: {integrity: sha512-xFdR6tkm0MWvBfO8xXCSsinYxHcqkQUlcHeSpMC2ukzOb6lwQAfDmW+Qt0AvlGd8HpsS28qKsB+oPeJn9I39jg==}

  '@types/estree@1.0.7':
    resolution: {integrity: sha512-w28IoSUCJpidD/TGviZwwMJckNESJZXFu7NBZ5YJ4mEUnNraUn9Pm8HSZm/jDF1pDWYKspWE7oVphigUPRakIQ==}

  '@types/lodash-es@4.17.12':
    resolution: {integrity: sha512-0NgftHUcV4v34VhXm8QBSftKVXtbkBG3ViCjs6+eJ5a6y6Mi/jiFGPc1sC7QK+9BFhWrURE3EOggmWaSxL9OzQ==}

  '@types/lodash@4.17.16':
    resolution: {integrity: sha512-HX7Em5NYQAXKW+1T+FiuG27NGwzJfCX3s1GjOa7ujxZa52kjJLOr4FUxT+giF6Tgxv1e+/czV/iTtBw27WTU9g==}

  '@types/marked-terminal@6.1.1':
    resolution: {integrity: sha512-DfoUqkmFDCED7eBY9vFUhJ9fW8oZcMAK5EwRDQ9drjTbpQa+DnBTQQCwWhTFVf4WsZ6yYcJTI8D91wxTWXRZZQ==}

  '@types/node@22.15.16':
    resolution: {integrity: sha512-3pr+KjwpVujqWqOKT8mNR+rd09FqhBLwg+5L/4t0cNYBzm/yEiYGCxWttjaPBsLtAo+WFNoXzGJfolM1JuRXoA==}

  '@types/resolve@1.20.6':
    resolution: {integrity: sha512-A4STmOXPhMUtHH+S6ymgE2GiBSMqf4oTvcQZMcHzokuTLVYzXTB8ttjcgxOVaAp2lGwEdzZ0J+cRbbeevQj1UQ==}

  '@types/semver@7.7.0':
    resolution: {integrity: sha512-k107IF4+Xr7UHjwDc7Cfd6PRQfbdkiRabXGRjo07b4WyPahFBZCZ1sE+BNxYIJPPg73UkfOsVOLwqVc/6ETrIA==}

  '@types/yargs-parser@21.0.3':
    resolution: {integrity: sha512-I4q9QU9MQv4oEOz4tAHJtNz1cwuLxn2F3xcc2iV5WdqLPpUnj30aUuxt1mAxYTG+oe8CZMV/+6rU4S4gRDzqtQ==}

  '@umijs/clack-prompts@0.0.6':
    resolution: {integrity: sha512-vdkJHOrjs7lAz+dWUNq6Ekw3eDizoHx5tOQGcMwTK865CCGpVdctAnRUEPExgKyEkZn0bhtGB5ReaeWvTeZCVQ==}

  '@umijs/mako-darwin-arm64@0.11.10':
    resolution: {integrity: sha512-kCn0mJx2Hq4RIkMNIzMDOdO4JSWq120auFmSEleHkfrFFFqSWX2qgz5mR5VI7kaPH0GUh0+hwfRkjEVGysJGjA==}
    engines: {node: '>= 10'}
    cpu: [arm64]
    os: [darwin]

  '@umijs/mako-darwin-x64@0.11.10':
    resolution: {integrity: sha512-SKgadN/mAU8YxrQnsGQ2lFuR8I12EQSsaei41Ke5qBtXhbSxAxt5MMxBKWdB+dUe74dh6dXnllwAk/ts34vCog==}
    engines: {node: '>= 10'}
    cpu: [x64]
    os: [darwin]

  '@umijs/mako-linux-arm64-gnu@0.11.10':
    resolution: {integrity: sha512-h6TEyMe9zIuH6w5to+XeZciWDD99RaMdfwvqdcHHyJaLH9wfGwSsiHuf/z3Evwkxy8xoNAvBOngwUD35RGYa/A==}
    engines: {node: '>= 10'}
    cpu: [arm64]
    os: [linux]
    libc: [glibc]

  '@umijs/mako-linux-arm64-musl@0.11.10':
    resolution: {integrity: sha512-kqI1Jw6IHtDwrcsqPZrYxsV3pHzZyOR+6fCFnF5MSURnXbUbJb6Rk66VsKKpMqbyfsEO6nt0WT9FrRBlFvRU2A==}
    engines: {node: '>= 10'}
    cpu: [arm64]
    os: [linux]
    libc: [musl]

  '@umijs/mako-linux-x64-gnu@0.11.10':
    resolution: {integrity: sha512-jlhXVvWJuumMmiE3z3ViugOMx9ZasNM1anng0PsusCgDwfy0IOfGzfwfwagqtzfsC5MwyRcfnRQyDdbfbroaSA==}
    engines: {node: '>= 10'}
    cpu: [x64]
    os: [linux]
    libc: [glibc]

  '@umijs/mako-linux-x64-musl@0.11.10':
    resolution: {integrity: sha512-SLV/PRdL12dFEKlQGenW3OboZXmdYi25y+JblgVJLBhpdxZrHFqpCsTZn4L3hVEhyl0/ksR1iY0wtfK3urR29g==}
    engines: {node: '>= 10'}
    cpu: [x64]
    os: [linux]
    libc: [musl]

  '@umijs/mako-win32-ia32-msvc@0.11.10':
    resolution: {integrity: sha512-quCWpVl7yQjG+ccGhkF81GxO3orXdPW1OZWXWxJgOI0uPk7Hczh2EYMEVqqQGbi/83eJ1e3iE1jRTl/+2eHryQ==}
    engines: {node: '>= 10'}
    cpu: [ia32]
    os: [win32]

  '@umijs/mako-win32-x64-msvc@0.11.10':
    resolution: {integrity: sha512-NjUfV1vwUeDk5IXyleGb+pa/DZkGpjkclY/TJcK/X2OQ0Yh7Cr3sfZykhCoTEN2Y74k5rEKWYNQA0nTb6akj9Q==}
    engines: {node: '>= 10'}
    cpu: [x64]
    os: [win32]

  '@umijs/mako@0.11.10':
    resolution: {integrity: sha512-qh0DzCtwwYjxey7Hn6B+66KVwDhMa/cIZQYgaeUVs76Ut5WDuUlfkFfJh4VA9k1F9YLBHXMaW2IeKIWTTIPVDg==}
    engines: {node: '>= 16'}
    hasBin: true

  '@umijs/tools@0.1.36':
    resolution: {integrity: sha512-+0WOQ+N6NrKrT3WuxK4GWBmcCmGR7chITW19unxQeyzqXCoJ0pMTpmFF8g/fxjFth+5SYwS1lFWLEdjg4tS6lA==}
    hasBin: true

  '@vitest/expect@3.1.3':
    resolution: {integrity: sha512-7FTQQuuLKmN1Ig/h+h/GO+44Q1IlglPlR2es4ab7Yvfx+Uk5xsv+Ykk+MEt/M2Yn/xGmzaLKxGw2lgy2bwuYqg==}

  '@vitest/mocker@3.1.3':
    resolution: {integrity: sha512-PJbLjonJK82uCWHjzgBJZuR7zmAOrSvKk1QBxrennDIgtH4uK0TB1PvYmc0XBCigxxtiAVPfWtAdy4lpz8SQGQ==}
    peerDependencies:
      msw: ^2.4.9
      vite: ^5.0.0 || ^6.0.0
    peerDependenciesMeta:
      msw:
        optional: true
      vite:
        optional: true

  '@vitest/pretty-format@3.1.3':
    resolution: {integrity: sha512-i6FDiBeJUGLDKADw2Gb01UtUNb12yyXAqC/mmRWuYl+m/U9GS7s8us5ONmGkGpUUo7/iAYzI2ePVfOZTYvUifA==}

  '@vitest/runner@3.1.3':
    resolution: {integrity: sha512-Tae+ogtlNfFei5DggOsSUvkIaSuVywujMj6HzR97AHK6XK8i3BuVyIifWAm/sE3a15lF5RH9yQIrbXYuo0IFyA==}

  '@vitest/snapshot@3.1.3':
    resolution: {integrity: sha512-XVa5OPNTYUsyqG9skuUkFzAeFnEzDp8hQu7kZ0N25B1+6KjGm4hWLtURyBbsIAOekfWQ7Wuz/N/XXzgYO3deWQ==}

  '@vitest/spy@3.1.3':
    resolution: {integrity: sha512-x6w+ctOEmEXdWaa6TO4ilb7l9DxPR5bwEb6hILKuxfU1NqWT2mpJD9NJN7t3OTfxmVlOMrvtoFJGdgyzZ605lQ==}

  '@vitest/utils@3.1.3':
    resolution: {integrity: sha512-2Ltrpht4OmHO9+c/nmHtF09HWiyWdworqnHIwjfvDyWjuwKbdkcS9AnhsDn+8E2RM4x++foD1/tNuLPVvWG1Rg==}

  accepts@2.0.0:
    resolution: {integrity: sha512-5cvg6CtKwfgdmVqY1WIiXKc3Q1bkRqGLi+2W/6ao+6Y7gu/RCwRuAhGEzh5B4KlszSuTLgZYuqFqo5bImjNKng==}
    engines: {node: '>= 0.6'}

  acorn-walk@8.3.4:
    resolution: {integrity: sha512-ueEepnujpqee2o5aIYnvHU6C0A42MNdsIDeqy5BydrkuC5R1ZuUFnm27EeFJGoEHJQgn3uleRvmTXaJgfXbt4g==}
    engines: {node: '>=0.4.0'}

  acorn@8.14.1:
    resolution: {integrity: sha512-OvQ/2pUDKmgfCg++xsTX1wGxfTaszcHVcTctW4UJB4hibJx2HXxxO5UmVgyjMa+ZDsiaf5wWLXYpRWMmBI0QHg==}
    engines: {node: '>=0.4.0'}
    hasBin: true

  ai@4.3.15:
    resolution: {integrity: sha512-TYKRzbWg6mx/pmTadlAEIhuQtzfHUV0BbLY72+zkovXwq/9xhcH24IlQmkyBpElK6/4ArS0dHdOOtR1jOPVwtg==}
    engines: {node: '>=18'}
    peerDependencies:
      react: ^18 || ^19 || ^19.0.0-rc
      zod: ^3.23.8
    peerDependenciesMeta:
      react:
        optional: true

  ajv-draft-04@1.0.0:
    resolution: {integrity: sha512-mv00Te6nmYbRp5DCwclxtt7yV/joXJPGS7nM+97GdxvuttCOfgI3K4U25zboyeX0O+myI8ERluxQe5wljMmVIw==}
    peerDependencies:
      ajv: ^8.5.0
    peerDependenciesMeta:
      ajv:
        optional: true

  ajv-formats@3.0.1:
    resolution: {integrity: sha512-8iUql50EUR+uUcdRQ3HDqa6EVyo3docL8g5WJ3FNcWmu62IbkGUue/pEyLBW8VGKKucTPgqeks4fIU1DA4yowQ==}
    peerDependencies:
      ajv: ^8.0.0
    peerDependenciesMeta:
      ajv:
        optional: true

  ajv@8.12.0:
    resolution: {integrity: sha512-sRu1kpcO9yLtYxBKvqfTeh9KzZEwO3STyX1HT+4CaDzC6HpTGYhIhPIzj9XuKU7KYDwnaeh5hcOwjy1QuJzBPA==}

  ajv@8.13.0:
    resolution: {integrity: sha512-PRA911Blj99jR5RMeTunVbNXMF6Lp4vZXnk5GQjcnUWUTsrXtekg/pnmFFI2u/I36Y/2bITGS30GZCXei6uNkA==}

  ansi-escapes@4.3.2:
    resolution: {integrity: sha512-gKXj5ALrKWQLsYG9jlTRmR/xKluxHV+Z9QEwNIgCfM1/uwPMCuzVVnh5mwTd+OuBZcwSIMbqssNWRm1lE51QaQ==}
    engines: {node: '>=8'}

  ansi-escapes@7.0.0:
    resolution: {integrity: sha512-GdYO7a61mR0fOlAsvC9/rIHf7L96sBc6dEWzeOu+KAea5bZyQRPIpojrVoI4AXGJS/ycu/fBTdLrUkA4ODrvjw==}
    engines: {node: '>=18'}

  ansi-regex@5.0.1:
    resolution: {integrity: sha512-quJQXlTSUGL2LH9SUXo8VwsY4soanhgo6LNSm84E1LBcE8s3O0wpdiRzyR9z/ZZJMlMWv37qOOb9pdJlMUEKFQ==}
    engines: {node: '>=8'}

  ansi-regex@6.1.0:
    resolution: {integrity: sha512-7HSX4QQb4CspciLpVFwyRe79O3xsIZDDLER21kERQ71oaPodF8jL725AgJMFAYbooIqolJoRLuM81SpeUkpkvA==}
    engines: {node: '>=12'}

  ansi-styles@4.3.0:
    resolution: {integrity: sha512-zbB9rCJAT1rbjiVDb2hqKFHNYLxgtk8NURxZ3IZwD3F6NtxbXZQCnnSi1Lkx+IDohdPlFp222wVALIheZJQSEg==}
    engines: {node: '>=8'}

  ansi-styles@6.2.1:
    resolution: {integrity: sha512-bN798gFfQX+viw3R7yrGWRqnrN2oRkEkUjjl4JNn4E8GxxbjtG3FbrEIIY3l8/hrwUwIeCZvi4QuOTP4MErVug==}
    engines: {node: '>=12'}

  any-promise@1.3.0:
    resolution: {integrity: sha512-7UvmKalWRt1wgjL1RrGxoSJW/0QZFIegpeGvZG9kjp8vrRu55XTHbwnqq2GpXm9uLbcuhxm3IqX9OB4MZR1b2A==}

  arg@4.1.3:
    resolution: {integrity: sha512-58S9QDqG0Xx27YwPSt9fJxivjYl432YCwfDMfZ+71RAqUrZef7LrKQZ3LHLOwCS4FLNBplP533Zx895SeOCHvA==}

  argparse@1.0.10:
    resolution: {integrity: sha512-o5Roy6tNG4SL/FOkCAN6RzjiakZS25RLYFrcMttJqbdd8BWrnA+fGz57iN5Pb06pvBGvl5gQ0B48dJlslXvoTg==}

  argparse@2.0.1:
    resolution: {integrity: sha512-8+9WqebbFzpX9OR+Wa6O29asIogeRMzcGtAINdpMHHyAg10f05aSFVBbcEqGf/PXw1EjAZ+q2/bEBg3DvurK3Q==}

  aria-hidden@1.2.4:
    resolution: {integrity: sha512-y+CcFFwelSXpLZk/7fMB2mUbGtX9lKycf1MWJ7CaTIERyitVlyQx6C+sxcROU2BAJ24OiZyK+8wj2i8AlBoS3A==}
    engines: {node: '>=10'}

  asn1.js@4.10.1:
    resolution: {integrity: sha512-p32cOF5q0Zqs9uBiONKYLm6BClCoBCM5O9JfeUSlnQLBTxYdTK+pW+nXflm8UkKd2UYlEbYz5qEi0JuZR9ckSw==}

  assert-okam@1.5.0:
    resolution: {integrity: sha512-pchhPo40i8GsTj/7h6P8LSSzwRErnh2nCEiwXNTxy4VYw6lSesSac4rTKqwsA+fOZdj6FT81Mb9U1vIZEua1EQ==}

  assertion-error@2.0.1:
    resolution: {integrity: sha512-Izi8RQcffqCeNVgFigKli1ssklIbpHnCYc6AknXGYoB6grJqyeby7jv12JUQgmTAnIDnbck1uxksT4dzN3PWBA==}
    engines: {node: '>=12'}

  balanced-match@1.0.2:
    resolution: {integrity: sha512-3oSeUO0TMV67hN1AmbXsK4yaqU7tjiHlbxRDZOpH0KW9+CeX4bRAaX0Anxt0tx2MrpRpWwQaPwIlISEJhYU5Pw==}

  base64-js@1.5.1:
    resolution: {integrity: sha512-AKpaYlHn8t4SVbOHCy+b5+KKgvR4vrsD8vbvrbiQJps7fKDTkjkDry6ji0rUJjC0kzbNePLwzxq8iypo41qeWA==}

  bn.js@4.12.2:
    resolution: {integrity: sha512-n4DSx829VRTRByMRGdjQ9iqsN0Bh4OolPsFnaZBLcbi8iXcB+kJ9s7EnRt4wILZNV3kPLHkRVfOc/HvhC3ovDw==}

  bn.js@5.2.2:
    resolution: {integrity: sha512-v2YAxEmKaBLahNwE1mjp4WON6huMNeuDvagFZW+ASCuA/ku0bXR9hSMw0XpiqMoA3+rmnyck/tPRSFQkoC9Cuw==}

  body-parser@2.2.0:
    resolution: {integrity: sha512-02qvAaxv8tp7fBa/mw1ga98OGm+eCbqzJOKoRt70sLmfEEi+jyBYVTDGfCL/k06/4EMk/z01gCe7HoCH/f2LTg==}
    engines: {node: '>=18'}

  brace-expansion@1.1.11:
    resolution: {integrity: sha512-iCuPHDFgrHX7H2vEI/5xpz07zSHB00TpugqhmYtVmMO6518mCuRMoOYFldEBl0g187ufozdaHgWKcYFb61qGiA==}

  brace-expansion@2.0.1:
    resolution: {integrity: sha512-XnAIvQ8eM+kC6aULx6wuQiwVsnzsi9d3WxzV3FpWTGA19F621kwdbsAcFKXgKUHZWsy+mY6iL1sHTxWEFCytDA==}

  braces@3.0.3:
    resolution: {integrity: sha512-yQbXgO/OSZVD2IsiLlro+7Hf6Q18EJrKSEsdoMzKePKXct3gvD8oLcOQdIzGupr5Fj+EDe8gO/lxc1BzfMpxvA==}
    engines: {node: '>=8'}

  brorand@1.1.0:
    resolution: {integrity: sha512-cKV8tMCEpQs4hK/ik71d6LrPOnpkpGBR0wzxqr68g2m/LB2GxVYQroAjMJZRVM1Y4BCjCKc3vAamxSzOY2RP+w==}

  browserify-aes@1.2.0:
    resolution: {integrity: sha512-+7CHXqGuspUn/Sl5aO7Ea0xWGAtETPXNSAjHo48JfLdPWcMng33Xe4znFvQweqc/uzk5zSOI3H52CYnjCfb5hA==}

  browserify-cipher@1.0.1:
    resolution: {integrity: sha512-sPhkz0ARKbf4rRQt2hTpAHqn47X3llLkUGn+xEJzLjwY8LRs2p0v7ljvI5EyoRO/mexrNunNECisZs+gw2zz1w==}

  browserify-des@1.0.2:
    resolution: {integrity: sha512-BioO1xf3hFwz4kc6iBhI3ieDFompMhrMlnDFC4/0/vd5MokpuAc3R+LYbwTA9A5Yc9pq9UYPqffKpW2ObuwX5A==}

  browserify-rsa@4.1.1:
    resolution: {integrity: sha512-YBjSAiTqM04ZVei6sXighu679a3SqWORA3qZTEqZImnlkDIFtKc6pNutpjyZ8RJTjQtuYfeetkxM11GwoYXMIQ==}
    engines: {node: '>= 0.10'}

  browserify-sign@4.2.3:
    resolution: {integrity: sha512-JWCZW6SKhfhjJxO8Tyiiy+XYB7cqd2S5/+WeYHsKdNKFlCBhKbblba1A/HN/90YwtxKc8tCErjffZl++UNmGiw==}
    engines: {node: '>= 0.12'}

  browserify-zlib@0.2.0:
    resolution: {integrity: sha512-Z942RysHXmJrhqk88FmKBVq/v5tqmSkDz7p54G/MGyjMnCFFnC79XWNbg+Vta8W6Wb2qtSZTSxIGkJrRpCFEiA==}

  buffer-okam@4.9.2:
    resolution: {integrity: sha512-t+vozme+an7flUs6GXHGMiP3PdodTse1NgRHSDWioIFJAtmMlj3pj7qD20Mkr9hZy0+9HA4R0xcumpMewrRdZQ==}

  buffer-xor@1.0.3:
    resolution: {integrity: sha512-571s0T7nZWK6vB67HI5dyUF7wXiNcfaPPPTl6zYCNApANjIvYJTg7hlud/+cJpdAhS7dVzqMLmfhfHR3rAcOjQ==}

  builtin-status-codes@3.0.0:
    resolution: {integrity: sha512-HpGFw18DgFWlncDfjTa2rcQ4W88O1mC8e8yZ2AvQY5KDaktSTwo+KRf6nHK6FRI5FyRyb/5T6+TSxfP7QyGsmQ==}

<<<<<<< HEAD
  bundle-name@4.1.0:
    resolution: {integrity: sha512-tjwM5exMg6BGRI+kNmTntNsvdZS1X8BFYS6tnJ2hdH0kVxM6/eVZ2xy+FqStSWvYmtfFMDLIxurorHwDKfDz5Q==}
    engines: {node: '>=18'}
=======
  bytes@3.0.0:
    resolution: {integrity: sha512-pMhOfFDPiv9t5jjIXkHosWmkSyQbvsgEVNkz0ERHbuLh2T/7j4Mqqpz523Fe8MVY89KC6Sh/QfS2sM+SjgFDcw==}
    engines: {node: '>= 0.8'}

  bytes@3.1.2:
    resolution: {integrity: sha512-/Nf7TyzTx6S3yRJObOAV7956r8cr2+Oj8AC5dt8wSP3BQAoeX58NoHyCU8P8zGkNXStjTSi6fzO6F0pBdcYbEg==}
    engines: {node: '>= 0.8'}
>>>>>>> 209c3e38

  cac@6.7.14:
    resolution: {integrity: sha512-b6Ilus+c3RrdDk+JhLKUAQfzzgLEPy6wcXqS7f/xe1EETvsDP6GORG7SFuOs6cID5YkqchW/LXZbX5bc8j7ZcQ==}
    engines: {node: '>=8'}

  call-bind-apply-helpers@1.0.2:
    resolution: {integrity: sha512-Sp1ablJ0ivDkSzjcaJdxEunN5/XvksFJ2sMBFfq6x0ryhQV/2b/KwFe21cMpmHtPOSij8K99/wSfoEuTObmuMQ==}
    engines: {node: '>= 0.4'}

  call-bound@1.0.4:
    resolution: {integrity: sha512-+ys997U96po4Kx/ABpBCqhA9EuxJaQWDQg7295H4hBphv3IZg0boBKuwYpt4YXp6MZ5AmZQnU/tyMTlRpaSejg==}
    engines: {node: '>= 0.4'}

  callsites@3.1.0:
    resolution: {integrity: sha512-P8BjAsXvZS+VIDUI11hHCQEv74YT67YUi5JJFNWIqL235sBmjX4+qx9Muvls5ivyNENctx46xQLQ3aTuE7ssaQ==}
    engines: {node: '>=6'}

  chai@5.2.0:
    resolution: {integrity: sha512-mCuXncKXk5iCLhfhwTc0izo0gtEmpz5CtG2y8GiOINBlMVS6v8TMRc5TaLWKS6692m9+dVVfzgeVxR5UxWHTYw==}
    engines: {node: '>=12'}

  chalk@4.1.2:
    resolution: {integrity: sha512-oKnbhFyRIXpUuez8iBMmyEa4nbj4IOQyuhc/wy9kY7/WVPcwIO9VA668Pu8RkO7+0G76SLROeyw9CpQ061i4mA==}
    engines: {node: '>=10'}

  chalk@5.4.1:
    resolution: {integrity: sha512-zgVZuo2WcZgfUEmsn6eO3kINexW8RAE4maiQ8QNs8CtpPCSyMiYsULR3HQYkm3w8FIA3SberyMJMSldGsW+U3w==}
    engines: {node: ^12.17.0 || ^14.13 || >=16.0.0}

  char-regex@1.0.2:
    resolution: {integrity: sha512-kWWXztvZ5SBQV+eRgKFeh8q5sLuZY2+8WUIzlxWVTg+oGwY14qylx1KbKzHd8P6ZYkAg0xyIDU9JMHhyJMZ1jw==}
    engines: {node: '>=10'}

  chardet@0.7.0:
    resolution: {integrity: sha512-mT8iDcrh03qDGRRmoA2hmBJnxpllMR+0/0qlzjqZES6NdiWDcZkCNAk4rPFZ9Q85r27unkiNNg8ZOiwZXBHwcA==}

  check-error@2.1.1:
    resolution: {integrity: sha512-OAlb+T7V4Op9OwdkjmguYRqncdlx5JiofwOAUkmTF+jNdHwzTaTs4sRAGpzLF3oOz5xAyDGrPgeIDFQmDOTiJw==}
    engines: {node: '>= 16'}

  chokidar@4.0.3:
    resolution: {integrity: sha512-Qgzu8kfBvo+cA4962jnP1KkS6Dop5NS6g7R5LFYJr4b8Ub94PPQXUksCw9PvXoeXPRRddRNC5C1JQUR2SMGtnA==}
    engines: {node: '>= 14.16.0'}

  chownr@3.0.0:
    resolution: {integrity: sha512-+IxzY9BZOQd/XuYPRmrvEVjF/nqj5kgT4kEq7VofrDoM1MxoRjEWkrCC3EtLi59TVawxTAn+orJwFQcrqEN1+g==}
    engines: {node: '>=18'}

  cipher-base@1.0.6:
    resolution: {integrity: sha512-3Ek9H3X6pj5TgenXYtNWdaBon1tgYCaebd+XPg0keyjEbEfkD4KkmAxkQ/i1vYvxdcT5nscLBfq9VJRmCBcFSw==}
    engines: {node: '>= 0.10'}

  class-variance-authority@0.7.1:
    resolution: {integrity: sha512-Ka+9Trutv7G8M6WT6SeiRWz792K5qEqIGEGzXKhAE6xOWAY6pPH8U+9IY3oCMv6kqTmLsv7Xh/2w2RigkePMsg==}

  cli-cursor@5.0.0:
    resolution: {integrity: sha512-aCj4O5wKyszjMmDT4tZj93kxyydN/K5zPWSCe6/0AV/AA1pqe5ZBIw0a2ZfPQV7lL5/yb5HsUreJ6UFAF1tEQw==}
    engines: {node: '>=18'}

  cli-highlight@2.1.11:
    resolution: {integrity: sha512-9KDcoEVwyUXrjcJNvHD0NFc/hiwe/WPVYIleQh2O1N2Zro5gWJZ/K+3DGn8w8P/F6FxOgzyC5bxDyHIgCSPhGg==}
    engines: {node: '>=8.0.0', npm: '>=5.0.0'}
    hasBin: true

  cli-table3@0.6.5:
    resolution: {integrity: sha512-+W/5efTR7y5HRD7gACw9yQjqMVvEMLBHmboM/kPWam+H+Hmyrgjh6YncVKK122YZkXrLudzTuAukUw9FnMf7IQ==}
    engines: {node: 10.* || >= 12.*}

  cli-truncate@4.0.0:
    resolution: {integrity: sha512-nPdaFdQ0h/GEigbPClz11D0v/ZJEwxmeVZGeMo3Z5StPtUTkA9o1lD6QwoirYiSDzbcwn2XcjwmCp68W1IS4TA==}
    engines: {node: '>=18'}

  cli-width@4.1.0:
    resolution: {integrity: sha512-ouuZd4/dm2Sw5Gmqy6bGyNNNe1qt9RpmxveLSO7KcgsTnU7RXfsw+/bukWGo1abgBiMAic068rclZsO4IWmmxQ==}
    engines: {node: '>= 12'}

  clipboardy@4.0.0:
    resolution: {integrity: sha512-5mOlNS0mhX0707P2I0aZ2V/cmHUEO/fL7VFLqszkhUsxt7RwnmrInf/eEQKlf5GzvYeHIjT+Ov1HRfNmymlG0w==}
    engines: {node: '>=18'}

  cliui@7.0.4:
    resolution: {integrity: sha512-OcRE68cOsVMXp1Yvonl/fzkQOyjLSu/8bhPDfQt0e0/Eb283TKP20Fs2MqoPsr9SwA595rRCA+QMzYc9nBP+JQ==}

  cliui@8.0.1:
    resolution: {integrity: sha512-BSeNnyus75C4//NQ9gQt1/csTXyo/8Sb+afLAkzAptFuMsod9HFokGNudZpi/oQV73hnVK+sR+5PVRMd+Dr7YQ==}
    engines: {node: '>=12'}

  clsx@2.1.1:
    resolution: {integrity: sha512-eYm0QWBtUrBWZWG0d386OGAw16Z995PiOVo2B7bjWSbHedGl5e0ZWaq65kOGgUSNesEIDkB9ISbTg/JK9dhCZA==}
    engines: {node: '>=6'}

  cmdk@1.1.1:
    resolution: {integrity: sha512-Vsv7kFaXm+ptHDMZ7izaRsP70GgrW9NBNGswt9OZaVBLlE0SNpDq8eu/VGXyF9r7M0azK3Wy7OlYXsuyYLFzHg==}
    peerDependencies:
      react: ^18 || ^19 || ^19.0.0-rc
      react-dom: ^18 || ^19 || ^19.0.0-rc

  color-convert@2.0.1:
    resolution: {integrity: sha512-RRECPsj7iu/xb5oKYcsFHSppFNnsj/52OVTRKb4zP5onXwVF3zVmmToNcOfGC+CRDpfK/U584fMg38ZHCaElKQ==}
    engines: {node: '>=7.0.0'}

  color-name@1.1.4:
    resolution: {integrity: sha512-dOy+3AuW3a2wNbZHIuMZpTcgjGuLU/uBL/ubcZF9OXbDo8ff4O8yVp5Bf0efS8uEoYo5q4Fx7dY9OgQGXgAsQA==}

  colorette@2.0.20:
    resolution: {integrity: sha512-IfEDxwoWIjkeXL1eXcDiow4UbKjhLdq6/EuSVR9GMN7KVH3r9gQ83e73hsz1Nd1T3ijd5xv1wcWRYO+D6kCI2w==}

  commander@13.1.0:
    resolution: {integrity: sha512-/rFeCpNJQbhSZjGVwO9RFV3xPqbnERS8MmIQzCtD/zl6gpJuV/bMLuN92oG3F7d8oDEHHRrujSXNUr8fpjntKw==}
    engines: {node: '>=18'}

  concat-map@0.0.1:
    resolution: {integrity: sha512-/Srv4dswyQNBfohGpz9o6Yb3Gz3SrUDqBH5rTuhGR7ahtlbYKnVxw2bCFMRljaA7EXHaXZ8wsHdodFvbkhKmqg==}

  concurrently@9.1.2:
    resolution: {integrity: sha512-H9MWcoPsYddwbOGM6difjVwVZHl63nwMEwDJG/L7VGtuaJhb12h2caPG2tVPWs7emuYix252iGfqOyrz1GczTQ==}
    engines: {node: '>=18'}
    hasBin: true

  console-browserify@1.2.0:
    resolution: {integrity: sha512-ZMkYO/LkF17QvCPqM0gxw8yUzigAOZOSWSHg91FH6orS7vcEj5dVZTidN2fQ14yBSdg97RqhSNwLUXInd52OTA==}

  constants-browserify@1.0.0:
    resolution: {integrity: sha512-xFxOwqIzR/e1k1gLiWEophSCMqXcwVHIH7akf7b/vxcUeGunlj3hvZaaqxwHsTgn+IndtkQJgSztIDWeumWJDQ==}

  content-disposition@0.5.2:
    resolution: {integrity: sha512-kRGRZw3bLlFISDBgwTSA1TMBFN6J6GWDeubmDE3AF+3+yXL8hTWv8r5rkLbqYXY4RjPk/EzHnClI3zQf1cFmHA==}
    engines: {node: '>= 0.6'}

  content-disposition@1.0.0:
    resolution: {integrity: sha512-Au9nRL8VNUut/XSzbQA38+M78dzP4D+eqg3gfJHMIHHYa3bg067xj1KxMUWj+VULbiZMowKngFFbKczUrNJ1mg==}
    engines: {node: '>= 0.6'}

  content-type@1.0.5:
    resolution: {integrity: sha512-nTjqfcBFEipKdXCv4YDQWCfmcLZKm81ldF0pAopTvyrFGVbcR6P/VAAd5G7N+0tTr8QqiU0tFadD6FK4NtJwOA==}
    engines: {node: '>= 0.6'}

  cookie-signature@1.2.2:
    resolution: {integrity: sha512-D76uU73ulSXrD1UXF4KE2TMxVVwhsnCgfAyTg9k8P6KGZjlXKrOLe4dJQKI3Bxi5wjesZoFXJWElNWBjPZMbhg==}
    engines: {node: '>=6.6.0'}

  cookie@0.7.2:
    resolution: {integrity: sha512-yki5XnKuf750l50uGTllt6kKILY4nQ1eNIQatoXEByZ5dWgnKqbnqmTrBE5B4N7lrMJKQ2ytWMiTO2o0v6Ew/w==}
    engines: {node: '>= 0.6'}

  copy-anything@2.0.6:
    resolution: {integrity: sha512-1j20GZTsvKNkc4BY3NpMOM8tt///wY3FpIzozTOFO2ffuZcV61nojHXVKIy3WM+7ADCy5FVhdZYHYDdgTU0yJw==}

  core-util-is@1.0.3:
    resolution: {integrity: sha512-ZQBvi1DcpJ4GDqanjucZ2Hj3wEO5pZDS89BWbkcrvdxksJorwUDDZamX9ldFkp9aw2lmBDLgkObEA4DWNJ9FYQ==}

  cors@2.8.5:
    resolution: {integrity: sha512-KIHbLJqu73RGr/hnbrO9uBeixNGuvSQjul/jdFvS/KFSIH1hWVd1ng7zOHx+YrEfInLG7q4n6GHQ9cDtxv/P6g==}
    engines: {node: '>= 0.10'}

  cosmiconfig@9.0.0:
    resolution: {integrity: sha512-itvL5h8RETACmOTFc4UfIyB2RfEHi71Ax6E/PivVxq9NseKbOWpeyHEOIbmAw1rs8Ak0VursQNww7lf7YtUwzg==}
    engines: {node: '>=14'}
    peerDependencies:
      typescript: '>=4.9.5'
    peerDependenciesMeta:
      typescript:
        optional: true

  create-ecdh@4.0.4:
    resolution: {integrity: sha512-mf+TCx8wWc9VpuxfP2ht0iSISLZnt0JgWlrOKZiNqyUZWnjIaCIVNQArMHnCZKfEYRg6IM7A+NeJoN8gf/Ws0A==}

  create-hash@1.2.0:
    resolution: {integrity: sha512-z00bCGNHDG8mHAkP7CtT1qVu+bFQUPjYq/4Iv3C3kWjTFV10zIjfSoeqXo9Asws8gwSHDGj/hl2u4OGIjapeCg==}

  create-hmac@1.1.7:
    resolution: {integrity: sha512-MJG9liiZ+ogc4TzUwuvbER1JRdgvUFSB5+VR/g5h82fGaIRWMWddtKBHi7/sVhfjQZ6SehlyhvQYrcYkaUIpLg==}

  create-require@1.1.1:
    resolution: {integrity: sha512-dcKFX3jn0MpIaXjisoRvexIJVEKzaq7z2rZKxf+MSr9TkdmHmsU4m2lcLojrj/FHl8mk5VxMmYA+ftRkP/3oKQ==}

  cross-spawn@7.0.6:
    resolution: {integrity: sha512-uV2QOWP2nWzsy2aMp8aRibhi9dlzF5Hgh5SHaB9OiTGEyDTiJJyx0uy51QXdyWbtAHNua4XJzUKca3OzKUd3vA==}
    engines: {node: '>= 8'}

  crypto-browserify@3.12.1:
    resolution: {integrity: sha512-r4ESw/IlusD17lgQi1O20Fa3qNnsckR126TdUuBgAu7GBYSIPvdNyONd3Zrxh0xCwA4+6w/TDArBPsMvhur+KQ==}
    engines: {node: '>= 0.10'}

  date-fns@4.1.0:
    resolution: {integrity: sha512-Ukq0owbQXxa/U3EGtsdVBkR1w7KOQ5gIBqdH2hkvknzZPYvBxb/aa6E8L7tmjFtkwZBu3UXBbjIgPo/Ez4xaNg==}

  debug@4.4.0:
    resolution: {integrity: sha512-6WTZ/IxCY/T6BALoZHaE4ctp9xm+Z5kY/pzYaCHRFeyVhojxlrm+46y68HA6hr0TcwEssoxNiDEUJQjfPZ/RYA==}
    engines: {node: '>=6.0'}
    peerDependencies:
      supports-color: '*'
    peerDependenciesMeta:
      supports-color:
        optional: true

  deep-eql@5.0.2:
    resolution: {integrity: sha512-h5k/5U50IJJFpzfL6nO9jaaumfjO/f2NjK/oYB2Djzm4p9L+3T9qWpZqZ2hAbLPuuYq9wrU08WQyBTL5GbPk5Q==}
    engines: {node: '>=6'}

  default-browser-id@5.0.0:
    resolution: {integrity: sha512-A6p/pu/6fyBcA1TRz/GqWYPViplrftcW2gZC9q79ngNCKAeR/X3gcEdXQHl4KNXV+3wgIJ1CPkJQ3IHM6lcsyA==}
    engines: {node: '>=18'}

  default-browser@5.2.1:
    resolution: {integrity: sha512-WY/3TUME0x3KPYdRRxEJJvXRHV4PyPoUsxtZa78lwItwRQRHhd2U9xOscaT/YTf8uCXIAjeJOFBVEh/7FtD8Xg==}
    engines: {node: '>=18'}

  define-lazy-prop@3.0.0:
    resolution: {integrity: sha512-N+MeXYoqr3pOgn8xfyRPREN7gHakLYjhsHhWGT3fWAiL4IkAt0iDw14QiiEm2bE30c5XX5q0FtAA3CK5f9/BUg==}
    engines: {node: '>=12'}

  defu@6.1.4:
    resolution: {integrity: sha512-mEQCMmwJu317oSz8CwdIOdwf3xMif1ttiM8LTufzc3g6kR+9Pe236twL8j3IYT1F7GfRgGcW6MWxzZjLIkuHIg==}

  depd@2.0.0:
    resolution: {integrity: sha512-g7nH6P6dyDioJogAAGprGpCtVImJhpPk/roCzdb3fIh61/s/nPsfR6onyMwkCAR/OlC3yBC0lESvUoQEAssIrw==}
    engines: {node: '>= 0.8'}

  dequal@2.0.3:
    resolution: {integrity: sha512-0je+qPKHEMohvfRTCEo3CrPG6cAzAYgmzKyxRiYSSDkS6eGJdyVJm7WaYA5ECaAD9wLB2T4EEeymA5aFVcYXCA==}
    engines: {node: '>=6'}

  des.js@1.1.0:
    resolution: {integrity: sha512-r17GxjhUCjSRy8aiJpr8/UadFIzMzJGexI3Nmz4ADi9LYSFx4gTBp80+NaX/YsXWWLhpZ7v/v/ubEc/bCNfKwg==}

  detect-node-es@1.1.0:
    resolution: {integrity: sha512-ypdmJU/TbBby2Dxibuv7ZLW3Bs1QEmM7nHjEANfohJLvE0XVujisn1qPJcZxg+qDucsr+bP6fLD1rPS3AhJ7EQ==}

  diff-match-patch@1.0.5:
    resolution: {integrity: sha512-IayShXAgj/QMXgB0IWmKx+rOPuGMhqm5w6jvFxmVenXKIzRqTAAsbBPT3kWQeGANj3jGgvcvv4yK6SxqYmikgw==}

  diff@4.0.2:
    resolution: {integrity: sha512-58lmxKSA4BNyLz+HHMUzlOEpg09FV+ev6ZMe3vJihgdxzgcwZ8VoEEPmALCZG9LmqfVoNMMKpttIYTVG6uDY7A==}
    engines: {node: '>=0.3.1'}

  diffie-hellman@5.0.3:
    resolution: {integrity: sha512-kqag/Nl+f3GwyK25fhUMYj81BUOrZ9IuJsjIcDE5icNM9FJHAVm3VcUDxdLPoQtTuUylWm6ZIknYJwwaPxsUzg==}

  domain-browser@1.2.0:
    resolution: {integrity: sha512-jnjyiM6eRyZl2H+W8Q/zLMA481hzi0eszAaBUzIVnmYVDBbnLxVNnfu1HgEBvCbL+71FrxMl3E6lpKH7Ge3OXA==}
    engines: {node: '>=0.4', npm: '>=1.2'}

  dotenv@16.5.0:
    resolution: {integrity: sha512-m/C+AwOAr9/W1UOIZUo232ejMNnJAJtYQjUbHoNTBNTJSvqzzDh7vnrei3o3r3m9blf6ZoDkvcw0VmozNRFJxg==}
    engines: {node: '>=12'}

  dunder-proto@1.0.1:
    resolution: {integrity: sha512-KIN/nDJBQRcXw0MLVhZE9iQHmG68qAVIBg9CqmUYjmQIhgij9U5MFvrqkUL5FbtyyzZuOeOt0zdeRe4UY7ct+A==}
    engines: {node: '>= 0.4'}

  eastasianwidth@0.2.0:
    resolution: {integrity: sha512-I88TYZWc9XiYHRQ4/3c5rjjfgkjhLyW2luGIheGERbNQ6OY7yTybanSpDXZa8y7VUP9YmDcYa+eyq4ca7iLqWA==}

  ee-first@1.1.1:
    resolution: {integrity: sha512-WMwm9LhRUo+WUaRN+vRuETqG89IgZphVSNkdFgeb6sS/E4OrDIN7t48CAewSHXc6C8lefD8KKfr5vY61brQlow==}

  elliptic@6.6.1:
    resolution: {integrity: sha512-RaddvvMatK2LJHqFJ+YA4WysVN5Ita9E35botqIYspQ4TkRAlCicdzKOjlyv/1Za5RyTNn7di//eEV0uTAfe3g==}

  emoji-regex@10.4.0:
    resolution: {integrity: sha512-EC+0oUMY1Rqm4O6LLrgjtYDvcVYTy7chDnM4Q7030tP4Kwj3u/pR6gP9ygnp2CJMK5Gq+9Q2oqmrFJAz01DXjw==}

  emoji-regex@8.0.0:
    resolution: {integrity: sha512-MSjYzcWNOA0ewAHpz0MxpYFvwg6yjy1NG3xteoqz644VCo/RPgnr1/GGt+ic3iJTzQ8Eu3TdM14SawnVUmGE6A==}

  emoji-regex@9.2.2:
    resolution: {integrity: sha512-L18DaJsXSUk2+42pv8mLs5jJT2hqFkFE4j21wOmgbUqsZ2hL72NsUU785g9RXgo3s0ZNgVl42TiHp3ZtOv/Vyg==}

  emojilib@2.4.0:
    resolution: {integrity: sha512-5U0rVMU5Y2n2+ykNLQqMoqklN9ICBT/KsvC1Gz6vqHbz2AXXGkG+Pm5rMWk/8Vjrr/mY9985Hi8DYzn1F09Nyw==}

  encodeurl@2.0.0:
    resolution: {integrity: sha512-Q0n9HRi4m6JuGIV1eFlmvJB7ZEVxu93IrMyiMsGC0lrMJMWzRgx6WGquyfQgZVb31vhGgXnfmPNNXmxnOkRBrg==}
    engines: {node: '>= 0.8'}

  enhanced-resolve@5.18.1:
    resolution: {integrity: sha512-ZSW3ma5GkcQBIpwZTSRAI8N71Uuwgs93IezB7mf7R60tC8ZbJideoDNKjHn2O9KIlx6rkGTTEk1xUCK2E1Y2Yg==}
    engines: {node: '>=10.13.0'}

  env-paths@2.2.1:
    resolution: {integrity: sha512-+h1lkLKhZMTYjog1VEpJNG7NZJWcuc2DDk/qsqSTRRCOXiLjeQ1d1/udrUGhqMxUgAlwKNZ0cf2uqan5GLuS2A==}
    engines: {node: '>=6'}

  environment@1.1.0:
    resolution: {integrity: sha512-xUtoPkMggbz0MPyPiIWr1Kp4aeWJjDZ6SMvURhimjdZgsRuDplF5/s9hcgGhyXMhs+6vpnuoiZ2kFiu3FMnS8Q==}
    engines: {node: '>=18'}

  errno@0.1.8:
    resolution: {integrity: sha512-dJ6oBr5SQ1VSd9qkk7ByRgb/1SH4JZjCHSW/mr63/QcXO9zLVxvJ6Oy13nio03rxpSnVDDjFor75SjVeZWPW/A==}
    hasBin: true

  error-ex@1.3.2:
    resolution: {integrity: sha512-7dFHNmqeFSEt2ZBsCriorKnn3Z2pj+fd9kmI6QoWw4//DL+icEBfc0U7qJCisqrTsKTjw4fNFy2pW9OqStD84g==}

  es-define-property@1.0.1:
    resolution: {integrity: sha512-e3nRfgfUZ4rNGL232gUgX06QNyyez04KdjFrF+LTRoOXmrOgFKDg4BCdsjW8EnT69eqdYGmRpJwiPVYNrCaW3g==}
    engines: {node: '>= 0.4'}

  es-errors@1.3.0:
    resolution: {integrity: sha512-Zf5H2Kxt2xjTvbJvP2ZWLEICxA6j+hAmMzIlypy4xcBg1vKVnx89Wy0GbS+kf5cwCVFFzdCFh2XSCFNULS6csw==}
    engines: {node: '>= 0.4'}

  es-module-lexer@1.7.0:
    resolution: {integrity: sha512-jEQoCwk8hyb2AZziIOLhDqpm5+2ww5uIE6lkO/6jcOCusfk6LhMHpXXfBLXTZ7Ydyt0j4VoUQv6uGNYbdW+kBA==}

  es-object-atoms@1.1.1:
    resolution: {integrity: sha512-FGgH2h8zKNim9ljj7dankFPcICIK9Cp5bm+c2gQSYePhpaG5+esrLODihIorn+Pe6FGJzWhXQotPv73jTaldXA==}
    engines: {node: '>= 0.4'}

  esbuild@0.25.4:
    resolution: {integrity: sha512-8pgjLUcUjcgDg+2Q4NYXnPbo/vncAY4UmyaCm0jZevERqCHZIaWwdJHkf8XQtu4AxSKCdvrUbT0XUr1IdZzI8Q==}
    engines: {node: '>=18'}
    hasBin: true

  escalade@3.2.0:
    resolution: {integrity: sha512-WUj2qlxaQtO4g6Pq5c29GTcWGDyd8itL8zTlipgECz3JesAiiOKotd8JU6otB3PACgG6xkJUyVhboMS+bje/jA==}
    engines: {node: '>=6'}

  escape-html@1.0.3:
    resolution: {integrity: sha512-NiSupZ4OeuGwr68lGIeym/ksIZMJodUGOSCZ/FSnTxcrekbvqrgdUxlJOMpijaKZVjAJrWrGs/6Jy8OMuyj9ow==}

  estree-walker@3.0.3:
    resolution: {integrity: sha512-7RUKfXgSMMkzt6ZuXmqapOurLGPPfgj6l9uRZ7lRGolvk0y2yocc35LdcxKC5PQZdn2DMqioAQ2NoWcrTKmm6g==}

  etag@1.8.1:
    resolution: {integrity: sha512-aIL5Fx7mawVa300al2BnEE4iNvo1qETxLrPI/o05L7z6go7fCw1J6EQmbK4FmJ2AS7kgVF/KEZWufBfdClMcPg==}
    engines: {node: '>= 0.6'}

  eventemitter3@5.0.1:
    resolution: {integrity: sha512-GWkBvjiSZK87ELrYOSESUYeVIc9mvLLf/nXalMOS5dYrgZq9o5OVkbZAVM06CVxYsCwH9BDZFPlQTlPA1j4ahA==}

  events-okam@3.3.0:
    resolution: {integrity: sha512-6iR7z9hAJEwrT+D2Ywg6Fx62HSmN86OlcvPdrnq1JBeFr30dMF6l+j7M3VabjHfIi2KMtF8rO0J1rIZEfwMAwg==}
    engines: {node: '>=0.8.x'}

  eventsource-parser@3.0.2:
    resolution: {integrity: sha512-6RxOBZ/cYgd8usLwsEl+EC09Au/9BcmCKYF2/xbml6DNczf7nv0MQb+7BA2F+li6//I+28VNlQR37XfQtcAJuA==}
    engines: {node: '>=18.0.0'}

  eventsource@3.0.7:
    resolution: {integrity: sha512-CRT1WTyuQoD771GW56XEZFQ/ZoSfWid1alKGDYMmkt2yl8UXrVR4pspqWNEcqKvVIzg6PAltWjxcSSPrboA4iA==}
    engines: {node: '>=18.0.0'}

  evp_bytestokey@1.0.3:
    resolution: {integrity: sha512-/f2Go4TognH/KvCISP7OUsHn85hT9nUkxxA9BEWxFn+Oj9o8ZNLm/40hdlgSLyuOimsrTKLUMEorQexp/aPQeA==}

  execa@8.0.1:
    resolution: {integrity: sha512-VyhnebXciFV2DESc+p6B+y0LjSm0krU4OgJN44qFAhBY0TJ+1V61tYD2+wHusZ6F9n5K+vl8k0sTy7PEfV4qpg==}
    engines: {node: '>=16.17'}

  execa@9.5.3:
    resolution: {integrity: sha512-QFNnTvU3UjgWFy8Ef9iDHvIdcgZ344ebkwYx4/KLbR+CKQA4xBaHzv+iRpp86QfMHP8faFQLh8iOc57215y4Rg==}
    engines: {node: ^18.19.0 || >=20.5.0}

  expect-type@1.2.1:
    resolution: {integrity: sha512-/kP8CAwxzLVEeFrMm4kMmy4CCDlpipyA7MYLVrdJIkV0fYF0UaigQHRsxHiuY/GEea+bh4KSv3TIlgr+2UL6bw==}
    engines: {node: '>=12.0.0'}

  express-rate-limit@7.5.0:
    resolution: {integrity: sha512-eB5zbQh5h+VenMPM3fh+nw1YExi5nMr6HUCR62ELSP11huvxm/Uir1H1QEyTkk5QX6A58pX6NmaTMceKZ0Eodg==}
    engines: {node: '>= 16'}
    peerDependencies:
      express: ^4.11 || 5 || ^5.0.0-beta.1

  express@5.1.0:
    resolution: {integrity: sha512-DT9ck5YIRU+8GYzzU5kT3eHGA5iL+1Zd0EutOmTE9Dtk+Tvuzd23VBU+ec7HPNSTxXYO55gPV/hq4pSBJDjFpA==}
    engines: {node: '>= 18'}

  external-editor@3.1.0:
    resolution: {integrity: sha512-hMQ4CX1p1izmuLYyZqLMO/qGNw10wSv9QDCPfzXfyFrOaCSSoRfqE1Kf1s5an66J5JZC62NewG+mK49jOCtQew==}
    engines: {node: '>=4'}

  fast-deep-equal@3.1.3:
    resolution: {integrity: sha512-f3qQ9oQy9j2AhBe/H9VC91wLmKBCCU/gDOnKNAYG5hswO7BLKj09Hc5HYNz9cGI++xlpDCIgDaitVs03ATR84Q==}

  fastmcp@1.27.6:
    resolution: {integrity: sha512-LLwp6SvHUKj6MLW+CjJjKU1+ioYA1vIrfBSoY5tu/qLG8dt1KzjkmU+EnxQYRdF1eeqtSsgp+35ZoVIxA7ysjQ==}
    hasBin: true

  fdir@6.4.4:
    resolution: {integrity: sha512-1NZP+GK4GfuAv3PqKvxQRDMjdSRZjnkq7KfhlNrCNNlZ0ygQFpebfrnfnq/W7fpUnAv9aGWmY1zKx7FYL3gwhg==}
    peerDependencies:
      picomatch: ^3 || ^4
    peerDependenciesMeta:
      picomatch:
        optional: true

  fflate@0.8.2:
    resolution: {integrity: sha512-cPJU47OaAoCbg0pBvzsgpTPhmhqI5eJjh/JIu8tPj5q+T7iLvW/JAYUqmE7KOB4R1ZyEhzBaIQpQpardBF5z8A==}

  figures@6.1.0:
    resolution: {integrity: sha512-d+l3qxjSesT4V7v2fh+QnmFnUWv9lSpjarhShNTgBOfA0ttejbQUAlHLitbjkoRiDulW0OPoQPYIGhIC8ohejg==}
    engines: {node: '>=18'}

  file-type@20.5.0:
    resolution: {integrity: sha512-BfHZtG/l9iMm4Ecianu7P8HRD2tBHLtjXinm4X62XBOYzi7CYA7jyqfJzOvXHqzVrVPYqBo2/GvbARMaaJkKVg==}
    engines: {node: '>=18'}

  fill-range@7.1.1:
    resolution: {integrity: sha512-YsGpe3WHLK8ZYi4tWDg2Jy3ebRz2rXowDxnld4bkQB00cc/1Zw9AWnC0i9ztDJitivtQvaI9KaLyKrc+hBW0yg==}
    engines: {node: '>=8'}

  finalhandler@2.1.0:
    resolution: {integrity: sha512-/t88Ty3d5JWQbWYgaOGCCYfXRwV1+be02WqYYlL6h0lEiUAMPM8o8qKGO01YIkOHzka2up08wvgYD0mDiI+q3Q==}
    engines: {node: '>= 0.8'}

  foreground-child@3.3.1:
    resolution: {integrity: sha512-gIXjKqtFuWEgzFRJA9WCQeSJLZDjgJUOMCMzxtvFq/37KojM1BFGufqsCy0r4qSQmYLsZYMeyRqzIWOMup03sw==}
    engines: {node: '>=14'}

  forwarded@0.2.0:
    resolution: {integrity: sha512-buRG0fpBtRHSTCOASe6hD258tEubFoRLb4ZNA6NxMVHNw2gOcwHo9wyablzMzOA5z9xA9L1KNjk/Nt6MT9aYow==}
    engines: {node: '>= 0.6'}

  fresh@2.0.0:
    resolution: {integrity: sha512-Rx/WycZ60HOaqLKAi6cHRKKI7zxWbJ31MhntmtwMoaTeF7XFH9hhBp8vITaMidfljRQ6eYWCKkaTK+ykVJHP2A==}
    engines: {node: '>= 0.8'}

  fs-extra@11.3.0:
    resolution: {integrity: sha512-Z4XaCL6dUDHfP/jT25jJKMmtxvuwbkrD1vNSMFlo9lNLY2c5FHYSQgHPRZUjAB26TpDEoW9HCOgplrdbaPV/ew==}
    engines: {node: '>=14.14'}

  fsevents@2.3.3:
    resolution: {integrity: sha512-5xoDfX+fL7faATnagmWPpbFtwh/R77WmMMqqHGS65C3vvB0YHrgF+B1YmZ3441tMj5n63k0212XNoJwzlhffQw==}
    engines: {node: ^8.16.0 || ^10.6.0 || >=11.0.0}
    os: [darwin]

  function-bind@1.1.2:
    resolution: {integrity: sha512-7XHNxH7qX9xG5mIwxkhumTox/MIRNcOgDrxWsMt2pAr23WHp6MrRlN7FBSFpCpr+oVO0F744iUgR82nJMfG2SA==}

  fuse.js@7.1.0:
    resolution: {integrity: sha512-trLf4SzuuUxfusZADLINj+dE8clK1frKdmqiJNb1Es75fmI5oY6X2mxLVUciLLjxqw/xr72Dhy+lER6dGd02FQ==}
    engines: {node: '>=10'}

  get-caller-file@2.0.5:
    resolution: {integrity: sha512-DyFP3BM/3YHTQOCUL/w0OZHR0lpKeGrxotcHWcqNEdnltqFwXVfhEBQ94eIo34AfQpo0rGki4cyIiftY06h2Fg==}
    engines: {node: 6.* || 8.* || >= 10.*}

  get-east-asian-width@1.3.0:
    resolution: {integrity: sha512-vpeMIQKxczTD/0s2CdEWHcb0eeJe6TFjxb+J5xgX7hScxqrGuyjmv4c1D4A/gelKfyox0gJJwIHF+fLjeaM8kQ==}
    engines: {node: '>=18'}

  get-intrinsic@1.3.0:
    resolution: {integrity: sha512-9fSjSaos/fRIVIp+xSJlE6lfwhES7LNtKaCBIamHsjr2na1BiABJPo0mOjjz8GJDURarmCPGqaiVg5mfjb98CQ==}
    engines: {node: '>= 0.4'}

  get-nonce@1.0.1:
    resolution: {integrity: sha512-FJhYRoDaiatfEkUK8HKlicmu/3SGFD51q3itKDGoSTysQJBnfOcxU5GxnhE1E6soB76MbT0MBtnKJuXyAx+96Q==}
    engines: {node: '>=6'}

  get-proto@1.0.1:
    resolution: {integrity: sha512-sTSfBjoXBp89JvIKIefqw7U2CCebsc74kiY6awiGogKtoSGbgjYE/G/+l9sF3MWFPNc9IcoOC4ODfKHfxFmp0g==}
    engines: {node: '>= 0.4'}

  get-stream@8.0.1:
    resolution: {integrity: sha512-VaUJspBffn/LMCJVoMvSAdmscJyS1auj5Zulnn5UoYcY531UWmdwhRWkcGKnGU93m5HSXP9LP2usOryrBtQowA==}
    engines: {node: '>=16'}

  get-stream@9.0.1:
    resolution: {integrity: sha512-kVCxPF3vQM/N0B1PmoqVUqgHP+EeVjmZSQn+1oCRPxd2P21P2F19lIgbR3HBosbB1PUhOAoctJnfEn2GbN2eZA==}
    engines: {node: '>=18'}

  get-tsconfig@4.10.0:
    resolution: {integrity: sha512-kGzZ3LWWQcGIAmg6iWvXn0ei6WDtV26wzHRMwDSzmAbcXrTEXxHy6IehI6/4eT6VRKyMP1eF1VqwrVUmE/LR7A==}

  glob@11.0.2:
    resolution: {integrity: sha512-YT7U7Vye+t5fZ/QMkBFrTJ7ZQxInIUjwyAjVj84CYXqgBdv30MFUPGnBR6sQaVq6Is15wYJUsnzTuWaGRBhBAQ==}
    engines: {node: 20 || >=22}
    hasBin: true

  globals@11.12.0:
    resolution: {integrity: sha512-WOBp/EEGUiIsJSp7wcv/y6MO+lV9UoncWqxuFfm8eBwzWNgyfBd6Gz+IeKQ9jCmyhoH99g15M3T+QaVHFjizVA==}
    engines: {node: '>=4'}

  gopd@1.2.0:
    resolution: {integrity: sha512-ZUKRh6/kUFoAiTAtTYPZJ3hw9wNxx+BIBOijnlG9PnrJsCcSjs1wyyD6vJpaYtgnzDrKYRSqf3OO6Rfa93xsRg==}
    engines: {node: '>= 0.4'}

  graceful-fs@4.2.11:
    resolution: {integrity: sha512-RbJ5/jmFcNNCcDV5o9eTnBLJ/HszWV0P73bc+Ff4nS/rJj+YaS6IGyiOL0VoBYX+l1Wrl3k63h/KrH+nhJ0XvQ==}

  has-flag@4.0.0:
    resolution: {integrity: sha512-EykJT/Q1KjTWctppgIAgfSO0tKVuZUjhgMr17kqTumMl6Afv3EISleU7qZUzoXDFTAHTDC4NOoG/ZxU3EvlMPQ==}
    engines: {node: '>=8'}

  has-symbols@1.1.0:
    resolution: {integrity: sha512-1cDNdwJ2Jaohmb3sg4OmKaMBwuC48sYni5HUw2DvsC8LjGTLK9h+eb1X6RyuOHe4hT0ULCW68iomhjUoKUqlPQ==}
    engines: {node: '>= 0.4'}

  hash-base@3.0.5:
    resolution: {integrity: sha512-vXm0l45VbcHEVlTCzs8M+s0VeYsB2lnlAaThoLKGXr3bE/VWDOelNUnycUPEhKEaXARL2TEFjBOyUiM6+55KBg==}
    engines: {node: '>= 0.10'}

  hash.js@1.1.7:
    resolution: {integrity: sha512-taOaskGt4z4SOANNseOviYDvjEJinIkRgmp7LbKP2YTTmVxWBl87s/uzK9r+44BclBSp2X7K1hqeNfz9JbBeXA==}

  hasown@2.0.2:
    resolution: {integrity: sha512-0hJU9SCPvmMzIBdZFqNPXWa6dqh7WdH0cII9y+CyS8rG3nL48Bclra9HmKhVVUHyPWNH5Y7xDwAB7bfgSjkUMQ==}
    engines: {node: '>= 0.4'}

  highlight.js@10.7.3:
    resolution: {integrity: sha512-tzcUFauisWKNHaRkN4Wjl/ZA07gENAjFl3J/c480dprkGTg5EQstgaNFqBfUqCq54kZRIEcreTsAgF/m2quD7A==}

  hmac-drbg@1.0.1:
    resolution: {integrity: sha512-Tti3gMqLdZfhOQY1Mzf/AanLiqh1WTiJgEj26ZuYQ9fbkLomzGchCws4FyrSd4VkpBfiNhaE1On+lOz894jvXg==}

  http-errors@2.0.0:
    resolution: {integrity: sha512-FtwrG/euBzaEjYeRqOgly7G0qviiXoJWnvEH2Z1plBdXgbyjv34pHTSb9zoeHMyDy33+DWy5Wt9Wo+TURtOYSQ==}
    engines: {node: '>= 0.8'}

  https-browserify@1.0.0:
    resolution: {integrity: sha512-J+FkSdyD+0mA0N+81tMotaRMfSL9SGi+xpD3T6YApKsc3bGSXJlfXri3VyFOeYkfLRQisDk1W+jIFFKBeUBbBg==}

  human-signals@5.0.0:
    resolution: {integrity: sha512-AXcZb6vzzrFAUE61HnN4mpLqd/cSIwNQjtNWR0euPm6y0iqx3G4gOXaIDdtdDwZmhwe82LA6+zinmW4UBWVePQ==}
    engines: {node: '>=16.17.0'}

  human-signals@8.0.1:
    resolution: {integrity: sha512-eKCa6bwnJhvxj14kZk5NCPc6Hb6BdsU9DZcOnmQKSnO1VKrfV0zCvtttPZUsBvjmNDn8rpcJfpwSYnHBjc95MQ==}
    engines: {node: '>=18.18.0'}

  husky@9.1.7:
    resolution: {integrity: sha512-5gs5ytaNjBrh5Ow3zrvdUUY+0VxIuWVL4i9irt6friV+BqdCfmV11CQTWMiBYWHbXhco+J1kHfTOUkePhCDvMA==}
    engines: {node: '>=18'}
    hasBin: true

  iconv-lite@0.4.24:
    resolution: {integrity: sha512-v3MXnZAcvnywkTUEZomIActle7RXXeedOR31wwl7VlyoXO4Qi9arvSenNQWne1TcRwhCL1HwLI21bEqdpj8/rA==}
    engines: {node: '>=0.10.0'}

  iconv-lite@0.6.3:
    resolution: {integrity: sha512-4fCk79wshMdzMp2rH06qWrJE4iolqLhCUH+OiuIgU++RB0+94NlDL81atO7GX55uUKueo0txHNtvEyI6D7WdMw==}
    engines: {node: '>=0.10.0'}

  ieee754@1.2.1:
    resolution: {integrity: sha512-dcyqhDvX1C46lXZcVqCpK+FtMRQVdIMN6/Df5js2zouUsqG7I6sFxitIC+7KYK29KdXOLHdu9zL4sFnoVQnqaA==}

  image-size@0.5.5:
    resolution: {integrity: sha512-6TDAlDPZxUFCv+fuOkIoXT/V/f3Qbq8e37p+YOiYrUv3v9cc3/6x78VdfPgFVaB9dZYeLUfKgHRebpkm/oP2VQ==}
    engines: {node: '>=0.10.0'}
    hasBin: true

  import-fresh@3.3.1:
    resolution: {integrity: sha512-TR3KfrTZTYLPB6jUjfx6MF9WcWrHL9su5TObK4ZkYgBdWKPOFoSoQIdEuTuR82pmtxH2spWG9h6etwfr1pLBqQ==}
    engines: {node: '>=6'}

  import-lazy@4.0.0:
    resolution: {integrity: sha512-rKtvo6a868b5Hu3heneU+L4yEQ4jYKLtjpnPeUdK7h0yzXGmyBTypknlkCvHFBqfX9YlorEiMM6Dnq/5atfHkw==}
    engines: {node: '>=8'}

  inherits@2.0.1:
    resolution: {integrity: sha512-8nWq2nLTAwd02jTqJExUYFSD/fKq6VH9Y/oG2accc/kdI0V98Bag8d5a4gi3XHz73rDWa2PvTtvcWYquKqSENA==}

  inherits@2.0.3:
    resolution: {integrity: sha512-x00IRNXNy63jwGkJmzPigoySHbaqpNuzKbBOmzK+g2OdZpQ9w+sxCN+VSB3ja7IAge2OP2qpfxTjeNcyjmW1uw==}

  inherits@2.0.4:
    resolution: {integrity: sha512-k/vGaX4/Yla3WzyMCvTQOXYeIHvqOKtnqBduzTHpzpQZzAskKMhZ2K+EnBiSM9zGSoIFeMpXKxa4dYeZIQqewQ==}

  inquirer@12.6.0:
    resolution: {integrity: sha512-3zmmccQd/8o65nPOZJZ+2wqt76Ghw3+LaMrmc6JE/IzcvQhJ1st+QLCOo/iLS85/tILU0myG31a2TAZX0ysAvg==}
    engines: {node: '>=18'}
    peerDependencies:
      '@types/node': '>=18'
    peerDependenciesMeta:
      '@types/node':
        optional: true

  ipaddr.js@1.9.1:
    resolution: {integrity: sha512-0KI/607xoxSToH7GjN1FfSbLoU0+btTicjsQSWQlh/hZykN8KpmMf7uYwPW3R+akZ6R/w18ZlXSHBYXiYUPO3g==}
    engines: {node: '>= 0.10'}

  is-arrayish@0.2.1:
    resolution: {integrity: sha512-zz06S8t0ozoDXMG+ube26zeCTNXcKIPJZJi8hBrF4idCLms4CG9QtK7qBl1boi5ODzFpjswb5JPmHCbMpjaYzg==}

  is-core-module@2.16.1:
    resolution: {integrity: sha512-UfoeMA6fIJ8wTYFEUjelnaGI67v6+N7qXJEvQuIGa99l4xsCruSYOVSQ0uPANn4dAzm8lkYPaKLrrijLq7x23w==}
    engines: {node: '>= 0.4'}

  is-docker@3.0.0:
    resolution: {integrity: sha512-eljcgEDlEns/7AXFosB5K/2nCM4P7FQPkGc/DWLy5rmFEWvZayGrik1d9/QIY5nJ4f9YsVvBkA6kJpHn9rISdQ==}
    engines: {node: ^12.20.0 || ^14.13.1 || >=16.0.0}
    hasBin: true

  is-fullwidth-code-point@3.0.0:
    resolution: {integrity: sha512-zymm5+u+sCsSWyD9qNaejV3DFvhCKclKdizYaJUuHA83RLjb7nSuGnddCHGv0hk+KY7BMAlsWeK4Ueg6EV6XQg==}
    engines: {node: '>=8'}

  is-fullwidth-code-point@4.0.0:
    resolution: {integrity: sha512-O4L094N2/dZ7xqVdrXhh9r1KODPJpFms8B5sGdJLPy664AgvXsreZUyCQQNItZRDlYug4xStLjNp/sz3HvBowQ==}
    engines: {node: '>=12'}

  is-fullwidth-code-point@5.0.0:
    resolution: {integrity: sha512-OVa3u9kkBbw7b8Xw5F9P+D/T9X+Z4+JruYVNapTjPYZYUznQ5YfWeFkOj606XYYW8yugTfC8Pj0hYqvi4ryAhA==}
    engines: {node: '>=18'}

  is-inside-container@1.0.0:
    resolution: {integrity: sha512-KIYLCCJghfHZxqjYBE7rEy0OBuTd5xCHS7tHVgvCLkx7StIoaxwNW3hCALgEUjFfeRk+MG/Qxmp/vtETEF3tRA==}
    engines: {node: '>=14.16'}
    hasBin: true

  is-number@7.0.0:
    resolution: {integrity: sha512-41Cifkg6e8TylSpdtTpeLVMqvSBEVzTttHvERD741+pnZ8ANv0004MRL43QKPDlK9cGvNp6NZWZUBlbGXYxxng==}
    engines: {node: '>=0.12.0'}

  is-plain-obj@4.1.0:
    resolution: {integrity: sha512-+Pgi+vMuUNkJyExiMBt5IlFoMyKnr5zhJ4Uspz58WOhBF5QoIZkFyNHIbBAtHwzVAgk5RtndVNsDRN61/mmDqg==}
    engines: {node: '>=12'}

  is-promise@4.0.0:
    resolution: {integrity: sha512-hvpoI6korhJMnej285dSg6nu1+e6uxs7zG3BYAm5byqDsgJNWwxzM6z6iZiAgQR4TJ30JmBTOwqZUw3WlyH3AQ==}

  is-stream@3.0.0:
    resolution: {integrity: sha512-LnQR4bZ9IADDRSkvpqMGvt/tEJWclzklNgSw48V5EAaAeDd6qGvN8ei6k5p0tvxSR171VmGyHuTiAOfxAbr8kA==}
    engines: {node: ^12.20.0 || ^14.13.1 || >=16.0.0}

  is-stream@4.0.1:
    resolution: {integrity: sha512-Dnz92NInDqYckGEUJv689RbRiTSEHCQ7wOVeALbkOz999YpqT46yMRIGtSNl2iCL1waAZSx40+h59NV/EwzV/A==}
    engines: {node: '>=18'}

  is-unicode-supported@1.3.0:
    resolution: {integrity: sha512-43r2mRvz+8JRIKnWJ+3j8JtjRKZ6GmjzfaE/qiBJnikNnYv/6bagRJ1kUhNk8R5EX/GkobD+r+sfxCPJsiKBLQ==}
    engines: {node: '>=12'}

  is-unicode-supported@2.1.0:
    resolution: {integrity: sha512-mE00Gnza5EEB3Ds0HfMyllZzbBrmLOX3vfWoj9A9PEnTfratQ/BcaJOuMhnkhjXvb2+FkY3VuHqtAGpTPmglFQ==}
    engines: {node: '>=18'}

  is-what@3.14.1:
    resolution: {integrity: sha512-sNxgpk9793nzSs7bA6JQJGeIuRBQhAaNGG77kzYQgMkrID+lS6SlK07K5LaptscDlSaIgH+GPFzf+d75FVxozA==}

  is-wsl@3.1.0:
    resolution: {integrity: sha512-UcVfVfaK4Sc4m7X3dUSoHoozQGBEFeDC+zVo06t98xe8CzHSZZBekNXH+tu0NalHolcJ/QAGqS46Hef7QXBIMw==}
    engines: {node: '>=16'}

  is64bit@2.0.0:
    resolution: {integrity: sha512-jv+8jaWCl0g2lSBkNSVXdzfBA0npK1HGC2KtWM9FumFRoGS94g3NbCCLVnCYHLjp4GrW2KZeeSTMo5ddtznmGw==}
    engines: {node: '>=18'}

  isarray@1.0.0:
    resolution: {integrity: sha512-VLghIWNM6ELQzo7zwmcg0NmTVyWKYjvIeM83yjp0wRDTmUnrM678fQbcKBo6n2CJEF0szoG//ytg+TKla89ALQ==}

  isexe@2.0.0:
    resolution: {integrity: sha512-RHxMLp9lnKHGHRng9QFhRCMbYAcVpn69smSGcq3f36xjgVVWThj4qqLbTLlq7Ssj8B+fIQ1EuCEGI2lKsyQeIw==}

  isomorphic-rslog@0.0.7:
    resolution: {integrity: sha512-n6/XnKnZ5eLEj6VllG4XmamXG7/F69nls8dcynHyhcTpsPUYgcgx4ifEaCo4lQJ2uzwfmIT+F0KBGwBcMKmt5g==}
    engines: {node: '>=14.17.6'}

  jackspeak@4.1.0:
    resolution: {integrity: sha512-9DDdhb5j6cpeitCbvLO7n7J4IxnbM6hoF6O1g4HQ5TfhvvKN8ywDM7668ZhMHRqVmxqhps/F6syWK2KcPxYlkw==}
    engines: {node: 20 || >=22}

  javascript-natural-sort@0.7.1:
    resolution: {integrity: sha512-nO6jcEfZWQXDhOiBtG2KvKyEptz7RVbpGP4vTD2hLBdmNQSsCiicO2Ioinv6UI4y9ukqnBpy+XZ9H6uLNgJTlw==}

  jiti@1.21.7:
    resolution: {integrity: sha512-/imKNG4EbWNrVjoNC/1H5/9GFy+tqjGBHCaSsN+P2RnPqjsLmv6UD3Ej+Kj8nBWaRAwyk7kK5ZUc+OEatnTR3A==}
    hasBin: true

  jju@1.4.0:
    resolution: {integrity: sha512-8wb9Yw966OSxApiCt0K3yNJL8pnNeIv+OEq2YMidz4FKP6nonSRoOXc80iXY4JaN2FC11B9qsNmDsm+ZOfMROA==}

  js-tokens@4.0.0:
    resolution: {integrity: sha512-RdJUflcE3cUzKiMqQgsCu06FPu9UdIJO0beYbPhHN4k6apgJtifcoCtT9bcxOpYBtpD2kCM6Sbzg4CausW/PKQ==}

  js-yaml@4.1.0:
    resolution: {integrity: sha512-wpxZs9NoxZaJESJGIZTyDEaYpl0FKSA+FB9aJiyemKhMwkxQg63h4T1KJgUGHpTqPDNRcmmYLugrRjJlBtWvRA==}
    hasBin: true

  jsesc@3.1.0:
    resolution: {integrity: sha512-/sM3dO2FOzXjKQhJuo0Q173wf2KOo8t4I8vHy6lF9poUp7bKT0/NHE8fPX23PwfhnykfqnC2xRxOnVw5XuGIaA==}
    engines: {node: '>=6'}
    hasBin: true

  json-parse-even-better-errors@2.3.1:
    resolution: {integrity: sha512-xyFwyhro/JEof6Ghe2iz2NcXoj2sloNsWr/XsERDK/oiPCfaNhl5ONfp+jQdAZRQQ0IJWNzH9zIZF7li91kh2w==}

  json-schema-traverse@1.0.0:
    resolution: {integrity: sha512-NM8/P9n3XjXhIZn1lLhkFaACTOURQXjWhV4BA/RnOv8xvgqtqpAX9IO4mRQxSx1Rlo4tqzeqb0sOlruaOy3dug==}

  json-schema@0.4.0:
    resolution: {integrity: sha512-es94M3nTIfsEPisRafak+HDLfHXnKBhV3vU5eqPcS3flIWqcxJWgXHXiey3YrpaNsanY5ei1VoYEbOzijuq9BA==}

  jsondiffpatch@0.6.0:
    resolution: {integrity: sha512-3QItJOXp2AP1uv7waBkao5nCvhEv+QmJAd38Ybq7wNI74Q+BBmnLn4EDKz6yI9xGAIQoUF87qHt+kc1IVxB4zQ==}
    engines: {node: ^18.0.0 || >=20.0.0}
    hasBin: true

  jsonfile@6.1.0:
    resolution: {integrity: sha512-5dgndWOriYSm5cnYaJNhalLNDKOqFwyDB/rr1E9ZsGciGvKPs8R2xYGCacuf3z6K1YKDz182fd+fY3cn3pMqXQ==}

  jsonrepair@3.12.0:
    resolution: {integrity: sha512-SWfjz8SuQ0wZjwsxtSJ3Zy8vvLg6aO/kxcp9TWNPGwJKgTZVfhNEQBMk/vPOpYCDFWRxD6QWuI6IHR1t615f0w==}
    hasBin: true

  less-loader@12.3.0:
    resolution: {integrity: sha512-0M6+uYulvYIWs52y0LqN4+QM9TqWAohYSNTo4htE8Z7Cn3G/qQMEmktfHmyJT23k+20kU9zHH2wrfFXkxNLtVw==}
    engines: {node: '>= 18.12.0'}
    peerDependencies:
      '@rspack/core': 0.x || 1.x
      less: ^3.5.0 || ^4.0.0
      webpack: ^5.0.0
    peerDependenciesMeta:
      '@rspack/core':
        optional: true
      webpack:
        optional: true

  less@4.3.0:
    resolution: {integrity: sha512-X9RyH9fvemArzfdP8Pi3irr7lor2Ok4rOttDXBhlwDg+wKQsXOXgHWduAJE1EsF7JJx0w0bcO6BC6tCKKYnXKA==}
    engines: {node: '>=14'}
    hasBin: true

  lilconfig@3.1.3:
    resolution: {integrity: sha512-/vlFKAoH5Cgt3Ie+JLhRbwOsCQePABiU3tJ1egGvyQ+33R/vcwM2Zl2QR/LzjsBeItPt3oSVXapn+m4nQDvpzw==}
    engines: {node: '>=14'}

  lines-and-columns@1.2.4:
    resolution: {integrity: sha512-7ylylesZQ/PV29jhEDl3Ufjo6ZX7gCqJr5F7PKrqc93v7fzSymt1BpwEU8nAUXs8qzzvqhbjhK5QZg6Mt/HkBg==}

  lint-staged@15.5.2:
    resolution: {integrity: sha512-YUSOLq9VeRNAo/CTaVmhGDKG+LBtA8KF1X4K5+ykMSwWST1vDxJRB2kv2COgLb1fvpCo+A/y9A0G0znNVmdx4w==}
    engines: {node: '>=18.12.0'}
    hasBin: true

  listr2@8.3.3:
    resolution: {integrity: sha512-LWzX2KsqcB1wqQ4AHgYb4RsDXauQiqhjLk+6hjbaeHG4zpjjVAB6wC/gz6X0l+Du1cN3pUB5ZlrvTbhGSNnUQQ==}
    engines: {node: '>=18.0.0'}

  loader-runner@4.3.0:
    resolution: {integrity: sha512-3R/1M+yS3j5ou80Me59j7F9IMs4PXs3VqRrm0TU3AbKPxlmpoY1TNscJV/oGJXo8qCatFGTfDbY6W6ipGOYXfg==}
    engines: {node: '>=6.11.5'}

  loader-utils@3.3.1:
    resolution: {integrity: sha512-FMJTLMXfCLMLfJxcX9PFqX5qD88Z5MRGaZCVzfuqeZSPsyiBzs+pahDQjbIWz2QIzPZz0NX9Zy4FX3lmK6YHIg==}
    engines: {node: '>= 12.13.0'}

  lodash-es@4.17.21:
    resolution: {integrity: sha512-mKnC+QJ9pWVzv+C4/U3rRsHapFfHvQFoFB92e52xeyGMcX6/OlIl78je1u8vePzYZSkkogMPJ2yjxxsb89cxyw==}

  lodash@4.17.21:
    resolution: {integrity: sha512-v2kDEe57lecTulaDIuNTPy3Ry4gLGJ6Z1O3vE1krgXZNrsQ+LFTGHVxVjcXPs17LhbZVGedAJv8XZ1tvj5FvSg==}

  log-update@6.1.0:
    resolution: {integrity: sha512-9ie8ItPR6tjY5uYJh8K/Zrv/RMZ5VOlOWvtZdEHYSTFKZfIBPQa9tOAEeAWhd+AnIneLJ22w5fjOYtoutpWq5w==}
    engines: {node: '>=18'}

  loose-envify@1.4.0:
    resolution: {integrity: sha512-lyuxPGr/Wfhrlem2CL/UcnUc1zcqKAImBDzukY7Y5F/yQiNdko6+fRLevlw1HgMySw7f611UIY408EtxRSoK3Q==}
    hasBin: true

  loupe@3.1.3:
    resolution: {integrity: sha512-kkIp7XSkP78ZxJEsSxW3712C6teJVoeHHwgo9zJ380de7IYyJ2ISlxojcH2pC5OFLewESmnRi/+XCDIEEVyoug==}

  lru-cache@11.1.0:
    resolution: {integrity: sha512-QIXZUBJUx+2zHUdQujWejBkcD9+cs94tLn0+YL8UrCh+D5sCXZ4c7LaEH48pNwRY3MLDgqUFyhlCyjJPf1WP0A==}
    engines: {node: 20 || >=22}

  lru-cache@6.0.0:
    resolution: {integrity: sha512-Jo6dJ04CmSjuznwJSS3pUeWmd/H0ffTlkXXgwZi+eq1UCmqQwCh+eLsYOYCwY991i2Fah4h1BEMCx4qThGbsiA==}
    engines: {node: '>=10'}

  lucide-react@0.447.0:
    resolution: {integrity: sha512-SZ//hQmvi+kDKrNepArVkYK7/jfeZ5uFNEnYmd45RKZcbGD78KLnrcNXmgeg6m+xNHFvTG+CblszXCy4n6DN4w==}
    peerDependencies:
      react: ^16.5.1 || ^17.0.0 || ^18.0.0 || ^19.0.0-rc

  magic-string@0.30.17:
    resolution: {integrity: sha512-sNPKHvyjVf7gyjwS4xGTaW/mCnF8wnjtifKBEhxfZ7E/S8tQ0rssrwGNn6q8JH/ohItJfSQp9mBtQYuTlH5QnA==}

  make-dir@2.1.0:
    resolution: {integrity: sha512-LS9X+dc8KLxXCb8dni79fLIIUA5VyZoyjSMCwTluaXA0o27cCK0bhXkpgw+sTXVpPy/lSO57ilRixqk0vDmtRA==}
    engines: {node: '>=6'}

  make-error@1.3.6:
    resolution: {integrity: sha512-s8UhlNe7vPKomQhC1qFelMokr/Sc3AgNbso3n74mVPA5LTZwkB9NlXf4XPamLxJE8h0gh73rM94xvwRT2CVInw==}

  marked-terminal@7.3.0:
    resolution: {integrity: sha512-t4rBvPsHc57uE/2nJOLmMbZCQ4tgAccAED3ngXQqW6g+TxA488JzJ+FK3lQkzBQOI1mRV/r/Kq+1ZlJ4D0owQw==}
    engines: {node: '>=16.0.0'}
    peerDependencies:
      marked: '>=1 <16'

  marked@11.2.0:
    resolution: {integrity: sha512-HR0m3bvu0jAPYiIvLUUQtdg1g6D247//lvcekpHO1WMvbwDlwSkZAX9Lw4F4YHE1T0HaaNve0tuAWuV1UJ6vtw==}
    engines: {node: '>= 18'}
    hasBin: true

  marked@15.0.11:
    resolution: {integrity: sha512-1BEXAU2euRCG3xwgLVT1y0xbJEld1XOrmRJpUwRCcy7rxhSCwMrmEu9LXoPhHSCJG41V7YcQ2mjKRr5BA3ITIA==}
    engines: {node: '>= 18'}
    hasBin: true

  math-intrinsics@1.1.0:
    resolution: {integrity: sha512-/IXtbwEk5HTPyEwyKX6hGkYXxM9nbj64B+ilVJnC/R6B0pH5G4V3b0pVbL7DBj4tkhBAppbQUlf6F6Xl9LHu1g==}
    engines: {node: '>= 0.4'}

  mcp-proxy@2.14.2:
    resolution: {integrity: sha512-uLG3fVGF/yf2895Bj0Lf1FOmz8RW6NzNOIWIBUJbIR5C3IkX3Q/md+Dm8WnDkMWo2T4BOlqzZmtfGF6muR0oyw==}
    hasBin: true

  md5.js@1.3.5:
    resolution: {integrity: sha512-xitP+WxNPcTTOgnTJcrhM0xvdPepipPSf3I8EIpGKeFLjt3PlJLIDG3u8EX53ZIubkb+5U2+3rELYpEhHhzdkg==}

  media-typer@1.1.0:
    resolution: {integrity: sha512-aisnrDP4GNe06UcKFnV5bfMNPBUw4jsLGaWwWfnH3v02GnBuXX2MCVn5RbrWo0j3pczUilYblq7fQ7Nw2t5XKw==}
    engines: {node: '>= 0.8'}

  merge-descriptors@2.0.0:
    resolution: {integrity: sha512-Snk314V5ayFLhp3fkUREub6WtjBfPdCPY1Ln8/8munuLuiYhsABgBVWsozAG+MWMbVEvcdcpbi9R7ww22l9Q3g==}
    engines: {node: '>=18'}

  merge-stream@2.0.0:
    resolution: {integrity: sha512-abv/qOcuPfk3URPfDzmZU1LKmuw8kT+0nIHvKrKgFrwifol/doWcdA4ZqsWQ8ENrFKkd67Mfpo/LovbIUsbt3w==}

  micromatch@4.0.8:
    resolution: {integrity: sha512-PXwfBhYu0hBCPw8Dn0E+WDYb7af3dSLVWKi3HGv84IdF4TyFoC0ysxFd0Goxw7nSv4T/PzEJQxsYsEiFCKo2BA==}
    engines: {node: '>=8.6'}

  miller-rabin@4.0.1:
    resolution: {integrity: sha512-115fLhvZVqWwHPbClyntxEVfVDfl9DLLTuJvq3g2O/Oxi8AiNouAHvDSzHS0viUJc+V5vm3eq91Xwqn9dp4jRA==}
    hasBin: true

  mime-db@1.33.0:
    resolution: {integrity: sha512-BHJ/EKruNIqJf/QahvxwQZXKygOQ256myeN/Ew+THcAa5q+PjyTTMMeNQC4DZw5AwfvelsUrA6B67NKMqXDbzQ==}
    engines: {node: '>= 0.6'}

  mime-db@1.54.0:
    resolution: {integrity: sha512-aU5EJuIN2WDemCcAp2vFBfp/m4EAhWJnUNSSw0ixs7/kXbd6Pg64EmwJkNdFhB8aWt1sH2CTXrLxo/iAGV3oPQ==}
    engines: {node: '>= 0.6'}

  mime-types@2.1.18:
    resolution: {integrity: sha512-lc/aahn+t4/SWV/qcmumYjymLsWfN3ELhpmVuUFjgsORruuZPVSwAQryq+HHGvO/SI2KVX26bx+En+zhM8g8hQ==}
    engines: {node: '>= 0.6'}

  mime-types@3.0.1:
    resolution: {integrity: sha512-xRc4oEhT6eaBpU1XF7AjpOFD+xQmXNB5OVKwp4tqCuBpHLS/ZbBDrc07mYTDqVMg6PfxUjjNp85O6Cd2Z/5HWA==}
    engines: {node: '>= 0.6'}

  mime@1.6.0:
    resolution: {integrity: sha512-x0Vn8spI+wuJ1O6S7gnbaQg8Pxh4NNHb7KSINmEWKiPE4RKOplvijn+NkmYmmRgP68mc70j2EbeTFRsrswaQeg==}
    engines: {node: '>=4'}
    hasBin: true

  mimic-fn@4.0.0:
    resolution: {integrity: sha512-vqiC06CuhBTUdZH+RYl8sFrL096vA45Ok5ISO6sE/Mr1jRbGH4Csnhi8f3wKVl7x8mO4Au7Ir9D3Oyv1VYMFJw==}
    engines: {node: '>=12'}

  mimic-function@5.0.1:
    resolution: {integrity: sha512-VP79XUPxV2CigYP3jWwAUFSku2aKqBH7uTAapFWCBqutsbmDo96KY5o8uh6U+/YSIn5OxJnXp73beVkpqMIGhA==}
    engines: {node: '>=18'}

  minimalistic-assert@1.0.1:
    resolution: {integrity: sha512-UtJcAD4yEaGtjPezWuO9wC4nwUnVH/8/Im3yEHQP4b67cXlD/Qr9hdITCU1xDbSEXg2XKNaP8jsReV7vQd00/A==}

  minimalistic-crypto-utils@1.0.1:
    resolution: {integrity: sha512-JIYlbt6g8i5jKfJ3xz7rF0LXmv2TkDxBLUkiBeZ7bAx4GnnNMr8xFpGnOxn6GhTEHx3SjRrZEoU+j04prX1ktg==}

  minimatch@10.0.1:
    resolution: {integrity: sha512-ethXTt3SGGR+95gudmqJ1eNhRO7eGEGIgYA9vnPatK4/etz2MEVDno5GMCibdMTuBMyElzIlgxMna3K94XDIDQ==}
    engines: {node: 20 || >=22}

  minimatch@3.0.8:
    resolution: {integrity: sha512-6FsRAQsxQ61mw+qP1ZzbL9Bc78x2p5OqNgNpnoAFLTrX8n5Kxph0CsnhmKKNXTWjXqU5L0pGPR7hYk+XWZr60Q==}

  minimatch@3.1.2:
    resolution: {integrity: sha512-J7p63hRiAjw1NDEww1W7i37+ByIrOWO5XQQAzZ3VOcL0PNybwpfmV/N05zFAzwQ9USyEcX6t3UO+K5aqBQOIHw==}

  minipass@7.1.2:
    resolution: {integrity: sha512-qOOzS1cBTWYF4BH8fVePDBOO9iptMnGUEZwNc/cMWnTV2nVLZ7VoNWEPHkYczZA0pdoA7dl6e7FL659nX9S2aw==}
    engines: {node: '>=16 || 14 >=14.17'}

  minizlib@3.0.2:
    resolution: {integrity: sha512-oG62iEk+CYt5Xj2YqI5Xi9xWUeZhDI8jjQmC5oThVH5JGCTgIjr7ciJDzC7MBzYd//WvR1OTmP5Q38Q8ShQtVA==}
    engines: {node: '>= 18'}

  mkdirp@3.0.1:
    resolution: {integrity: sha512-+NsyUUAZDmo6YVHzL/stxSu3t9YS1iljliy3BSDrXJ/dkn1KYdmtZODGGjLcc9XLgVVpH4KshHB8XmZgMhaBXg==}
    engines: {node: '>=10'}
    hasBin: true

  ms@2.1.3:
    resolution: {integrity: sha512-6FlzubTLZG3J2a/NVCAleEhjzq5oxgHyaCU9yYXvcLsvoVaHJq/s5xXI6/XXP6tz7R9xAOtHnSO/tXtF3WRTlA==}

  mute-stream@2.0.0:
    resolution: {integrity: sha512-WWdIxpyjEn+FhQJQQv9aQAYlHoNVdzIzUySNV1gHUPDSdZJ3yZn7pAAbQcV7B56Mvu881q9FZV+0Vx2xC44VWA==}
    engines: {node: ^18.17.0 || >=20.5.0}

  mz@2.7.0:
    resolution: {integrity: sha512-z81GNO7nnYMEhrGh9LeymoE4+Yr0Wn5McHIZMK5cfQCl+NDX08sCZgUc9/6MHni9IWuFLm1Z3HTCXu2z9fN62Q==}

  nanoid@3.3.11:
    resolution: {integrity: sha512-N8SpfPUnUp1bK+PMYW8qSWdl9U+wwNWI4QKxOYDy9JAro3WMX7p2OeVRF9v+347pnakNevPmiHhNmZ2HbFA76w==}
    engines: {node: ^10 || ^12 || ^13.7 || ^14 || >=15.0.1}
    hasBin: true

  needle@3.3.1:
    resolution: {integrity: sha512-6k0YULvhpw+RoLNiQCRKOl09Rv1dPLr8hHnVjHqdolKwDrdNyk+Hmrthi4lIGPPz3r39dLx0hsF5s40sZ3Us4Q==}
    engines: {node: '>= 4.4.x'}
    hasBin: true

  negotiator@1.0.0:
    resolution: {integrity: sha512-8Ofs/AUQh8MaEcrlq5xOX0CQ9ypTF5dl78mjlMNfOK08fzpgTHQRQPBxcPlEtIw0yRpws+Zo/3r+5WRby7u3Gg==}
    engines: {node: '>= 0.6'}

  neo-async@2.6.2:
    resolution: {integrity: sha512-Yd3UES5mWCSqR+qNT93S3UoYUkqAZ9lLg8a7g9rimsWmYGK8cVToA4/sF3RrshdyV3sAGMXVUmpMYOw+dLpOuw==}

  node-emoji@2.2.0:
    resolution: {integrity: sha512-Z3lTE9pLaJF47NyMhd4ww1yFTAP8YhYI8SleJiHzM46Fgpm5cnNzSl9XfzFNqbaz+VlJrIj3fXQ4DeN1Rjm6cw==}
    engines: {node: '>=18'}

  node-libs-browser-okam@2.2.5:
    resolution: {integrity: sha512-kD+WXACEThc6C5DA146KoCNbubjpXeYzXDrukvtXWr6MRzV3uvHCI0eb/GuugWVYnMoD4g3/uaIzvDYOpC4QWw==}

  npm-run-path@5.3.0:
    resolution: {integrity: sha512-ppwTtiJZq0O/ai0z7yfudtBpWIoxM8yE6nHi1X47eFR2EWORqfbu6CnPlNsjeN683eT0qG6H/Pyf9fCcvjnnnQ==}
    engines: {node: ^12.20.0 || ^14.13.1 || >=16.0.0}

  npm-run-path@6.0.0:
    resolution: {integrity: sha512-9qny7Z9DsQU8Ou39ERsPU4OZQlSTP47ShQzuKZ6PRXpYLtIFgl/DEBYEXKlvcEa+9tHVcK8CF81Y2V72qaZhWA==}
    engines: {node: '>=18'}

  object-assign@4.1.1:
    resolution: {integrity: sha512-rJgTQnkUnH1sFw8yT6VSU3zD3sWmu6sZhIseY8VX+GRu3P6F7Fu+JNDoXfklElbLJSnc3FUQHVe4cU5hj+BcUg==}
    engines: {node: '>=0.10.0'}

  object-inspect@1.13.4:
    resolution: {integrity: sha512-W67iLl4J2EXEGTbfeHCffrjDfitvLANg0UlX3wFUUSTx92KXRFegMHUVgSqE+wvhAbi4WqjGg9czysTV2Epbew==}
    engines: {node: '>= 0.4'}

  ollama-ai-provider@1.2.0:
    resolution: {integrity: sha512-jTNFruwe3O/ruJeppI/quoOUxG7NA6blG3ZyQj3lei4+NnJo7bi3eIRWqlVpRlu/mbzbFXeJSBuYQWF6pzGKww==}
    engines: {node: '>=18'}
    peerDependencies:
      zod: ^3.0.0
    peerDependenciesMeta:
      zod:
        optional: true

  on-finished@2.4.1:
    resolution: {integrity: sha512-oVlzkg3ENAhCk2zdv7IJwd/QUD4z2RxRwpkcGY8psCVcCYZNq4wYnVWALHM+brtuJjePWiYF/ClmuDr8Ch5+kg==}
    engines: {node: '>= 0.8'}

  once@1.4.0:
    resolution: {integrity: sha512-lNaJgI+2Q5URQBkccEKHTQOPaXdUxnZZElQTZY0MFUAuaEqe1E+Nyvgdz/aIyNi6Z9MzO5dv1H8n58/GELp3+w==}

  onetime@6.0.0:
    resolution: {integrity: sha512-1FlR+gjXK7X+AsAHso35MnyN5KqGwJRi/31ft6x0M194ht7S+rWAvd7PHss9xSKMzE0asv1pyIHaJYq+BbacAQ==}
    engines: {node: '>=12'}

  onetime@7.0.0:
    resolution: {integrity: sha512-VXJjc87FScF88uafS3JllDgvAm+c/Slfz06lorj2uAY34rlUu0Nt+v8wreiImcrgAjjIHp1rXpTDlLOGw29WwQ==}
    engines: {node: '>=18'}

  open@10.1.2:
    resolution: {integrity: sha512-cxN6aIDPz6rm8hbebcP7vrQNhvRcveZoJU72Y7vskh4oIm+BZwBECnx5nTmrlres1Qapvx27Qo1Auukpf8PKXw==}
    engines: {node: '>=18'}

  os-browserify@0.3.0:
    resolution: {integrity: sha512-gjcpUc3clBf9+210TRaDWbf+rZZZEshZ+DlXMRCeAjp0xhTrnQsKHypIy1J3d5hKdUzj69t708EHtU8P6bUn0A==}

  os-tmpdir@1.0.2:
    resolution: {integrity: sha512-D2FR03Vir7FIu45XBY20mTb+/ZSWB00sjU9jdQXt83gDrI4Ztz5Fs7/yy74g2N5SVQY4xY1qDr4rNddwYRVX0g==}
    engines: {node: '>=0.10.0'}

  package-json-from-dist@1.0.1:
    resolution: {integrity: sha512-UEZIS3/by4OC8vL3P2dTXRETpebLI2NiI5vIrjaD/5UtrkFX/tNbwjTSRAGC/+7CAo2pIcBaRgWmcBBHcsaCIw==}

  pako@1.0.11:
    resolution: {integrity: sha512-4hLB8Py4zZce5s4yd9XzopqwVv/yGNhV1Bl8NTmCq1763HeK2+EwVTv+leGeL13Dnh2wfbqowVPXCIO0z4taYw==}

  parent-module@1.0.1:
    resolution: {integrity: sha512-GQ2EWRpQV8/o+Aw8YqtfZZPfNRWZYkbidE9k5rpl/hC3vtHHBfGm2Ifi6qWV+coDGkrUKZAxE3Lot5kcsRlh+g==}
    engines: {node: '>=6'}

  parse-asn1@5.1.7:
    resolution: {integrity: sha512-CTM5kuWR3sx9IFamcl5ErfPl6ea/N8IYwiJ+vpeB2g+1iknv7zBl5uPwbMbRVznRVbrNY6lGuDoE5b30grmbqg==}
    engines: {node: '>= 0.10'}

  parse-json@5.2.0:
    resolution: {integrity: sha512-ayCKvm/phCGxOkYRSCM82iDwct8/EonSEgCSxWxD7ve6jHggsFl4fZVQBPRNgQoKiuV/odhFrGzQXZwbifC8Rg==}
    engines: {node: '>=8'}

  parse-ms@4.0.0:
    resolution: {integrity: sha512-TXfryirbmq34y8QBwgqCVLi+8oA3oWx2eAnSn62ITyEhEYaWRlVZ2DvMM9eZbMs/RfxPu/PK/aBLyGj4IrqMHw==}
    engines: {node: '>=18'}

  parse-node-version@1.0.1:
    resolution: {integrity: sha512-3YHlOa/JgH6Mnpr05jP9eDG254US9ek25LyIxZlDItp2iJtwyaXQb57lBYLdT3MowkUFYEV2XXNAYIPlESvJlA==}
    engines: {node: '>= 0.10'}

  parse5-htmlparser2-tree-adapter@6.0.1:
    resolution: {integrity: sha512-qPuWvbLgvDGilKc5BoicRovlT4MtYT6JfJyBOMDsKoiT+GiuP5qyrPCnR9HcPECIJJmZh5jRndyNThnhhb/vlA==}

  parse5@5.1.1:
    resolution: {integrity: sha512-ugq4DFI0Ptb+WWjAdOK16+u/nHfiIrcE+sh8kZMaM0WllQKLI9rOUq6c2b7cwPkXdzfQESqvoqK6ug7U/Yyzug==}

  parse5@6.0.1:
    resolution: {integrity: sha512-Ofn/CTFzRGTTxwpNEs9PP93gXShHcTq255nzRYSKe8AkVpZY7e1fpmTfOyoIvjP5HG7Z2ZM7VS9PPhQGW2pOpw==}

  parseurl@1.3.3:
    resolution: {integrity: sha512-CiyeOxFT/JZyN5m0z9PfXw4SCBJ6Sygz1Dpl0wqjlhDEGGBP1GnsUVEL0p63hoG1fcj3fHynXi9NYO4nWOL+qQ==}
    engines: {node: '>= 0.8'}

  partial-json@0.1.7:
    resolution: {integrity: sha512-Njv/59hHaokb/hRUjce3Hdv12wd60MtM9Z5Olmn+nehe0QDAsRtRbJPvJ0Z91TusF0SuZRIvnM+S4l6EIP8leA==}

  path-browserify@0.0.1:
    resolution: {integrity: sha512-BapA40NHICOS+USX9SN4tyhq+A2RrN/Ws5F0Z5aMHDp98Fl86lX8Oti8B7uN93L4Ifv4fHOEA+pQw87gmMO/lQ==}

  path-is-inside@1.0.2:
    resolution: {integrity: sha512-DUWJr3+ULp4zXmol/SZkFf3JGsS9/SIv+Y3Rt93/UjPpDpklB5f1er4O3POIbUuUJ3FXgqte2Q7SrU6zAqwk8w==}

  path-key@3.1.1:
    resolution: {integrity: sha512-ojmeN0qd+y0jszEtoY48r0Peq5dwMEkIlCOu6Q5f41lfkswXuKtYrhgoTpLnyIcHm24Uhqx+5Tqm2InSwLhE6Q==}
    engines: {node: '>=8'}

  path-key@4.0.0:
    resolution: {integrity: sha512-haREypq7xkM7ErfgIyA0z+Bj4AGKlMSdlQE2jvJo6huWD1EdkKYV+G/T4nq0YEF2vgTT8kqMFKo1uHn950r4SQ==}
    engines: {node: '>=12'}

  path-parse@1.0.7:
    resolution: {integrity: sha512-LDJzPVEEEPR+y48z93A0Ed0yXb8pAByGWo/k5YYdYgpY2/2EsOsksJrq7lOHxryrVOn1ejG6oAp8ahvOIQD8sw==}

  path-scurry@2.0.0:
    resolution: {integrity: sha512-ypGJsmGtdXUOeM5u93TyeIEfEhM6s+ljAhrk5vAvSx8uyY/02OvrZnA0YNGUrPXfpJMgI1ODd3nwz8Npx4O4cg==}
    engines: {node: 20 || >=22}

  path-to-regexp@3.3.0:
    resolution: {integrity: sha512-qyCH421YQPS2WFDxDjftfc1ZR5WKQzVzqsp4n9M2kQhVOo/ByahFoUNJfl58kOcEGfQ//7weFTDhm+ss8Ecxgw==}

  path-to-regexp@8.2.0:
    resolution: {integrity: sha512-TdrF7fW9Rphjq4RjrW0Kp2AW0Ahwu9sRGTkS6bvDi0SCwZlEZYmcfDbEsTz8RVk0EHIS/Vd1bv3JhG+1xZuAyQ==}
    engines: {node: '>=16'}

  pathe@2.0.3:
    resolution: {integrity: sha512-WUjGcAqP1gQacoQe+OBJsFA7Ld4DyXuUIjZ5cc75cLHvJ7dtNsTugphxIADwspS+AraAUePCKrSVtPLFj/F88w==}

  pathval@2.0.0:
    resolution: {integrity: sha512-vE7JKRyES09KiunauX7nd2Q9/L7lhok4smP9RZTDeD4MVs72Dp2qNFVz39Nz5a0FVEW0BJR6C0DYrq6unoziZA==}
    engines: {node: '>= 14.16'}

  pbkdf2@3.1.2:
    resolution: {integrity: sha512-iuh7L6jA7JEGu2WxDwtQP1ddOpaJNC4KlDEFfdQajSGgGPNi4OyDc2R7QnbY2bR9QjBVGwgvTdNJZoE7RaxUMA==}
    engines: {node: '>=0.12'}

  peek-readable@7.0.0:
    resolution: {integrity: sha512-nri2TO5JE3/mRryik9LlHFT53cgHfRK0Lt0BAZQXku/AW3E6XLt2GaY8siWi7dvW/m1z0ecn+J+bpDa9ZN3IsQ==}
    engines: {node: '>=18'}

  picocolors@1.1.1:
    resolution: {integrity: sha512-xceH2snhtb5M9liqDsmEw56le376mTZkEX/jEb/RxNFyegNul7eNslCXP9FDj/Lcu0X8KEyMceP2ntpaHrDEVA==}

  picomatch@2.3.1:
    resolution: {integrity: sha512-JU3teHTNjmE2VCGFzuY8EXzCDVwEqB2a8fsIvwaStHhAWJEeVd1o1QD80CU6+ZdEXXSLbSsuLwJjkCBWqRQUVA==}
    engines: {node: '>=8.6'}

  picomatch@4.0.2:
    resolution: {integrity: sha512-M7BAV6Rlcy5u+m6oPhAPFgJTzAioX/6B0DxyvDlo9l8+T3nLKbrczg2WLUyzd45L8RqfUMyGPzekbMvX2Ldkwg==}
    engines: {node: '>=12'}

  pidtree@0.6.0:
    resolution: {integrity: sha512-eG2dWTVw5bzqGRztnHExczNxt5VGsE6OwTeCG3fdUf9KBsZzO3R5OIIIzWR+iZA0NtZ+RDVdaoE2dK1cn6jH4g==}
    engines: {node: '>=0.10'}
    hasBin: true

  pify@4.0.1:
    resolution: {integrity: sha512-uB80kBFb/tfd68bVleG9T5GGsGPjJrLAUpR5PZIrhBnIaRTQRjqdJSsIKkOP6OAIFbj7GOrcudc5pNjZ+geV2g==}
    engines: {node: '>=6'}

  piscina@4.9.2:
    resolution: {integrity: sha512-Fq0FERJWFEUpB4eSY59wSNwXD4RYqR+nR/WiEVcZW8IWfVBxJJafcgTEZDQo8k3w0sUarJ8RyVbbUF4GQ2LGbQ==}

  pkce-challenge@4.1.0:
    resolution: {integrity: sha512-ZBmhE1C9LcPoH9XZSdwiPtbPHZROwAnMy+kIFQVrnMCxY4Cudlz3gBOpzilgc0jOgRaiT3sIWfpMomW2ar2orQ==}
    engines: {node: '>=16.20.0'}

  pkce-challenge@5.0.0:
    resolution: {integrity: sha512-ueGLflrrnvwB3xuo/uGob5pd5FN7l0MsLf0Z87o/UQmRtwjvfylfc9MurIxRAWywCYTgrvpXBcqjV4OfCYGCIQ==}
    engines: {node: '>=16.20.0'}

  postcss-loader@8.1.1:
    resolution: {integrity: sha512-0IeqyAsG6tYiDRCYKQJLAmgQr47DX6N7sFSWvQxt6AcupX8DIdmykuk/o/tx0Lze3ErGHJEp5OSRxrelC6+NdQ==}
    engines: {node: '>= 18.12.0'}
    peerDependencies:
      '@rspack/core': 0.x || 1.x
      postcss: ^7.0.0 || ^8.0.1
      webpack: ^5.0.0
    peerDependenciesMeta:
      '@rspack/core':
        optional: true
      webpack:
        optional: true

  postcss@8.5.3:
    resolution: {integrity: sha512-dle9A3yYxlBSrt8Fu+IpjGT8SY8hN0mlaA6GY8t0P5PjIOZemULz/E2Bnm/2dcUOena75OTNkHI76uZBNUUq3A==}
    engines: {node: ^10 || ^12 || >=14}

  prettier@3.5.3:
    resolution: {integrity: sha512-QQtaxnoDJeAkDvDKWCLiwIXkTgRhwYDEQCghU9Z6q03iyek/rxRh/2lC3HB7P8sWT2xC/y5JDctPLBIGzHKbhw==}
    engines: {node: '>=14'}
    hasBin: true

  pretty-ms@9.2.0:
    resolution: {integrity: sha512-4yf0QO/sllf/1zbZWYnvWw3NxCQwLXKzIj0G849LSufP15BXKM0rbD2Z3wVnkMfjdn/CB0Dpp444gYAACdsplg==}
    engines: {node: '>=18'}

  prismjs@1.30.0:
    resolution: {integrity: sha512-DEvV2ZF2r2/63V+tK8hQvrR2ZGn10srHbXviTlcv7Kpzw8jWiNTqbVgjO3IY8RxrrOUF8VPMQQFysYYYv0YZxw==}
    engines: {node: '>=6'}

  process-nextick-args@2.0.1:
    resolution: {integrity: sha512-3ouUOpQhtgrbOa17J7+uxOTpITYWaGP7/AhoR3+A+/1e9skrzelGi/dXzEYyvbxubEF6Wn2ypscTKiKJFFn1ag==}

  process-okam@0.11.10:
    resolution: {integrity: sha512-p8e5nl6/OCeMalVb9dSojND5B9m/nq64WsyUfRmrTdLMKcNYcDN++/2I8WV1mTQDqrh2PQ6tIIb2A7/A38eSvw==}
    engines: {node: '>= 0.6.0'}

  proxy-addr@2.0.7:
    resolution: {integrity: sha512-llQsMLSUDUPT44jdrU/O37qlnifitDP+ZwrmmZcoSKyLKvtZxpyV0n2/bD/N4tBAAZ/gJEdZU7KMraoK1+XYAg==}
    engines: {node: '>= 0.10'}

  prr@1.0.1:
    resolution: {integrity: sha512-yPw4Sng1gWghHQWj0B3ZggWUm4qVbPwPFcRG8KyxiU7J2OHFSoEHKS+EZ3fv5l1t9CyCiop6l/ZYeWbrgoQejw==}

  public-encrypt@4.0.3:
    resolution: {integrity: sha512-zVpa8oKZSz5bTMTFClc1fQOnyyEzpl5ozpi1B5YcvBrdohMjH2rfsBtyXcuNuwjsDIXmBYlF2N5FlJYhR29t8Q==}

  punycode-okam@1.4.1:
    resolution: {integrity: sha512-e4mSfzGfrVBJmhjp+8PHjXIz5WrvEEWB2FT+RJ6YS/ozGttTcnocuj0CtMo3dujWYe2708bTd79zeIrKBtRzCg==}

  punycode@1.4.1:
    resolution: {integrity: sha512-jmYNElW7yvO7TV33CjSmvSiE2yco3bV2czu/OzDKdMNVZQWfxCblURLhf+47syQRBntjfLdd/H0egrzIG+oaFQ==}

  punycode@2.3.1:
    resolution: {integrity: sha512-vYt7UD1U9Wg6138shLtLOvdAu+8DsC/ilFtEVHcH+wydcSpNE20AfSOduf6MkRFahL5FY7X1oU7nKVZFtfq8Fg==}
    engines: {node: '>=6'}

  qs@6.14.0:
    resolution: {integrity: sha512-YWWTjgABSKcvs/nWBi9PycY/JiPJqOD4JA6o9Sej2AtvSGarXxKC3OQSk4pAarbdQlKAh5D4FCQkJNkW+GAn3w==}
    engines: {node: '>=0.6'}

  querystring-es3@0.2.1:
    resolution: {integrity: sha512-773xhDQnZBMFobEiztv8LIl70ch5MSF/jUQVlhwFyBILqq96anmoctVIYz+ZRp0qbCKATTn6ev02M3r7Ga5vqA==}
    engines: {node: '>=0.4.x'}

  randombytes@2.1.0:
    resolution: {integrity: sha512-vYl3iOX+4CKUWuxGi9Ukhie6fsqXqS9FE2Zaic4tNFD2N2QQaXOMFbuKK4QmDHC0JO6B1Zp41J0LpT0oR68amQ==}

  randomfill@1.0.4:
    resolution: {integrity: sha512-87lcbR8+MhcWcUiQ+9e+Rwx8MyR2P7qnt15ynUlbm3TU/fjbgz4GsvfSUDTemtCCtVCqb4ZcEFlyPNTh9bBTLw==}

  range-parser@1.2.0:
    resolution: {integrity: sha512-kA5WQoNVo4t9lNx2kQNFCxKeBl5IbbSNBl1M/tLkw9WCn+hxNBAW5Qh8gdhs63CJnhjJ2zQWFoqPJP2sK1AV5A==}
    engines: {node: '>= 0.6'}

  range-parser@1.2.1:
    resolution: {integrity: sha512-Hrgsx+orqoygnmhFbKaHE6c296J+HTAQXoxEF6gNupROmmGJRoyzfG3ccAveqCBrwr/2yxQ5BVd/GTl5agOwSg==}
    engines: {node: '>= 0.6'}

  raw-body@3.0.0:
    resolution: {integrity: sha512-RmkhL8CAyCRPXCE28MMH0z2PNWQBNk2Q09ZdxM9IOOXwxwZbN+qbWaatPkdkWIKL2ZVDImrN/pK5HTRz2PcS4g==}
    engines: {node: '>= 0.8'}

  react-dom@18.3.1:
    resolution: {integrity: sha512-5m4nQKp+rZRb09LNH59GM4BxTh9251/ylbKIbpe7TpGxfJ+9kv6BLkLBXIjjspbgbnIBNqlI23tRnTWT0snUIw==}
    peerDependencies:
      react: ^18.3.1

  react-error-overlay@6.0.9:
    resolution: {integrity: sha512-nQTTcUu+ATDbrSD1BZHr5kgSD4oF8OFjxun8uAaL8RwPBacGBNPf/yAuVVdx17N8XNzRDMrZ9XcKZHCjPW+9ew==}

  react-refresh@0.14.2:
    resolution: {integrity: sha512-jCvmsr+1IUSMUyzOkRcvnVbX3ZYC6g9TDrDbFuFmRDq7PD4yaGbLKNQL6k2jnArV8hjYxh7hVhAZB6s9HDGpZA==}
    engines: {node: '>=0.10.0'}

  react-remove-scroll-bar@2.3.8:
    resolution: {integrity: sha512-9r+yi9+mgU33AKcj6IbT9oRCO78WriSj6t/cF8DWBZJ9aOGPOTEDvdUDz1FwKim7QXWwmHqtdHnRJfhAxEG46Q==}
    engines: {node: '>=10'}
    peerDependencies:
      '@types/react': '*'
      react: ^16.8.0 || ^17.0.0 || ^18.0.0 || ^19.0.0
    peerDependenciesMeta:
      '@types/react':
        optional: true

  react-remove-scroll@2.6.3:
    resolution: {integrity: sha512-pnAi91oOk8g8ABQKGF5/M9qxmmOPxaAnopyTHYfqYEwJhyFrbbBtHuSgtKEoH0jpcxx5o3hXqH1mNd9/Oi+8iQ==}
    engines: {node: '>=10'}
    peerDependencies:
      '@types/react': '*'
      react: ^16.8.0 || ^17.0.0 || ^18.0.0 || ^19.0.0 || ^19.0.0-rc
    peerDependenciesMeta:
      '@types/react':
        optional: true

  react-simple-code-editor@0.14.1:
    resolution: {integrity: sha512-BR5DtNRy+AswWJECyA17qhUDvrrCZ6zXOCfkQY5zSmb96BVUbpVAv03WpcjcwtCwiLbIANx3gebHOcXYn1EHow==}
    peerDependencies:
      react: '>=16.8.0'
      react-dom: '>=16.8.0'

  react-style-singleton@2.2.3:
    resolution: {integrity: sha512-b6jSvxvVnyptAiLjbkWLE/lOnR4lfTtDAl+eUC7RZy+QQWc6wRzIV2CE6xBuMmDxc2qIihtDCZD5NPOFl7fRBQ==}
    engines: {node: '>=10'}
    peerDependencies:
      '@types/react': '*'
      react: ^16.8.0 || ^17.0.0 || ^18.0.0 || ^19.0.0 || ^19.0.0-rc
    peerDependenciesMeta:
      '@types/react':
        optional: true

  react@18.3.1:
    resolution: {integrity: sha512-wS+hAgJShR0KhEvPJArfuPVN1+Hz1t0Y6n5jLrGQbkb4urgPE/0Rve+1kMB1v/oWgHgm4WIcV+i7F2pTVj+2iQ==}
    engines: {node: '>=0.10.0'}

  readable-stream@2.3.8:
    resolution: {integrity: sha512-8p0AUk4XODgIewSi0l8Epjs+EVnWiK7NoDIEGU0HhE7+ZyY8D1IMY7odu5lRrFXGg71L15KG8QrPmum45RTtdA==}

  readdirp@4.1.2:
    resolution: {integrity: sha512-GDhwkLfywWL2s6vEjyhri+eXmfH6j1L7JE27WhqLeYzoh/A3DBaYGEj2H/HFZCn/kMfim73FXxEJTw06WtxQwg==}
    engines: {node: '>= 14.18.0'}

  require-directory@2.1.1:
    resolution: {integrity: sha512-fGxEI7+wsG9xrvdjsrlmL22OMTTiHRwAMroiEeMgq8gzoLC/PQr7RsRDSTLUg/bZAZtF+TVIkHc6/4RIKrui+Q==}
    engines: {node: '>=0.10.0'}

  require-from-string@2.0.2:
    resolution: {integrity: sha512-Xf0nWe6RseziFMu+Ap9biiUbmplq6S9/p+7w7YXP/JBHhrUDDUhwa+vANyubuqfZWTveU//DYVGsDG7RKL/vEw==}
    engines: {node: '>=0.10.0'}

  resolve-from@4.0.0:
    resolution: {integrity: sha512-pb/MYmXstAkysRFx8piNI1tGFNQIFA3vkE3Gq4EuA1dF6gHp/+vgZqsCGJapvy8N3Q+4o7FwvquPJcnZ7RYy4g==}
    engines: {node: '>=4'}

  resolve-pkg-maps@1.0.0:
    resolution: {integrity: sha512-seS2Tj26TBVOC2NIc2rOe2y2ZO7efxITtLZcGSOnHHNOQ7CkiUBfw0Iw2ck6xkIhPwLhKNLS8BO+hEpngQlqzw==}

  resolve@1.22.10:
    resolution: {integrity: sha512-NPRy+/ncIMeDlTAsuqwKIiferiawhefFJtkNSW0qZJEqMEb+qBt/77B/jGeeek+F0uOeN05CDa6HXbbIgtVX4w==}
    engines: {node: '>= 0.4'}
    hasBin: true

  restore-cursor@5.1.0:
    resolution: {integrity: sha512-oMA2dcrw6u0YfxJQXm342bFKX/E4sG9rbTzO9ptUcR/e8A33cHuvStiYOwH7fszkZlZ1z/ta9AAoPk2F4qIOHA==}
    engines: {node: '>=18'}

  rfdc@1.4.1:
    resolution: {integrity: sha512-q1b3N5QkRUWUl7iyylaaj3kOpIT0N2i9MqIEQXP73GVsN9cw3fdx8X63cEmWhJGi2PPCF23Ijp7ktmd39rawIA==}

  ripemd160@2.0.2:
    resolution: {integrity: sha512-ii4iagi25WusVoiC4B4lq7pbXfAp3D9v5CwfkY33vffw2+pkDjY1D8GaN7spsxvCSx8dkPqOZCEZyfxcmJG2IA==}

  rollup@4.40.2:
    resolution: {integrity: sha512-tfUOg6DTP4rhQ3VjOO6B4wyrJnGOX85requAXvqYTHsOgb2TFJdZ3aWpT8W2kPoypSGP7dZUyzxJ9ee4buM5Fg==}
    engines: {node: '>=18.0.0', npm: '>=8.0.0'}
    hasBin: true

<<<<<<< HEAD
  run-applescript@7.0.0:
    resolution: {integrity: sha512-9by4Ij99JUr/MCFBUkDKLWK3G9HVXmabKz9U5MlIAIuvuzkiOicRYs8XJLxX+xahD+mLiiCYDqF9dKAgtzKP1A==}
    engines: {node: '>=18'}
=======
  router@2.2.0:
    resolution: {integrity: sha512-nLTrUKm2UyiL7rlhapu/Zl45FwNgkZGaCpZbIHajDYgwlJCOzLSk+cIPAnsEqV955GjILJnKbdQC1nVPz+gAYQ==}
    engines: {node: '>= 18'}
>>>>>>> 209c3e38

  run-async@3.0.0:
    resolution: {integrity: sha512-540WwVDOMxA6dN6We19EcT9sc3hkXPw5mzRNGM3FkdN/vtE9NFvj5lFAPNwUDmJjXidm3v7TC1cTE7t17Ulm1Q==}
    engines: {node: '>=0.12.0'}

  rxjs@7.8.2:
    resolution: {integrity: sha512-dhKf903U/PQZY6boNNtAGdWbG85WAbjT/1xYoZIC7FAY0yWapOBQVsVrDl58W86//e1VpMNBtRV4MaXfdMySFA==}

  safe-buffer@5.1.2:
    resolution: {integrity: sha512-Gd2UZBJDkXlY7GbJxfsE8/nvKkUEU1G38c1siN6QP6a9PT9MmHB8GnpscSmMJSoF8LOIrt8ud/wPtojys4G6+g==}

  safe-buffer@5.2.1:
    resolution: {integrity: sha512-rp3So07KcdmmKbGvgaNxQSJr7bGVSVk5S9Eq1F+ppbRo70+YeaDxkw5Dd8NPN+GD6bjnYm2VuPuCXmpuYvmCXQ==}

  safer-buffer@2.1.2:
    resolution: {integrity: sha512-YZo3K82SD7Riyi0E1EQPojLz7kpepnSQI9IyPbHHg1XXXevb5dJI7tpyN2ADxGcQbHG7vcyRHk0cbwqcQriUtg==}

  sass-loader@16.0.5:
    resolution: {integrity: sha512-oL+CMBXrj6BZ/zOq4os+UECPL+bWqt6OAC6DWS8Ln8GZRcMDjlJ4JC3FBDuHJdYaFWIdKNIBYmtZtK2MaMkNIw==}
    engines: {node: '>= 18.12.0'}
    peerDependencies:
      '@rspack/core': 0.x || 1.x
      node-sass: ^4.0.0 || ^5.0.0 || ^6.0.0 || ^7.0.0 || ^8.0.0 || ^9.0.0
      sass: ^1.3.0
      sass-embedded: '*'
      webpack: ^5.0.0
    peerDependenciesMeta:
      '@rspack/core':
        optional: true
      node-sass:
        optional: true
      sass:
        optional: true
      sass-embedded:
        optional: true
      webpack:
        optional: true

  sax@1.4.1:
    resolution: {integrity: sha512-+aWOz7yVScEGoKNd4PA10LZ8sk0A/z5+nXQG5giUO5rprX9jgYsTdov9qCchZiPIZezbZH+jRut8nPodFAX4Jg==}

  scheduler@0.23.2:
    resolution: {integrity: sha512-UOShsPwz7NrMUqhR6t0hWjFduvOzbtv7toDH1/hIrfRNIDBnnBWd0CwJTGvTpngVlmwGCdP9/Zl/tVrDqcuYzQ==}

  secure-json-parse@2.7.0:
    resolution: {integrity: sha512-6aU+Rwsezw7VR8/nyvKTx8QpWH9FrcYiXXlqC4z5d5XQBDRqtbfsRjnwGyqbi3gddNtWHuEk9OANUotL26qKUw==}

  semver@5.7.2:
    resolution: {integrity: sha512-cBznnQ9KjJqU67B52RMC65CMarK2600WFnbkcaiwWq3xy/5haFJlshgnpjovMVJ+Hff49d8GEn0b87C5pDQ10g==}
    hasBin: true

  semver@7.5.4:
    resolution: {integrity: sha512-1bCSESV6Pv+i21Hvpxp3Dx+pSD8lIPt8uVjRrxAUt/nbswYc+tK6Y2btiULjd4+fnq15PX+nqQDC7Oft7WkwcA==}
    engines: {node: '>=10'}
    hasBin: true

  semver@7.7.1:
    resolution: {integrity: sha512-hlq8tAfn0m/61p4BVRcPzIGr6LKiMwo4VM6dGi6pt4qcRkmNzTcWq6eCEjEh+qXjkMDvPlOFFSGwQjoEa6gyMA==}
    engines: {node: '>=10'}
    hasBin: true

  send@1.2.0:
    resolution: {integrity: sha512-uaW0WwXKpL9blXE2o0bRhoL2EGXIrZxQ2ZQ4mgcfoBxdFmQold+qWsD2jLrfZ0trjKL6vOw0j//eAwcALFjKSw==}
    engines: {node: '>= 18'}

  serve-handler@6.1.6:
    resolution: {integrity: sha512-x5RL9Y2p5+Sh3D38Fh9i/iQ5ZK+e4xuXRd/pGbM4D13tgo/MGwbttUk8emytcr1YYzBYs+apnUngBDFYfpjPuQ==}

  serve-static@2.2.0:
    resolution: {integrity: sha512-61g9pCh0Vnh7IutZjtLGGpTA355+OPn2TyDv/6ivP2h/AdAVX9azsoxmg2/M6nZeQZNYBEwIcsne1mJd9oQItQ==}
    engines: {node: '>= 18'}

  setimmediate@1.0.5:
    resolution: {integrity: sha512-MATJdZp8sLqDl/68LfQmbP8zKPLQNV6BIZoIgrscFDQ+RsvK/BxeDQOgyxKKoh0y/8h3BqVFnCqQ/gd+reiIXA==}

  setprototypeof@1.2.0:
    resolution: {integrity: sha512-E5LDX7Wrp85Kil5bhZv46j8jOeboKq5JMmYM3gVGdGH8xFpPWXUMsNrlODCrkoxMEeNi/XZIwuRvY4XNwYMJpw==}

  sha.js@2.4.11:
    resolution: {integrity: sha512-QMEp5B7cftE7APOjk5Y6xgrbWu+WkLVQwk8JNjZ8nKRciZaByEW6MubieAiToS7+dwvrjGhH8jRXz3MVd0AYqQ==}
    hasBin: true

  shebang-command@2.0.0:
    resolution: {integrity: sha512-kHxr2zZpYtdmrN1qDjrrX/Z1rR1kG8Dx+gkpK1G4eXmvXswmcE1hTWBWYUzlraYw1/yZp6YuDY77YtvbN0dmDA==}
    engines: {node: '>=8'}

  shebang-regex@3.0.0:
    resolution: {integrity: sha512-7++dFhtcx3353uBaq8DDR4NuxBetBzC7ZQOhmTQInHEd6bSrXdiEyzCvG07Z44UYdLShWUyXt5M/yhz8ekcb1A==}
    engines: {node: '>=8'}

  shell-quote@1.8.2:
    resolution: {integrity: sha512-AzqKpGKjrj7EM6rKVQEPpB288oCfnrEIuyoT9cyF4nmGa7V8Zk6f7RRqYisX8X9m+Q7bd632aZW4ky7EhbQztA==}
    engines: {node: '>= 0.4'}

  side-channel-list@1.0.0:
    resolution: {integrity: sha512-FCLHtRD/gnpCiCHEiJLOwdmFP+wzCmDEkc9y7NsYxeF4u7Btsn1ZuwgwJGxImImHicJArLP4R0yX4c2KCrMrTA==}
    engines: {node: '>= 0.4'}

  side-channel-map@1.0.1:
    resolution: {integrity: sha512-VCjCNfgMsby3tTdo02nbjtM/ewra6jPHmpThenkTYh8pG9ucZ/1P8So4u4FGBek/BjpOVsDCMoLA/iuBKIFXRA==}
    engines: {node: '>= 0.4'}

  side-channel-weakmap@1.0.2:
    resolution: {integrity: sha512-WPS/HvHQTYnHisLo9McqBHOJk2FkHO/tlpvldyrnem4aeQp4hai3gythswg6p01oSoTl58rcpiFAjF2br2Ak2A==}
    engines: {node: '>= 0.4'}

  side-channel@1.1.0:
    resolution: {integrity: sha512-ZX99e6tRweoUXqR+VBrslhda51Nh5MTQwou5tnUDgbtyM0dBgmhEDtWGP/xbKn6hqfPRHujUNwz5fy/wbbhnpw==}
    engines: {node: '>= 0.4'}

  siginfo@2.0.0:
    resolution: {integrity: sha512-ybx0WO1/8bSBLEWXZvEd7gMW3Sn3JFlW3TvX1nREbDLRNQNaeNN8WK0meBwPdAaOI7TtRRRJn/Es1zhrrCHu7g==}

  signal-exit@4.1.0:
    resolution: {integrity: sha512-bzyZ1e88w9O1iNJbKnOlvYTrWPDl46O1bG0D3XInv+9tkPrxrN8jUUTiFlDkkmKWgn1M6CfIA13SuGqOa9Korw==}
    engines: {node: '>=14'}

  sisteransi@1.0.5:
    resolution: {integrity: sha512-bLGGlR1QxBcynn2d5YmDX4MGjlZvy2MRBDRNHLJ8VI6l6+9FUiyTFNJ0IveOSP0bcXgVDPRcfGqA0pjaqUpfVg==}

  skin-tone@2.0.0:
    resolution: {integrity: sha512-kUMbT1oBJCpgrnKoSr0o6wPtvRWT9W9UKvGLwfJYO2WuahZRHOpEyL1ckyMGgMWh0UdpmaoFqKKD29WTomNEGA==}
    engines: {node: '>=8'}

  slice-ansi@5.0.0:
    resolution: {integrity: sha512-FC+lgizVPfie0kkhqUScwRu1O/lF6NOgJmlCgK+/LYxDCTk8sGelYaHDhFcDN+Sn3Cv+3VSa4Byeo+IMCzpMgQ==}
    engines: {node: '>=12'}

  slice-ansi@7.1.0:
    resolution: {integrity: sha512-bSiSngZ/jWeX93BqeIAbImyTbEihizcwNjFoRUIY/T1wWQsfsm2Vw1agPKylXvQTU7iASGdHhyqRlqQzfz+Htg==}
    engines: {node: '>=18'}

  source-map-js@1.2.1:
    resolution: {integrity: sha512-UXWMKhLOwVKb728IUtQPXxfYU+usdybtUrK/8uGE8CQMvrhOpwvzDBwj0QhSL7MQc7vIsISBG8VQ8+IDQxpfQA==}
    engines: {node: '>=0.10.0'}

  source-map@0.6.1:
    resolution: {integrity: sha512-UjgapumWlbMhkBgzT7Ykc5YXUT46F0iKu8SGXq0bcwP5dz/h0Plj6enJqjz1Zbq2l5WaqYnrVbwWOWMyF3F47g==}
    engines: {node: '>=0.10.0'}

  spawn-rx@5.1.2:
    resolution: {integrity: sha512-/y7tJKALVZ1lPzeZZB9jYnmtrL7d0N2zkorii5a7r7dhHkWIuLTzZpZzMJLK1dmYRgX/NCc4iarTO3F7BS2c/A==}

  sprintf-js@1.0.3:
    resolution: {integrity: sha512-D9cPgkvLlV3t3IzL0D0YLvGA9Ahk4PcvVwUbN0dSGr1aP0Nrt4AEnTUbuGvquEC0mA64Gqt1fzirlRs5ibXx8g==}

  stackback@0.0.2:
    resolution: {integrity: sha512-1XMJE5fQo1jGH6Y/7ebnwPOBEkIEnT4QF32d5R1+VXdXveM0IBMJt8zfaxX1P3QhVwrYe+576+jkANtSS2mBbw==}

  statuses@2.0.1:
    resolution: {integrity: sha512-RwNA9Z/7PrK06rYLIzFMlaF+l73iwpzsqRIFgbMLbTcLD6cOao82TaWefPXQvB2fOC4AjuYSEndS7N/mTCbkdQ==}
    engines: {node: '>= 0.8'}

  std-env@3.9.0:
    resolution: {integrity: sha512-UGvjygr6F6tpH7o2qyqR6QYpwraIjKSdtzyBdyytFOHmPZY917kwdwLG0RbOjWOnKmnm3PeHjaoLLMie7kPLQw==}

  stream-browserify@2.0.2:
    resolution: {integrity: sha512-nX6hmklHs/gr2FuxYDltq8fJA1GDlxKQCz8O/IM4atRqBH8OORmBNgfvW5gG10GT/qQ9u0CzIvr2X5Pkt6ntqg==}

  stream-http@2.8.3:
    resolution: {integrity: sha512-+TSkfINHDo4J+ZobQLWiMouQYB+UVYFttRA94FpEzzJ7ZdqcL4uUUQ7WkdkI4DSozGmgBUE/a47L+38PenXhUw==}

  strict-event-emitter-types@2.0.0:
    resolution: {integrity: sha512-Nk/brWYpD85WlOgzw5h173aci0Teyv8YdIAEtV+N88nDB0dLlazZyJMIsN6eo1/AR61l+p6CJTG1JIyFaoNEEA==}

  string-argv@0.3.2:
    resolution: {integrity: sha512-aqD2Q0144Z+/RqG52NeHEkZauTAUWJO8c6yTftGJKO3Tja5tUgIfmIl6kExvhtxSDP7fXB6DvzkfMpCd/F3G+Q==}
    engines: {node: '>=0.6.19'}

  string-width@4.2.3:
    resolution: {integrity: sha512-wKyQRQpjJ0sIp62ErSZdGsjMJWsap5oRNihHhu6G7JVO/9jIB6UyevL+tXuOqrng8j/cxKTWyWUwvSTriiZz/g==}
    engines: {node: '>=8'}

  string-width@5.1.2:
    resolution: {integrity: sha512-HnLOCR3vjcY8beoNLtcjZ5/nxn2afmME6lhrDrebokqMap+XbeW8n9TXpPDOqdGK5qcI3oT0GKTW6wC7EMiVqA==}
    engines: {node: '>=12'}

  string-width@7.2.0:
    resolution: {integrity: sha512-tsaTIkKW9b4N+AEj+SVA+WhJzV7/zMhcSu78mLKWSk7cXMOSHsBKFWUs0fWwq8QyK3MgJBQRX6Gbi4kYbdvGkQ==}
    engines: {node: '>=18'}

  string_decoder-okam@1.3.0:
    resolution: {integrity: sha512-N5lJgLJ02sIs9xNyqPgIywlGaLUW6s5cYRpnmM3gbfhGA3sggW0+E2go26D7oZgEH7jHpXDe+ArDrBXeCaP9QA==}

  string_decoder@1.1.1:
    resolution: {integrity: sha512-n/ShnvDi6FHbbVfviro+WojiFzv+s8MPMHBczVePfUpDJLwoLT0ht1l4YwBCbi8pJAveEEdnkHyPyTP/mzRfwg==}

  strip-ansi@6.0.1:
    resolution: {integrity: sha512-Y38VPSHcqkFrCpFnQ9vuSXmquuv5oXOKpGeT6aGrr3o3Gc9AlVa6JBfUSOCnbxGGZF+/0ooI7KrPuUSztUdU5A==}
    engines: {node: '>=8'}

  strip-ansi@7.1.0:
    resolution: {integrity: sha512-iq6eVVI64nQQTRYq2KtEg2d2uU7LElhTJwsH4YzIHZshxlgZms/wIc4VoDQTlG/IvVIrBKG06CrZnp0qv7hkcQ==}
    engines: {node: '>=12'}

  strip-final-newline@3.0.0:
    resolution: {integrity: sha512-dOESqjYr96iWYylGObzd39EuNTa5VJxyvVAEm5Jnh7KGo75V43Hk1odPQkNDyXNmUR6k+gEiDVXnjB8HJ3crXw==}
    engines: {node: '>=12'}

  strip-final-newline@4.0.0:
    resolution: {integrity: sha512-aulFJcD6YK8V1G7iRB5tigAP4TsHBZZrOV8pjV++zdUwmeV8uzbY7yn6h9MswN62adStNZFuCIx4haBnRuMDaw==}
    engines: {node: '>=18'}

  strip-json-comments@3.1.1:
    resolution: {integrity: sha512-6fPc+R4ihwqP6N/aIv2f1gMH8lOVtWQHoqC4yK6oSDVVocumAsfCqjkXnqiYMhmMwS/mEHLp7Vehlt3ql6lEig==}
    engines: {node: '>=8'}

  strtok3@10.2.2:
    resolution: {integrity: sha512-Xt18+h4s7Z8xyZ0tmBoRmzxcop97R4BAh+dXouUDCYn+Em+1P3qpkUfI5ueWLT8ynC5hZ+q4iPEmGG1urvQGBg==}
    engines: {node: '>=18'}

  supports-color@7.2.0:
    resolution: {integrity: sha512-qpCAvRl9stuOHveKsn7HncJRvv501qIacKzQlO/+Lwxc9+0q2wLyv4Dfvt80/DPn2pqOBsJdDiogXGR9+OvwRw==}
    engines: {node: '>=8'}

  supports-color@8.1.1:
    resolution: {integrity: sha512-MpUEN2OodtUzxvKQl72cUF7RQ5EiHsGvSsVG0ia9c5RbWGL2CI4C7EpPS8UTBIplnlzZiNuV56w+FuNxy3ty2Q==}
    engines: {node: '>=10'}

  supports-hyperlinks@3.2.0:
    resolution: {integrity: sha512-zFObLMyZeEwzAoKCyu1B91U79K2t7ApXuQfo8OuxwXLDgcKxuwM+YvcbIhm6QWqz7mHUH1TVytR1PwVVjEuMig==}
    engines: {node: '>=14.18'}

  supports-preserve-symlinks-flag@1.0.0:
    resolution: {integrity: sha512-ot0WnXS9fgdkgIcePe6RHNk1WA8+muPa6cSjeR3V8K27q9BB1rTE3R1p7Hv0z1ZyAc8s6Vvv8DIyWf681MAt0w==}
    engines: {node: '>= 0.4'}

  swr@2.3.3:
    resolution: {integrity: sha512-dshNvs3ExOqtZ6kJBaAsabhPdHyeY4P2cKwRCniDVifBMoG/SVI7tfLWqPXriVspf2Rg4tPzXJTnwaihIeFw2A==}
    peerDependencies:
      react: ^16.11.0 || ^17.0.0 || ^18.0.0 || ^19.0.0

  system-architecture@0.1.0:
    resolution: {integrity: sha512-ulAk51I9UVUyJgxlv9M6lFot2WP3e7t8Kz9+IS6D4rVba1tR9kON+Ey69f+1R4Q8cd45Lod6a4IcJIxnzGc/zA==}
    engines: {node: '>=18'}

  tailwind-merge@2.6.0:
    resolution: {integrity: sha512-P+Vu1qXfzediirmHOC3xKGAYeZtPcV9g76X+xg2FD4tYgR71ewMA35Y3sCz3zhiN/dwefRpJX0yBcgwi1fXNQA==}

  tailwindcss-animate@1.0.7:
    resolution: {integrity: sha512-bl6mpH3T7I3UFxuvDEXLxy/VuFxBk5bbzplh7tXI68mwMokNYd1t9qPBHlnyTwfa4JGC4zP516I1hYYtQ/vspA==}
    peerDependencies:
      tailwindcss: '>=3.0.0 || insiders'

  tapable@2.2.1:
    resolution: {integrity: sha512-GNzQvQTOIP6RyTfE2Qxb8ZVlNmw0n88vp1szwWRimP02mnTsx3Wtn5qRdqY9w2XduFNUgvOwhNnQsjwCp+kqaQ==}
    engines: {node: '>=6'}

  tar@7.4.3:
    resolution: {integrity: sha512-5S7Va8hKfV7W5U6g3aYxXmlPoZVAwUMy9AOKyF2fVuZa2UD3qZjg578OrLRt8PcNN1PleVaL/5/yYATNL0ICUw==}
    engines: {node: '>=18'}

  thenify-all@1.6.0:
    resolution: {integrity: sha512-RNxQH/qI8/t3thXJDwcstUO4zeqo64+Uy/+sNVRBx4Xn2OX+OZ9oP+iJnNFqplFra2ZUVeKCSa2oVWi3T4uVmA==}
    engines: {node: '>=0.8'}

  thenify@3.3.1:
    resolution: {integrity: sha512-RVZSIV5IG10Hk3enotrhvz0T9em6cyHBLkH/YAZuKqd8hRkKhSfCGIcP2KUY0EPxndzANBmNllzWPwak+bheSw==}

  throttleit@2.1.0:
    resolution: {integrity: sha512-nt6AMGKW1p/70DF/hGBdJB57B8Tspmbp5gfJ8ilhLnt7kkr2ye7hzD6NVG8GGErk2HWF34igrL2CXmNIkzKqKw==}
    engines: {node: '>=18'}

  timers-browserify@2.0.12:
    resolution: {integrity: sha512-9phl76Cqm6FhSX9Xe1ZUAMLtm1BLkKj2Qd5ApyWkXzsMRaA7dgr81kf4wJmQf/hAvg8EEyJxDo3du/0KlhPiKQ==}
    engines: {node: '>=0.6.0'}

  tinybench@2.9.0:
    resolution: {integrity: sha512-0+DUvqWMValLmha6lr4kD8iAMK1HzV0/aKnCtWb9v9641TnP/MFb7Pc2bxoxQjTXAErryXVgUOfv2YqNllqGeg==}

  tinyexec@0.3.2:
    resolution: {integrity: sha512-KQQR9yN7R5+OSwaK0XQoj22pwHoTlgYqmUscPYoknOoWCWfj/5/ABTMRi69FrKU5ffPVh5QcFikpWJI/P1ocHA==}

  tinyglobby@0.2.13:
    resolution: {integrity: sha512-mEwzpUgrLySlveBwEVDMKk5B57bhLPYovRfPAXD5gA/98Opn0rCDj3GtLwFvCvH5RK9uPCExUROW5NjDwvqkxw==}
    engines: {node: '>=12.0.0'}

  tinypool@1.0.2:
    resolution: {integrity: sha512-al6n+QEANGFOMf/dmUMsuS5/r9B06uwlyNjZZql/zv8J7ybHCgoihBNORZCY2mzUuAnomQa2JdhyHKzZxPCrFA==}
    engines: {node: ^18.0.0 || >=20.0.0}

  tinyrainbow@2.0.0:
    resolution: {integrity: sha512-op4nsTR47R6p0vMUUoYl/a+ljLFVtlfaXkLQmqfLR1qHma1h/ysYk4hEXZ880bf2CYgTskvTa/e196Vd5dDQXw==}
    engines: {node: '>=14.0.0'}

  tinyspy@3.0.2:
    resolution: {integrity: sha512-n1cw8k1k0x4pgA2+9XrOkFydTerNcJ1zWCO5Nn9scWHTD+5tp8dghT2x1uduQePZTZgd3Tupf+x9BxJjeJi77Q==}
    engines: {node: '>=14.0.0'}

  tmp@0.0.33:
    resolution: {integrity: sha512-jRCJlojKnZ3addtTOjdIqoRuPEKBvNXcGYqzO6zWZX8KfKEpnGY5jfggJQ3EjKuu8D4bJRr0y+cYJFmYbImXGw==}
    engines: {node: '>=0.6.0'}

  to-arraybuffer@1.0.1:
    resolution: {integrity: sha512-okFlQcoGTi4LQBG/PgSYblw9VOyptsz2KJZqc6qtgGdes8VktzUQkj4BI2blit072iS8VODNcMA+tvnS9dnuMA==}

  to-regex-range@5.0.1:
    resolution: {integrity: sha512-65P7iz6X5yEr1cwcgvQxbbIw7Uk3gOy5dIdtZ4rDveLqhrdJP+Li/Hx6tyK0NEb+2GCyneCMJiGqrADCSNk8sQ==}
    engines: {node: '>=8.0'}

  toidentifier@1.0.1:
    resolution: {integrity: sha512-o5sSPKEkg/DIQNmH43V0/uerLrpzVedkUh8tGNvaeXpfpuwjKenlSox/2O/BTlZUtEe+JG7s5YhEz608PlAHRA==}
    engines: {node: '>=0.6'}

  token-types@6.0.0:
    resolution: {integrity: sha512-lbDrTLVsHhOMljPscd0yitpozq7Ga2M5Cvez5AjGg8GASBjtt6iERCAJ93yommPmz62fb45oFIXHEZ3u9bfJEA==}
    engines: {node: '>=14.16'}

  tree-kill@1.2.2:
    resolution: {integrity: sha512-L0Orpi8qGpRG//Nd+H90vFB+3iHnue1zSSGmNOOCh1GLJ7rUKVwV2HvijphGQS2UmhUZewS9VgvxYIdgr+fG1A==}
    hasBin: true

  ts-node@10.9.2:
    resolution: {integrity: sha512-f0FFpIdcHgn8zcPSbf1dRevwt047YMnaiJM3u2w2RewrB+fob/zePZcrOyQoLMMO7aBIddLcQIEK5dYjkLnGrQ==}
    hasBin: true
    peerDependencies:
      '@swc/core': '>=1.2.50'
      '@swc/wasm': '>=1.2.50'
      '@types/node': '*'
      typescript: '>=2.7'
    peerDependenciesMeta:
      '@swc/core':
        optional: true
      '@swc/wasm':
        optional: true

  tslib@2.8.1:
    resolution: {integrity: sha512-oJFu94HQb+KVduSUQL7wnpmqnfmLsOA/nAh6b6EH0wCEoK0/mPeXU6c3wKDV83MkOuHPRHtSXKKU99IBazS/2w==}

  tsx@4.19.4:
    resolution: {integrity: sha512-gK5GVzDkJK1SI1zwHf32Mqxf2tSJkNx+eYcNly5+nHvWqXUJYUkWBQtKauoESz3ymezAI++ZwT855x5p5eop+Q==}
    engines: {node: '>=18.0.0'}
    hasBin: true

  tty-browserify@0.0.0:
    resolution: {integrity: sha512-JVa5ijo+j/sOoHGjw0sxw734b1LhBkQ3bvUGNdxnVXDCX81Yx7TFgnZygxrIIWn23hbfTaMYLwRmAxFyDuFmIw==}

  type-fest@0.21.3:
    resolution: {integrity: sha512-t0rzBq87m3fVcduHDUFhKmyyX+9eo6WQjZvf51Ea/M0Q7+T374Jp1aUiyUl0GKxp8M/OETVHSDvmkyPgvX+X2w==}
    engines: {node: '>=10'}

  type-is@2.0.1:
    resolution: {integrity: sha512-OZs6gsjF4vMp32qrCbiVSkrFmXtG/AZhY3t0iAMrMBiAZyV9oALtXO8hsrHbMXF9x6L3grlFuwW2oAz7cav+Gw==}
    engines: {node: '>= 0.6'}

  typescript@5.8.2:
    resolution: {integrity: sha512-aJn6wq13/afZp/jT9QZmwEjDqqvSGp1VT5GVg+f/t6/oVyrgXM6BY1h9BRh/O5p3PlUPAe+WuiEZOmb/49RqoQ==}
    engines: {node: '>=14.17'}
    hasBin: true

  typescript@5.8.3:
    resolution: {integrity: sha512-p1diW6TqL9L07nNxvRMM7hMMw4c5XOo/1ibL4aAIGmSAt9slTE1Xgw5KWuof2uTOvCg9BY7ZRi+GaF+7sfgPeQ==}
    engines: {node: '>=14.17'}
    hasBin: true

  uint8array-extras@1.4.0:
    resolution: {integrity: sha512-ZPtzy0hu4cZjv3z5NW9gfKnNLjoz4y6uv4HlelAjDK7sY/xOkKZv9xK/WQpcsBB3jEybChz9DPC2U/+cusjJVQ==}
    engines: {node: '>=18'}

  undici-types@6.21.0:
    resolution: {integrity: sha512-iwDZqg0QAGrg9Rav5H4n0M64c3mkR59cJ6wQp+7C4nI0gsmExaedaYLNO44eT4AtBBwjbTiGPMlt2Md0T9H9JQ==}

  undici@7.9.0:
    resolution: {integrity: sha512-e696y354tf5cFZPXsF26Yg+5M63+5H3oE6Vtkh2oqbvsE2Oe7s2nIbcQh5lmG7Lp/eS29vJtTpw9+p6PX0qNSg==}
    engines: {node: '>=20.18.1'}

  unicode-emoji-modifier-base@1.0.0:
    resolution: {integrity: sha512-yLSH4py7oFH3oG/9K+XWrz1pSi3dfUrWEnInbxMfArOfc1+33BlGPQtLsOYwvdMy11AwUBetYuaRxSPqgkq+8g==}
    engines: {node: '>=4'}

  unicorn-magic@0.3.0:
    resolution: {integrity: sha512-+QBBXBCvifc56fsbuxZQ6Sic3wqqc3WWaqxs58gvJrcOuN83HGTCwz3oS5phzU9LthRNE9VrJCFCLUgHeeFnfA==}
    engines: {node: '>=18'}

  universalify@2.0.1:
    resolution: {integrity: sha512-gptHNQghINnc/vTGIk0SOFGFNXw7JVrlRUtConJRlvaw6DuX0wO5Jeko9sWrMBhh+PsYAZ7oXAiOnf/UKogyiw==}
    engines: {node: '>= 10.0.0'}

  unpipe@1.0.0:
    resolution: {integrity: sha512-pjy2bYhSsufwWlKwPc+l3cN7+wuJlK6uz0YdJEOlQDbl6jo/YlPi4mb8agUkVC8BF7V8NuzeyPNqRksA3hztKQ==}
    engines: {node: '>= 0.8'}

  upgear@0.0.3:
    resolution: {integrity: sha512-VhrgvrCRJHtR3TH+4H8XC5VUOCqQohPJ7nRFSZHg5tflIwPu6Frf+7ytQxjyry0leinYoYkDrU12WV+mGtk4lg==}

  uri-js@4.4.1:
    resolution: {integrity: sha512-7rKUyy33Q1yc98pQ1DAmLtwX109F7TIfWlW1Ydo8Wl1ii1SeHieeh0HHfPeL2fMXK6z0s8ecKs9frCuLJvndBg==}

  uri-templates@0.2.0:
    resolution: {integrity: sha512-EWkjYEN0L6KOfEoOH6Wj4ghQqU7eBZMJqRHQnxQAq+dSEzRPClkWjf8557HkWQXF6BrAUoLSAyy9i3RVTliaNg==}

  url-okam@0.11.1:
    resolution: {integrity: sha512-AM6OVeZNwKiirK3IwKxHuopgjX1jB0F8srK9OlCXN+wdmTNg6vgnN9xyQ5abhxq8Oj/kTleLU8OCfZ1FaEW37w==}

  use-callback-ref@1.3.3:
    resolution: {integrity: sha512-jQL3lRnocaFtu3V00JToYz/4QkNWswxijDaCVNZRiRTO3HQDLsdu1ZtmIUvV4yPp+rvWm5j0y0TG/S61cuijTg==}
    engines: {node: '>=10'}
    peerDependencies:
      '@types/react': '*'
      react: ^16.8.0 || ^17.0.0 || ^18.0.0 || ^19.0.0 || ^19.0.0-rc
    peerDependenciesMeta:
      '@types/react':
        optional: true

  use-sidecar@1.1.3:
    resolution: {integrity: sha512-Fedw0aZvkhynoPYlA5WXrMCAMm+nSWdZt6lzJQ7Ok8S6Q+VsHmHpRWndVRJ8Be0ZbkfPc5LRYH+5XrzXcEeLRQ==}
    engines: {node: '>=10'}
    peerDependencies:
      '@types/react': '*'
      react: ^16.8.0 || ^17.0.0 || ^18.0.0 || ^19.0.0 || ^19.0.0-rc
    peerDependenciesMeta:
      '@types/react':
        optional: true

  use-sync-external-store@1.5.0:
    resolution: {integrity: sha512-Rb46I4cGGVBmjamjphe8L/UnvJD+uPPtTkNvX5mZgqdbavhI4EbgIWJiIHXJ8bc/i9EQGPRh4DwEURJ552Do0A==}
    peerDependencies:
      react: ^16.8.0 || ^17.0.0 || ^18.0.0 || ^19.0.0

  util-deprecate@1.0.2:
    resolution: {integrity: sha512-EPD5q1uXyFxJpCrLnCc1nHnq3gOa6DZBocAIiI2TaSCA7VCJ1UJDMagCzIkXNsUYfD1daK//LTEQ8xiIbrHtcw==}

  util-okam@0.11.1:
    resolution: {integrity: sha512-e2bG47F03vYx2MbA6znK6t6dwffnXGsVzh8BLpi0pcQ7dDRQf0zSAQ9IR7M+aoozALNibw8eCY53gEK8bBpSjg==}

  util@0.10.3:
    resolution: {integrity: sha512-5KiHfsmkqacuKjkRkdV7SsfDJ2EGiPsK92s2MhNSY0craxjTdKTtqKsJaCWp4LW33ZZ0OPUv1WO/TFvNQRiQxQ==}

  v8-compile-cache-lib@3.0.1:
    resolution: {integrity: sha512-wa7YjyUGfNZngI/vtK0UHAN+lgDCxBPCylVXGp0zu59Fz5aiGtNXaq3DhIov063MorB+VfufLh3JlF2KdTK3xg==}

  vary@1.1.2:
    resolution: {integrity: sha512-BNGbWLfd0eUPabhkXUVm0j8uuvREyTh5ovRa/dyow/BqAbZJyC+5fU+IzQOzmAKzYqYRAISoRhdQr3eIZ/PXqg==}
    engines: {node: '>= 0.8'}

  vite-node@3.1.3:
    resolution: {integrity: sha512-uHV4plJ2IxCl4u1up1FQRrqclylKAogbtBfOTwcuJ28xFi+89PZ57BRh+naIRvH70HPwxy5QHYzg1OrEaC7AbA==}
    engines: {node: ^18.0.0 || ^20.0.0 || >=22.0.0}
    hasBin: true

  vite@6.3.5:
    resolution: {integrity: sha512-cZn6NDFE7wdTpINgs++ZJ4N49W2vRp8LCKrn3Ob1kYNtOo21vfDoaV5GzBfLU4MovSAB8uNRm4jgzVQZ+mBzPQ==}
    engines: {node: ^18.0.0 || ^20.0.0 || >=22.0.0}
    hasBin: true
    peerDependencies:
      '@types/node': ^18.0.0 || ^20.0.0 || >=22.0.0
      jiti: '>=1.21.0'
      less: '*'
      lightningcss: ^1.21.0
      sass: '*'
      sass-embedded: '*'
      stylus: '*'
      sugarss: '*'
      terser: ^5.16.0
      tsx: ^4.8.1
      yaml: ^2.4.2
    peerDependenciesMeta:
      '@types/node':
        optional: true
      jiti:
        optional: true
      less:
        optional: true
      lightningcss:
        optional: true
      sass:
        optional: true
      sass-embedded:
        optional: true
      stylus:
        optional: true
      sugarss:
        optional: true
      terser:
        optional: true
      tsx:
        optional: true
      yaml:
        optional: true

  vitest@3.1.3:
    resolution: {integrity: sha512-188iM4hAHQ0km23TN/adso1q5hhwKqUpv+Sd6p5sOuh6FhQnRNW3IsiIpvxqahtBabsJ2SLZgmGSpcYK4wQYJw==}
    engines: {node: ^18.0.0 || ^20.0.0 || >=22.0.0}
    hasBin: true
    peerDependencies:
      '@edge-runtime/vm': '*'
      '@types/debug': ^4.1.12
      '@types/node': ^18.0.0 || ^20.0.0 || >=22.0.0
      '@vitest/browser': 3.1.3
      '@vitest/ui': 3.1.3
      happy-dom: '*'
      jsdom: '*'
    peerDependenciesMeta:
      '@edge-runtime/vm':
        optional: true
      '@types/debug':
        optional: true
      '@types/node':
        optional: true
      '@vitest/browser':
        optional: true
      '@vitest/ui':
        optional: true
      happy-dom:
        optional: true
      jsdom:
        optional: true

  vm-browserify@1.1.2:
    resolution: {integrity: sha512-2ham8XPWTONajOR0ohOKOHXkm3+gaBmGut3SRuu75xLd/RRaY6vqgh8NBYYk7+RW3u5AtzPQZG8F10LHkl0lAQ==}

  which@2.0.2:
    resolution: {integrity: sha512-BLI3Tl1TW3Pvl70l3yq3Y64i+awpwXqsGBYWkkqMtnbXgrMD+yj7rhW0kuEDxzJaYXGjEW5ogapKNMEKNMjibA==}
    engines: {node: '>= 8'}
    hasBin: true

  why-is-node-running@2.3.0:
    resolution: {integrity: sha512-hUrmaWBdVDcxvYqnyh09zunKzROWjbZTiNy8dBEjkS7ehEDQibXJ7XvlmtbwuTclUiIyN+CyXQD4Vmko8fNm8w==}
    engines: {node: '>=8'}
    hasBin: true

  wrap-ansi@6.2.0:
    resolution: {integrity: sha512-r6lPcBGxZXlIcymEu7InxDMhdW0KDxpLgoFLcguasxCaJ/SOIZwINatK9KY/tf+ZrlywOKU0UDj3ATXUBfxJXA==}
    engines: {node: '>=8'}

  wrap-ansi@7.0.0:
    resolution: {integrity: sha512-YVGIj2kamLSTxw6NsZjoBxfSwsn0ycdesmc4p+Q21c5zPuZ1pl+NfxVdxPtdHvmNVOQ6XSYG4AUtyt/Fi7D16Q==}
    engines: {node: '>=10'}

  wrap-ansi@8.1.0:
    resolution: {integrity: sha512-si7QWI6zUMq56bESFvagtmzMdGOtoxfR+Sez11Mobfc7tm+VkUckk9bW2UeffTGVUbOksxmSw0AA2gs8g71NCQ==}
    engines: {node: '>=12'}

  wrap-ansi@9.0.0:
    resolution: {integrity: sha512-G8ura3S+3Z2G+mkgNRq8dqaFZAuxfsxpBB8OCTGRTCtp+l/v9nbFNmCUP1BZMts3G1142MsZfn6eeUKrr4PD1Q==}
    engines: {node: '>=18'}

  wrappy@1.0.2:
    resolution: {integrity: sha512-l4Sp/DRseor9wL6EvV2+TuQn63dMkPjZ/sp9XkghTEbV9KlPS1xUsZ3u7/IQO4wxtcFB4bgpQPRcR3QCvezPcQ==}

  ws@8.18.2:
    resolution: {integrity: sha512-DMricUmwGZUVr++AEAe2uiVM7UoO9MAVZMDu05UQOaUII0lp+zOzLLU4Xqh/JvTqklB1T4uELaaPBKyjE1r4fQ==}
    engines: {node: '>=10.0.0'}
    peerDependencies:
      bufferutil: ^4.0.1
      utf-8-validate: '>=5.0.2'
    peerDependenciesMeta:
      bufferutil:
        optional: true
      utf-8-validate:
        optional: true

  xsschema@0.2.0-beta.3:
    resolution: {integrity: sha512-ViOZ1a1kAPHvFjDJp4ITeutdlbnEs56lx/NotlvcitwN04eHnU3DhR+P5GvXT7A+69qKrXAx0YrccvmfwGnUGw==}
    peerDependencies:
      '@valibot/to-json-schema': ^1.0.0
      arktype: ^2.1.16
      effect: ^3.14.5
      zod-to-json-schema: ^3.24.5
    peerDependenciesMeta:
      '@valibot/to-json-schema':
        optional: true
      arktype:
        optional: true
      effect:
        optional: true
      zod-to-json-schema:
        optional: true

  xtend@4.0.2:
    resolution: {integrity: sha512-LKYU1iAXJXUgAXn9URjiu+MWhyUXHsvfp7mcuYm9dSUKK0/CjtrUwFAxD82/mCWbtLsGjFIad0wIsod4zrTAEQ==}
    engines: {node: '>=0.4'}

  y18n@5.0.8:
    resolution: {integrity: sha512-0pfFzegeDWJHJIAmTLRP2DwHjdF5s7jo9tuztdQxAhINCdvS+3nGINqPd00AphqJR/0LhANUS6/+7SCb98YOfA==}
    engines: {node: '>=10'}

  yallist@4.0.0:
    resolution: {integrity: sha512-3wdGidZyq5PB084XLES5TpOSRA3wjXAlIWMhum2kRcv/41Sn2emQ0dycQW4uZXLejwKvg6EsvbdlVL+FYEct7A==}

  yallist@5.0.0:
    resolution: {integrity: sha512-YgvUTfwqyc7UXVMrB+SImsVYSmTS8X/tSrtdNZMImM+n7+QTriRXyXim0mBrTXNeqzVF0KWGgHPeiyViFFrNDw==}
    engines: {node: '>=18'}

  yaml@2.7.1:
    resolution: {integrity: sha512-10ULxpnOCQXxJvBgxsn9ptjq6uviG/htZKk9veJGhlqn3w/DxQ631zFF+nlQXLwmImeS5amR2dl2U8sg6U9jsQ==}
    engines: {node: '>= 14'}
    hasBin: true

  yargs-parser@20.2.9:
    resolution: {integrity: sha512-y11nGElTIV+CT3Zv9t7VKl+Q3hTQoT9a1Qzezhhl6Rp21gJ/IVTW7Z3y9EWXhuUBC2Shnf+DX0antecpAwSP8w==}
    engines: {node: '>=10'}

  yargs-parser@21.1.1:
    resolution: {integrity: sha512-tVpsJW7DdjecAiFpbIB1e3qxIQsE6NoPc5/eTdrbbIC4h0LVsWhnoa3g+m2HclBIujHzsxZ4VJVA+GUuc2/LBw==}
    engines: {node: '>=12'}

  yargs@16.2.0:
    resolution: {integrity: sha512-D1mvvtDG0L5ft/jGWkLpG1+m0eQxOfaBvTNELraWj22wSVUMWxZUvYgJYcKh6jGGIkJFhH4IZPQhR4TKpc8mBw==}
    engines: {node: '>=10'}

  yargs@17.7.2:
    resolution: {integrity: sha512-7dSzzRQ++CKnNI/krKnYRV7JKKPUXMEh61soaHKg9mrWEhzFWhFnxPxGl+69cD1Ou63C13NUPCnmIcrvqCuM6w==}
    engines: {node: '>=12'}

  yn@3.1.1:
    resolution: {integrity: sha512-Ux4ygGWsu2c7isFWe8Yu1YluJmqVhxqK2cLXNQA5AcC3QfbGNpM7fu0Y8b/z16pXLnFxZYvWhd3fhBY9DLmC6Q==}
    engines: {node: '>=6'}

  yoctocolors-cjs@2.1.2:
    resolution: {integrity: sha512-cYVsTjKl8b+FrnidjibDWskAv7UKOfcwaVZdp/it9n1s9fU3IkgDbhdIRKCW4JDsAlECJY0ytoVPT3sK6kideA==}
    engines: {node: '>=18'}

  yoctocolors@2.1.1:
    resolution: {integrity: sha512-GQHQqAopRhwU8Kt1DDM8NjibDXHC8eoh1erhGAJPEyveY9qqVeXvVikNKrDz69sHowPMorbPUrH/mx8c50eiBQ==}
    engines: {node: '>=18'}

  zod-to-json-schema@3.24.5:
    resolution: {integrity: sha512-/AuWwMP+YqiPbsJx5D6TfgRTc4kTLjsh5SOcd4bLsfUg2RcEXrFMJl1DGgdHy2aCfsIA/cr/1JM0xcB2GZji8g==}
    peerDependencies:
      zod: ^3.24.1

  zod@3.24.4:
    resolution: {integrity: sha512-OdqJE9UDRPwWsrHjLN2F8bPxvwJBK22EHLWtanu0LSYr5YqzsaaW3RMgmjwr8Rypg5k+meEJdSPXJZXE/yqOMg==}

  zx@8.5.3:
    resolution: {integrity: sha512-TsGLAt8Ngr4wDXLZmN9BT+6FWVLFbqdQ0qpXkV3tIfH7F+MgN/WUeSY7W4nNqAntjWunmnRaznpyxtJRPhCbUQ==}
    engines: {node: '>= 12.17.0'}
    hasBin: true

snapshots:

  '@ai-sdk/openai-compatible@0.2.14(zod@3.24.4)':
    dependencies:
      '@ai-sdk/provider': 1.1.3
      '@ai-sdk/provider-utils': 2.2.8(zod@3.24.4)
      zod: 3.24.4

  '@ai-sdk/openai@1.3.22(zod@3.24.4)':
    dependencies:
      '@ai-sdk/provider': 1.1.3
      '@ai-sdk/provider-utils': 2.2.8(zod@3.24.4)
      zod: 3.24.4

  '@ai-sdk/provider-utils@2.2.8(zod@3.24.4)':
    dependencies:
      '@ai-sdk/provider': 1.1.3
      nanoid: 3.3.11
      secure-json-parse: 2.7.0
      zod: 3.24.4

  '@ai-sdk/provider@1.1.3':
    dependencies:
      json-schema: 0.4.0

  '@ai-sdk/react@1.2.12(react@18.3.1)(zod@3.24.4)':
    dependencies:
      '@ai-sdk/provider-utils': 2.2.8(zod@3.24.4)
      '@ai-sdk/ui-utils': 1.2.11(zod@3.24.4)
      react: 18.3.1
      swr: 2.3.3(react@18.3.1)
      throttleit: 2.1.0
    optionalDependencies:
      zod: 3.24.4

  '@ai-sdk/ui-utils@1.2.11(zod@3.24.4)':
    dependencies:
      '@ai-sdk/provider': 1.1.3
      '@ai-sdk/provider-utils': 2.2.8(zod@3.24.4)
      zod: 3.24.4
      zod-to-json-schema: 3.24.5(zod@3.24.4)

  '@ai-sdk/xai@1.2.16(zod@3.24.4)':
    dependencies:
      '@ai-sdk/openai-compatible': 0.2.14(zod@3.24.4)
      '@ai-sdk/provider': 1.1.3
      '@ai-sdk/provider-utils': 2.2.8(zod@3.24.4)
      zod: 3.24.4

  '@babel/code-frame@7.27.1':
    dependencies:
      '@babel/helper-validator-identifier': 7.27.1
      js-tokens: 4.0.0
      picocolors: 1.1.1

  '@babel/generator@7.27.1':
    dependencies:
      '@babel/parser': 7.27.2
      '@babel/types': 7.27.1
      '@jridgewell/gen-mapping': 0.3.8
      '@jridgewell/trace-mapping': 0.3.25
      jsesc: 3.1.0

  '@babel/helper-string-parser@7.27.1': {}

  '@babel/helper-validator-identifier@7.27.1': {}

  '@babel/parser@7.27.2':
    dependencies:
      '@babel/types': 7.27.1

  '@babel/template@7.27.2':
    dependencies:
      '@babel/code-frame': 7.27.1
      '@babel/parser': 7.27.2
      '@babel/types': 7.27.1

  '@babel/traverse@7.27.1':
    dependencies:
      '@babel/code-frame': 7.27.1
      '@babel/generator': 7.27.1
      '@babel/parser': 7.27.2
      '@babel/template': 7.27.2
      '@babel/types': 7.27.1
      debug: 4.4.0
      globals: 11.12.0
    transitivePeerDependencies:
      - supports-color

  '@babel/types@7.27.1':
    dependencies:
      '@babel/helper-string-parser': 7.27.1
      '@babel/helper-validator-identifier': 7.27.1

  '@colors/colors@1.5.0':
    optional: true

  '@cspotcode/source-map-support@0.8.1':
    dependencies:
      '@jridgewell/trace-mapping': 0.3.9

  '@esbuild/aix-ppc64@0.25.4':
    optional: true

  '@esbuild/android-arm64@0.25.4':
    optional: true

  '@esbuild/android-arm@0.25.4':
    optional: true

  '@esbuild/android-x64@0.25.4':
    optional: true

  '@esbuild/darwin-arm64@0.25.4':
    optional: true

  '@esbuild/darwin-x64@0.25.4':
    optional: true

  '@esbuild/freebsd-arm64@0.25.4':
    optional: true

  '@esbuild/freebsd-x64@0.25.4':
    optional: true

  '@esbuild/linux-arm64@0.25.4':
    optional: true

  '@esbuild/linux-arm@0.25.4':
    optional: true

  '@esbuild/linux-ia32@0.25.4':
    optional: true

  '@esbuild/linux-loong64@0.25.4':
    optional: true

  '@esbuild/linux-mips64el@0.25.4':
    optional: true

  '@esbuild/linux-ppc64@0.25.4':
    optional: true

  '@esbuild/linux-riscv64@0.25.4':
    optional: true

  '@esbuild/linux-s390x@0.25.4':
    optional: true

  '@esbuild/linux-x64@0.25.4':
    optional: true

  '@esbuild/netbsd-arm64@0.25.4':
    optional: true

  '@esbuild/netbsd-x64@0.25.4':
    optional: true

  '@esbuild/openbsd-arm64@0.25.4':
    optional: true

  '@esbuild/openbsd-x64@0.25.4':
    optional: true

  '@esbuild/sunos-x64@0.25.4':
    optional: true

  '@esbuild/win32-arm64@0.25.4':
    optional: true

  '@esbuild/win32-ia32@0.25.4':
    optional: true

  '@esbuild/win32-x64@0.25.4':
    optional: true

  '@floating-ui/core@1.7.0':
    dependencies:
      '@floating-ui/utils': 0.2.9

  '@floating-ui/dom@1.7.0':
    dependencies:
      '@floating-ui/core': 1.7.0
      '@floating-ui/utils': 0.2.9

  '@floating-ui/react-dom@2.1.2(react-dom@18.3.1(react@18.3.1))(react@18.3.1)':
    dependencies:
      '@floating-ui/dom': 1.7.0
      react: 18.3.1
      react-dom: 18.3.1(react@18.3.1)

  '@floating-ui/utils@0.2.9': {}

  '@inquirer/checkbox@4.1.5(@types/node@22.15.16)':
    dependencies:
      '@inquirer/core': 10.1.10(@types/node@22.15.16)
      '@inquirer/figures': 1.0.11
      '@inquirer/type': 3.0.6(@types/node@22.15.16)
      ansi-escapes: 4.3.2
      yoctocolors-cjs: 2.1.2
    optionalDependencies:
      '@types/node': 22.15.16

  '@inquirer/confirm@5.1.9(@types/node@22.15.16)':
    dependencies:
      '@inquirer/core': 10.1.10(@types/node@22.15.16)
      '@inquirer/type': 3.0.6(@types/node@22.15.16)
    optionalDependencies:
      '@types/node': 22.15.16

  '@inquirer/core@10.1.10(@types/node@22.15.16)':
    dependencies:
      '@inquirer/figures': 1.0.11
      '@inquirer/type': 3.0.6(@types/node@22.15.16)
      ansi-escapes: 4.3.2
      cli-width: 4.1.0
      mute-stream: 2.0.0
      signal-exit: 4.1.0
      wrap-ansi: 6.2.0
      yoctocolors-cjs: 2.1.2
    optionalDependencies:
      '@types/node': 22.15.16

  '@inquirer/editor@4.2.10(@types/node@22.15.16)':
    dependencies:
      '@inquirer/core': 10.1.10(@types/node@22.15.16)
      '@inquirer/type': 3.0.6(@types/node@22.15.16)
      external-editor: 3.1.0
    optionalDependencies:
      '@types/node': 22.15.16

  '@inquirer/expand@4.0.12(@types/node@22.15.16)':
    dependencies:
      '@inquirer/core': 10.1.10(@types/node@22.15.16)
      '@inquirer/type': 3.0.6(@types/node@22.15.16)
      yoctocolors-cjs: 2.1.2
    optionalDependencies:
      '@types/node': 22.15.16

  '@inquirer/figures@1.0.11': {}

  '@inquirer/input@4.1.9(@types/node@22.15.16)':
    dependencies:
      '@inquirer/core': 10.1.10(@types/node@22.15.16)
      '@inquirer/type': 3.0.6(@types/node@22.15.16)
    optionalDependencies:
      '@types/node': 22.15.16

  '@inquirer/number@3.0.12(@types/node@22.15.16)':
    dependencies:
      '@inquirer/core': 10.1.10(@types/node@22.15.16)
      '@inquirer/type': 3.0.6(@types/node@22.15.16)
    optionalDependencies:
      '@types/node': 22.15.16

  '@inquirer/password@4.0.12(@types/node@22.15.16)':
    dependencies:
      '@inquirer/core': 10.1.10(@types/node@22.15.16)
      '@inquirer/type': 3.0.6(@types/node@22.15.16)
      ansi-escapes: 4.3.2
    optionalDependencies:
      '@types/node': 22.15.16

  '@inquirer/prompts@7.5.0(@types/node@22.15.16)':
    dependencies:
      '@inquirer/checkbox': 4.1.5(@types/node@22.15.16)
      '@inquirer/confirm': 5.1.9(@types/node@22.15.16)
      '@inquirer/editor': 4.2.10(@types/node@22.15.16)
      '@inquirer/expand': 4.0.12(@types/node@22.15.16)
      '@inquirer/input': 4.1.9(@types/node@22.15.16)
      '@inquirer/number': 3.0.12(@types/node@22.15.16)
      '@inquirer/password': 4.0.12(@types/node@22.15.16)
      '@inquirer/rawlist': 4.1.0(@types/node@22.15.16)
      '@inquirer/search': 3.0.12(@types/node@22.15.16)
      '@inquirer/select': 4.2.0(@types/node@22.15.16)
    optionalDependencies:
      '@types/node': 22.15.16

  '@inquirer/rawlist@4.1.0(@types/node@22.15.16)':
    dependencies:
      '@inquirer/core': 10.1.10(@types/node@22.15.16)
      '@inquirer/type': 3.0.6(@types/node@22.15.16)
      yoctocolors-cjs: 2.1.2
    optionalDependencies:
      '@types/node': 22.15.16

  '@inquirer/search@3.0.12(@types/node@22.15.16)':
    dependencies:
      '@inquirer/core': 10.1.10(@types/node@22.15.16)
      '@inquirer/figures': 1.0.11
      '@inquirer/type': 3.0.6(@types/node@22.15.16)
      yoctocolors-cjs: 2.1.2
    optionalDependencies:
      '@types/node': 22.15.16

  '@inquirer/select@4.2.0(@types/node@22.15.16)':
    dependencies:
      '@inquirer/core': 10.1.10(@types/node@22.15.16)
      '@inquirer/figures': 1.0.11
      '@inquirer/type': 3.0.6(@types/node@22.15.16)
      ansi-escapes: 4.3.2
      yoctocolors-cjs: 2.1.2
    optionalDependencies:
      '@types/node': 22.15.16

  '@inquirer/type@3.0.6(@types/node@22.15.16)':
    optionalDependencies:
      '@types/node': 22.15.16

  '@isaacs/cliui@8.0.2':
    dependencies:
      string-width: 5.1.2
      string-width-cjs: string-width@4.2.3
      strip-ansi: 7.1.0
      strip-ansi-cjs: strip-ansi@6.0.1
      wrap-ansi: 8.1.0
      wrap-ansi-cjs: wrap-ansi@7.0.0

  '@isaacs/fs-minipass@4.0.1':
    dependencies:
      minipass: 7.1.2

  '@jridgewell/gen-mapping@0.3.8':
    dependencies:
      '@jridgewell/set-array': 1.2.1
      '@jridgewell/sourcemap-codec': 1.5.0
      '@jridgewell/trace-mapping': 0.3.25

  '@jridgewell/resolve-uri@3.1.2': {}

  '@jridgewell/set-array@1.2.1': {}

  '@jridgewell/sourcemap-codec@1.5.0': {}

  '@jridgewell/trace-mapping@0.3.25':
    dependencies:
      '@jridgewell/resolve-uri': 3.1.2
      '@jridgewell/sourcemap-codec': 1.5.0

  '@jridgewell/trace-mapping@0.3.9':
    dependencies:
      '@jridgewell/resolve-uri': 3.1.2
      '@jridgewell/sourcemap-codec': 1.5.0

  '@microsoft/api-extractor-model@7.30.6(@types/node@22.15.16)':
    dependencies:
      '@microsoft/tsdoc': 0.15.1
      '@microsoft/tsdoc-config': 0.17.1
      '@rushstack/node-core-library': 5.13.1(@types/node@22.15.16)
    transitivePeerDependencies:
      - '@types/node'

  '@microsoft/api-extractor@7.52.7(@types/node@22.15.16)':
    dependencies:
      '@microsoft/api-extractor-model': 7.30.6(@types/node@22.15.16)
      '@microsoft/tsdoc': 0.15.1
      '@microsoft/tsdoc-config': 0.17.1
      '@rushstack/node-core-library': 5.13.1(@types/node@22.15.16)
      '@rushstack/rig-package': 0.5.3
      '@rushstack/terminal': 0.15.3(@types/node@22.15.16)
      '@rushstack/ts-command-line': 5.0.1(@types/node@22.15.16)
      lodash: 4.17.21
      minimatch: 3.0.8
      resolve: 1.22.10
      semver: 7.5.4
      source-map: 0.6.1
      typescript: 5.8.2
    transitivePeerDependencies:
      - '@types/node'

  '@microsoft/tsdoc-config@0.17.1':
    dependencies:
      '@microsoft/tsdoc': 0.15.1
      ajv: 8.12.0
      jju: 1.4.0
      resolve: 1.22.10

  '@microsoft/tsdoc@0.15.1': {}

  '@modelcontextprotocol/inspector-cli@0.12.0':
    dependencies:
      '@modelcontextprotocol/sdk': 1.11.2
      commander: 13.1.0
      spawn-rx: 5.1.2
    transitivePeerDependencies:
      - supports-color

  '@modelcontextprotocol/inspector-client@0.12.0':
    dependencies:
      '@modelcontextprotocol/sdk': 1.11.2
      '@radix-ui/react-checkbox': 1.3.1(react-dom@18.3.1(react@18.3.1))(react@18.3.1)
      '@radix-ui/react-dialog': 1.1.13(react-dom@18.3.1(react@18.3.1))(react@18.3.1)
      '@radix-ui/react-icons': 1.3.2(react@18.3.1)
      '@radix-ui/react-label': 2.1.6(react-dom@18.3.1(react@18.3.1))(react@18.3.1)
      '@radix-ui/react-popover': 1.1.13(react-dom@18.3.1(react@18.3.1))(react@18.3.1)
      '@radix-ui/react-select': 2.2.4(react-dom@18.3.1(react@18.3.1))(react@18.3.1)
      '@radix-ui/react-slot': 1.2.2(react@18.3.1)
      '@radix-ui/react-tabs': 1.1.11(react-dom@18.3.1(react@18.3.1))(react@18.3.1)
      '@radix-ui/react-toast': 1.2.13(react-dom@18.3.1(react@18.3.1))(react@18.3.1)
      '@radix-ui/react-tooltip': 1.2.6(react-dom@18.3.1(react@18.3.1))(react@18.3.1)
      class-variance-authority: 0.7.1
      clsx: 2.1.1
      cmdk: 1.1.1(react-dom@18.3.1(react@18.3.1))(react@18.3.1)
      lucide-react: 0.447.0(react@18.3.1)
      pkce-challenge: 4.1.0
      prismjs: 1.30.0
      react: 18.3.1
      react-dom: 18.3.1(react@18.3.1)
      react-simple-code-editor: 0.14.1(react-dom@18.3.1(react@18.3.1))(react@18.3.1)
      serve-handler: 6.1.6
      tailwind-merge: 2.6.0
      tailwindcss-animate: 1.0.7
      zod: 3.24.4
    transitivePeerDependencies:
      - '@types/react'
      - '@types/react-dom'
      - supports-color
      - tailwindcss

  '@modelcontextprotocol/inspector-server@0.12.0':
    dependencies:
      '@modelcontextprotocol/sdk': 1.11.2
      cors: 2.8.5
      express: 5.1.0
      ws: 8.18.2
      zod: 3.24.4
    transitivePeerDependencies:
      - bufferutil
      - supports-color
      - utf-8-validate

  '@modelcontextprotocol/inspector@0.12.0(@types/node@22.15.16)(typescript@5.8.3)':
    dependencies:
      '@modelcontextprotocol/inspector-cli': 0.12.0
      '@modelcontextprotocol/inspector-client': 0.12.0
      '@modelcontextprotocol/inspector-server': 0.12.0
      '@modelcontextprotocol/sdk': 1.11.2
      concurrently: 9.1.2
      shell-quote: 1.8.2
      spawn-rx: 5.1.2
      ts-node: 10.9.2(@types/node@22.15.16)(typescript@5.8.3)
      zod: 3.24.4
    transitivePeerDependencies:
      - '@swc/core'
      - '@swc/wasm'
      - '@types/node'
      - '@types/react'
      - '@types/react-dom'
      - bufferutil
      - supports-color
      - tailwindcss
      - typescript
      - utf-8-validate

  '@modelcontextprotocol/sdk@1.11.2':
    dependencies:
      content-type: 1.0.5
      cors: 2.8.5
      cross-spawn: 7.0.6
      eventsource: 3.0.7
      express: 5.1.0
      express-rate-limit: 7.5.0(express@5.1.0)
      pkce-challenge: 5.0.0
      raw-body: 3.0.0
      zod: 3.24.4
      zod-to-json-schema: 3.24.5(zod@3.24.4)
    transitivePeerDependencies:
      - supports-color

  '@module-federation/error-codes@0.8.12': {}

  '@module-federation/runtime-core@0.6.20':
    dependencies:
      '@module-federation/error-codes': 0.8.12
      '@module-federation/sdk': 0.8.12

  '@module-federation/runtime@0.8.12':
    dependencies:
      '@module-federation/error-codes': 0.8.12
      '@module-federation/runtime-core': 0.6.20
      '@module-federation/sdk': 0.8.12

  '@module-federation/sdk@0.8.12':
    dependencies:
      isomorphic-rslog: 0.0.7

  '@module-federation/webpack-bundler-runtime@0.8.12':
    dependencies:
      '@module-federation/runtime': 0.8.12
      '@module-federation/sdk': 0.8.12

  '@napi-rs/nice-android-arm-eabi@1.0.1':
    optional: true

  '@napi-rs/nice-android-arm64@1.0.1':
    optional: true

  '@napi-rs/nice-darwin-arm64@1.0.1':
    optional: true

  '@napi-rs/nice-darwin-x64@1.0.1':
    optional: true

  '@napi-rs/nice-freebsd-x64@1.0.1':
    optional: true

  '@napi-rs/nice-linux-arm-gnueabihf@1.0.1':
    optional: true

  '@napi-rs/nice-linux-arm64-gnu@1.0.1':
    optional: true

  '@napi-rs/nice-linux-arm64-musl@1.0.1':
    optional: true

  '@napi-rs/nice-linux-ppc64-gnu@1.0.1':
    optional: true

  '@napi-rs/nice-linux-riscv64-gnu@1.0.1':
    optional: true

  '@napi-rs/nice-linux-s390x-gnu@1.0.1':
    optional: true

  '@napi-rs/nice-linux-x64-gnu@1.0.1':
    optional: true

  '@napi-rs/nice-linux-x64-musl@1.0.1':
    optional: true

  '@napi-rs/nice-win32-arm64-msvc@1.0.1':
    optional: true

  '@napi-rs/nice-win32-ia32-msvc@1.0.1':
    optional: true

  '@napi-rs/nice-win32-x64-msvc@1.0.1':
    optional: true

  '@napi-rs/nice@1.0.1':
    optionalDependencies:
      '@napi-rs/nice-android-arm-eabi': 1.0.1
      '@napi-rs/nice-android-arm64': 1.0.1
      '@napi-rs/nice-darwin-arm64': 1.0.1
      '@napi-rs/nice-darwin-x64': 1.0.1
      '@napi-rs/nice-freebsd-x64': 1.0.1
      '@napi-rs/nice-linux-arm-gnueabihf': 1.0.1
      '@napi-rs/nice-linux-arm64-gnu': 1.0.1
      '@napi-rs/nice-linux-arm64-musl': 1.0.1
      '@napi-rs/nice-linux-ppc64-gnu': 1.0.1
      '@napi-rs/nice-linux-riscv64-gnu': 1.0.1
      '@napi-rs/nice-linux-s390x-gnu': 1.0.1
      '@napi-rs/nice-linux-x64-gnu': 1.0.1
      '@napi-rs/nice-linux-x64-musl': 1.0.1
      '@napi-rs/nice-win32-arm64-msvc': 1.0.1
      '@napi-rs/nice-win32-ia32-msvc': 1.0.1
      '@napi-rs/nice-win32-x64-msvc': 1.0.1
    optional: true

  '@opentelemetry/api@1.9.0': {}

  '@radix-ui/number@1.1.1': {}

  '@radix-ui/primitive@1.1.2': {}

  '@radix-ui/react-arrow@1.1.6(react-dom@18.3.1(react@18.3.1))(react@18.3.1)':
    dependencies:
      '@radix-ui/react-primitive': 2.1.2(react-dom@18.3.1(react@18.3.1))(react@18.3.1)
      react: 18.3.1
      react-dom: 18.3.1(react@18.3.1)

  '@radix-ui/react-checkbox@1.3.1(react-dom@18.3.1(react@18.3.1))(react@18.3.1)':
    dependencies:
      '@radix-ui/primitive': 1.1.2
      '@radix-ui/react-compose-refs': 1.1.2(react@18.3.1)
      '@radix-ui/react-context': 1.1.2(react@18.3.1)
      '@radix-ui/react-presence': 1.1.4(react-dom@18.3.1(react@18.3.1))(react@18.3.1)
      '@radix-ui/react-primitive': 2.1.2(react-dom@18.3.1(react@18.3.1))(react@18.3.1)
      '@radix-ui/react-use-controllable-state': 1.2.2(react@18.3.1)
      '@radix-ui/react-use-previous': 1.1.1(react@18.3.1)
      '@radix-ui/react-use-size': 1.1.1(react@18.3.1)
      react: 18.3.1
      react-dom: 18.3.1(react@18.3.1)

  '@radix-ui/react-collection@1.1.6(react-dom@18.3.1(react@18.3.1))(react@18.3.1)':
    dependencies:
      '@radix-ui/react-compose-refs': 1.1.2(react@18.3.1)
      '@radix-ui/react-context': 1.1.2(react@18.3.1)
      '@radix-ui/react-primitive': 2.1.2(react-dom@18.3.1(react@18.3.1))(react@18.3.1)
      '@radix-ui/react-slot': 1.2.2(react@18.3.1)
      react: 18.3.1
      react-dom: 18.3.1(react@18.3.1)

  '@radix-ui/react-compose-refs@1.1.2(react@18.3.1)':
    dependencies:
      react: 18.3.1

  '@radix-ui/react-context@1.1.2(react@18.3.1)':
    dependencies:
      react: 18.3.1

  '@radix-ui/react-dialog@1.1.13(react-dom@18.3.1(react@18.3.1))(react@18.3.1)':
    dependencies:
      '@radix-ui/primitive': 1.1.2
      '@radix-ui/react-compose-refs': 1.1.2(react@18.3.1)
      '@radix-ui/react-context': 1.1.2(react@18.3.1)
      '@radix-ui/react-dismissable-layer': 1.1.9(react-dom@18.3.1(react@18.3.1))(react@18.3.1)
      '@radix-ui/react-focus-guards': 1.1.2(react@18.3.1)
      '@radix-ui/react-focus-scope': 1.1.6(react-dom@18.3.1(react@18.3.1))(react@18.3.1)
      '@radix-ui/react-id': 1.1.1(react@18.3.1)
      '@radix-ui/react-portal': 1.1.8(react-dom@18.3.1(react@18.3.1))(react@18.3.1)
      '@radix-ui/react-presence': 1.1.4(react-dom@18.3.1(react@18.3.1))(react@18.3.1)
      '@radix-ui/react-primitive': 2.1.2(react-dom@18.3.1(react@18.3.1))(react@18.3.1)
      '@radix-ui/react-slot': 1.2.2(react@18.3.1)
      '@radix-ui/react-use-controllable-state': 1.2.2(react@18.3.1)
      aria-hidden: 1.2.4
      react: 18.3.1
      react-dom: 18.3.1(react@18.3.1)
      react-remove-scroll: 2.6.3(react@18.3.1)

  '@radix-ui/react-direction@1.1.1(react@18.3.1)':
    dependencies:
      react: 18.3.1

  '@radix-ui/react-dismissable-layer@1.1.9(react-dom@18.3.1(react@18.3.1))(react@18.3.1)':
    dependencies:
      '@radix-ui/primitive': 1.1.2
      '@radix-ui/react-compose-refs': 1.1.2(react@18.3.1)
      '@radix-ui/react-primitive': 2.1.2(react-dom@18.3.1(react@18.3.1))(react@18.3.1)
      '@radix-ui/react-use-callback-ref': 1.1.1(react@18.3.1)
      '@radix-ui/react-use-escape-keydown': 1.1.1(react@18.3.1)
      react: 18.3.1
      react-dom: 18.3.1(react@18.3.1)

  '@radix-ui/react-focus-guards@1.1.2(react@18.3.1)':
    dependencies:
      react: 18.3.1

  '@radix-ui/react-focus-scope@1.1.6(react-dom@18.3.1(react@18.3.1))(react@18.3.1)':
    dependencies:
      '@radix-ui/react-compose-refs': 1.1.2(react@18.3.1)
      '@radix-ui/react-primitive': 2.1.2(react-dom@18.3.1(react@18.3.1))(react@18.3.1)
      '@radix-ui/react-use-callback-ref': 1.1.1(react@18.3.1)
      react: 18.3.1
      react-dom: 18.3.1(react@18.3.1)

  '@radix-ui/react-icons@1.3.2(react@18.3.1)':
    dependencies:
      react: 18.3.1

  '@radix-ui/react-id@1.1.1(react@18.3.1)':
    dependencies:
      '@radix-ui/react-use-layout-effect': 1.1.1(react@18.3.1)
      react: 18.3.1

  '@radix-ui/react-label@2.1.6(react-dom@18.3.1(react@18.3.1))(react@18.3.1)':
    dependencies:
      '@radix-ui/react-primitive': 2.1.2(react-dom@18.3.1(react@18.3.1))(react@18.3.1)
      react: 18.3.1
      react-dom: 18.3.1(react@18.3.1)

  '@radix-ui/react-popover@1.1.13(react-dom@18.3.1(react@18.3.1))(react@18.3.1)':
    dependencies:
      '@radix-ui/primitive': 1.1.2
      '@radix-ui/react-compose-refs': 1.1.2(react@18.3.1)
      '@radix-ui/react-context': 1.1.2(react@18.3.1)
      '@radix-ui/react-dismissable-layer': 1.1.9(react-dom@18.3.1(react@18.3.1))(react@18.3.1)
      '@radix-ui/react-focus-guards': 1.1.2(react@18.3.1)
      '@radix-ui/react-focus-scope': 1.1.6(react-dom@18.3.1(react@18.3.1))(react@18.3.1)
      '@radix-ui/react-id': 1.1.1(react@18.3.1)
      '@radix-ui/react-popper': 1.2.6(react-dom@18.3.1(react@18.3.1))(react@18.3.1)
      '@radix-ui/react-portal': 1.1.8(react-dom@18.3.1(react@18.3.1))(react@18.3.1)
      '@radix-ui/react-presence': 1.1.4(react-dom@18.3.1(react@18.3.1))(react@18.3.1)
      '@radix-ui/react-primitive': 2.1.2(react-dom@18.3.1(react@18.3.1))(react@18.3.1)
      '@radix-ui/react-slot': 1.2.2(react@18.3.1)
      '@radix-ui/react-use-controllable-state': 1.2.2(react@18.3.1)
      aria-hidden: 1.2.4
      react: 18.3.1
      react-dom: 18.3.1(react@18.3.1)
      react-remove-scroll: 2.6.3(react@18.3.1)

  '@radix-ui/react-popper@1.2.6(react-dom@18.3.1(react@18.3.1))(react@18.3.1)':
    dependencies:
      '@floating-ui/react-dom': 2.1.2(react-dom@18.3.1(react@18.3.1))(react@18.3.1)
      '@radix-ui/react-arrow': 1.1.6(react-dom@18.3.1(react@18.3.1))(react@18.3.1)
      '@radix-ui/react-compose-refs': 1.1.2(react@18.3.1)
      '@radix-ui/react-context': 1.1.2(react@18.3.1)
      '@radix-ui/react-primitive': 2.1.2(react-dom@18.3.1(react@18.3.1))(react@18.3.1)
      '@radix-ui/react-use-callback-ref': 1.1.1(react@18.3.1)
      '@radix-ui/react-use-layout-effect': 1.1.1(react@18.3.1)
      '@radix-ui/react-use-rect': 1.1.1(react@18.3.1)
      '@radix-ui/react-use-size': 1.1.1(react@18.3.1)
      '@radix-ui/rect': 1.1.1
      react: 18.3.1
      react-dom: 18.3.1(react@18.3.1)

  '@radix-ui/react-portal@1.1.8(react-dom@18.3.1(react@18.3.1))(react@18.3.1)':
    dependencies:
      '@radix-ui/react-primitive': 2.1.2(react-dom@18.3.1(react@18.3.1))(react@18.3.1)
      '@radix-ui/react-use-layout-effect': 1.1.1(react@18.3.1)
      react: 18.3.1
      react-dom: 18.3.1(react@18.3.1)

  '@radix-ui/react-presence@1.1.4(react-dom@18.3.1(react@18.3.1))(react@18.3.1)':
    dependencies:
      '@radix-ui/react-compose-refs': 1.1.2(react@18.3.1)
      '@radix-ui/react-use-layout-effect': 1.1.1(react@18.3.1)
      react: 18.3.1
      react-dom: 18.3.1(react@18.3.1)

  '@radix-ui/react-primitive@2.1.2(react-dom@18.3.1(react@18.3.1))(react@18.3.1)':
    dependencies:
      '@radix-ui/react-slot': 1.2.2(react@18.3.1)
      react: 18.3.1
      react-dom: 18.3.1(react@18.3.1)

  '@radix-ui/react-roving-focus@1.1.9(react-dom@18.3.1(react@18.3.1))(react@18.3.1)':
    dependencies:
      '@radix-ui/primitive': 1.1.2
      '@radix-ui/react-collection': 1.1.6(react-dom@18.3.1(react@18.3.1))(react@18.3.1)
      '@radix-ui/react-compose-refs': 1.1.2(react@18.3.1)
      '@radix-ui/react-context': 1.1.2(react@18.3.1)
      '@radix-ui/react-direction': 1.1.1(react@18.3.1)
      '@radix-ui/react-id': 1.1.1(react@18.3.1)
      '@radix-ui/react-primitive': 2.1.2(react-dom@18.3.1(react@18.3.1))(react@18.3.1)
      '@radix-ui/react-use-callback-ref': 1.1.1(react@18.3.1)
      '@radix-ui/react-use-controllable-state': 1.2.2(react@18.3.1)
      react: 18.3.1
      react-dom: 18.3.1(react@18.3.1)

  '@radix-ui/react-select@2.2.4(react-dom@18.3.1(react@18.3.1))(react@18.3.1)':
    dependencies:
      '@radix-ui/number': 1.1.1
      '@radix-ui/primitive': 1.1.2
      '@radix-ui/react-collection': 1.1.6(react-dom@18.3.1(react@18.3.1))(react@18.3.1)
      '@radix-ui/react-compose-refs': 1.1.2(react@18.3.1)
      '@radix-ui/react-context': 1.1.2(react@18.3.1)
      '@radix-ui/react-direction': 1.1.1(react@18.3.1)
      '@radix-ui/react-dismissable-layer': 1.1.9(react-dom@18.3.1(react@18.3.1))(react@18.3.1)
      '@radix-ui/react-focus-guards': 1.1.2(react@18.3.1)
      '@radix-ui/react-focus-scope': 1.1.6(react-dom@18.3.1(react@18.3.1))(react@18.3.1)
      '@radix-ui/react-id': 1.1.1(react@18.3.1)
      '@radix-ui/react-popper': 1.2.6(react-dom@18.3.1(react@18.3.1))(react@18.3.1)
      '@radix-ui/react-portal': 1.1.8(react-dom@18.3.1(react@18.3.1))(react@18.3.1)
      '@radix-ui/react-primitive': 2.1.2(react-dom@18.3.1(react@18.3.1))(react@18.3.1)
      '@radix-ui/react-slot': 1.2.2(react@18.3.1)
      '@radix-ui/react-use-callback-ref': 1.1.1(react@18.3.1)
      '@radix-ui/react-use-controllable-state': 1.2.2(react@18.3.1)
      '@radix-ui/react-use-layout-effect': 1.1.1(react@18.3.1)
      '@radix-ui/react-use-previous': 1.1.1(react@18.3.1)
      '@radix-ui/react-visually-hidden': 1.2.2(react-dom@18.3.1(react@18.3.1))(react@18.3.1)
      aria-hidden: 1.2.4
      react: 18.3.1
      react-dom: 18.3.1(react@18.3.1)
      react-remove-scroll: 2.6.3(react@18.3.1)

  '@radix-ui/react-slot@1.2.2(react@18.3.1)':
    dependencies:
      '@radix-ui/react-compose-refs': 1.1.2(react@18.3.1)
      react: 18.3.1

  '@radix-ui/react-tabs@1.1.11(react-dom@18.3.1(react@18.3.1))(react@18.3.1)':
    dependencies:
      '@radix-ui/primitive': 1.1.2
      '@radix-ui/react-context': 1.1.2(react@18.3.1)
      '@radix-ui/react-direction': 1.1.1(react@18.3.1)
      '@radix-ui/react-id': 1.1.1(react@18.3.1)
      '@radix-ui/react-presence': 1.1.4(react-dom@18.3.1(react@18.3.1))(react@18.3.1)
      '@radix-ui/react-primitive': 2.1.2(react-dom@18.3.1(react@18.3.1))(react@18.3.1)
      '@radix-ui/react-roving-focus': 1.1.9(react-dom@18.3.1(react@18.3.1))(react@18.3.1)
      '@radix-ui/react-use-controllable-state': 1.2.2(react@18.3.1)
      react: 18.3.1
      react-dom: 18.3.1(react@18.3.1)

  '@radix-ui/react-toast@1.2.13(react-dom@18.3.1(react@18.3.1))(react@18.3.1)':
    dependencies:
      '@radix-ui/primitive': 1.1.2
      '@radix-ui/react-collection': 1.1.6(react-dom@18.3.1(react@18.3.1))(react@18.3.1)
      '@radix-ui/react-compose-refs': 1.1.2(react@18.3.1)
      '@radix-ui/react-context': 1.1.2(react@18.3.1)
      '@radix-ui/react-dismissable-layer': 1.1.9(react-dom@18.3.1(react@18.3.1))(react@18.3.1)
      '@radix-ui/react-portal': 1.1.8(react-dom@18.3.1(react@18.3.1))(react@18.3.1)
      '@radix-ui/react-presence': 1.1.4(react-dom@18.3.1(react@18.3.1))(react@18.3.1)
      '@radix-ui/react-primitive': 2.1.2(react-dom@18.3.1(react@18.3.1))(react@18.3.1)
      '@radix-ui/react-use-callback-ref': 1.1.1(react@18.3.1)
      '@radix-ui/react-use-controllable-state': 1.2.2(react@18.3.1)
      '@radix-ui/react-use-layout-effect': 1.1.1(react@18.3.1)
      '@radix-ui/react-visually-hidden': 1.2.2(react-dom@18.3.1(react@18.3.1))(react@18.3.1)
      react: 18.3.1
      react-dom: 18.3.1(react@18.3.1)

  '@radix-ui/react-tooltip@1.2.6(react-dom@18.3.1(react@18.3.1))(react@18.3.1)':
    dependencies:
      '@radix-ui/primitive': 1.1.2
      '@radix-ui/react-compose-refs': 1.1.2(react@18.3.1)
      '@radix-ui/react-context': 1.1.2(react@18.3.1)
      '@radix-ui/react-dismissable-layer': 1.1.9(react-dom@18.3.1(react@18.3.1))(react@18.3.1)
      '@radix-ui/react-id': 1.1.1(react@18.3.1)
      '@radix-ui/react-popper': 1.2.6(react-dom@18.3.1(react@18.3.1))(react@18.3.1)
      '@radix-ui/react-portal': 1.1.8(react-dom@18.3.1(react@18.3.1))(react@18.3.1)
      '@radix-ui/react-presence': 1.1.4(react-dom@18.3.1(react@18.3.1))(react@18.3.1)
      '@radix-ui/react-primitive': 2.1.2(react-dom@18.3.1(react@18.3.1))(react@18.3.1)
      '@radix-ui/react-slot': 1.2.2(react@18.3.1)
      '@radix-ui/react-use-controllable-state': 1.2.2(react@18.3.1)
      '@radix-ui/react-visually-hidden': 1.2.2(react-dom@18.3.1(react@18.3.1))(react@18.3.1)
      react: 18.3.1
      react-dom: 18.3.1(react@18.3.1)

  '@radix-ui/react-use-callback-ref@1.1.1(react@18.3.1)':
    dependencies:
      react: 18.3.1

  '@radix-ui/react-use-controllable-state@1.2.2(react@18.3.1)':
    dependencies:
      '@radix-ui/react-use-effect-event': 0.0.2(react@18.3.1)
      '@radix-ui/react-use-layout-effect': 1.1.1(react@18.3.1)
      react: 18.3.1

  '@radix-ui/react-use-effect-event@0.0.2(react@18.3.1)':
    dependencies:
      '@radix-ui/react-use-layout-effect': 1.1.1(react@18.3.1)
      react: 18.3.1

  '@radix-ui/react-use-escape-keydown@1.1.1(react@18.3.1)':
    dependencies:
      '@radix-ui/react-use-callback-ref': 1.1.1(react@18.3.1)
      react: 18.3.1

  '@radix-ui/react-use-layout-effect@1.1.1(react@18.3.1)':
    dependencies:
      react: 18.3.1

  '@radix-ui/react-use-previous@1.1.1(react@18.3.1)':
    dependencies:
      react: 18.3.1

  '@radix-ui/react-use-rect@1.1.1(react@18.3.1)':
    dependencies:
      '@radix-ui/rect': 1.1.1
      react: 18.3.1

  '@radix-ui/react-use-size@1.1.1(react@18.3.1)':
    dependencies:
      '@radix-ui/react-use-layout-effect': 1.1.1(react@18.3.1)
      react: 18.3.1

  '@radix-ui/react-visually-hidden@1.2.2(react-dom@18.3.1(react@18.3.1))(react@18.3.1)':
    dependencies:
      '@radix-ui/react-primitive': 2.1.2(react-dom@18.3.1(react@18.3.1))(react@18.3.1)
      react: 18.3.1
      react-dom: 18.3.1(react@18.3.1)

  '@radix-ui/rect@1.1.1': {}

  '@rollup/rollup-android-arm-eabi@4.40.2':
    optional: true

  '@rollup/rollup-android-arm64@4.40.2':
    optional: true

  '@rollup/rollup-darwin-arm64@4.40.2':
    optional: true

  '@rollup/rollup-darwin-x64@4.40.2':
    optional: true

  '@rollup/rollup-freebsd-arm64@4.40.2':
    optional: true

  '@rollup/rollup-freebsd-x64@4.40.2':
    optional: true

  '@rollup/rollup-linux-arm-gnueabihf@4.40.2':
    optional: true

  '@rollup/rollup-linux-arm-musleabihf@4.40.2':
    optional: true

  '@rollup/rollup-linux-arm64-gnu@4.40.2':
    optional: true

  '@rollup/rollup-linux-arm64-musl@4.40.2':
    optional: true

  '@rollup/rollup-linux-loongarch64-gnu@4.40.2':
    optional: true

  '@rollup/rollup-linux-powerpc64le-gnu@4.40.2':
    optional: true

  '@rollup/rollup-linux-riscv64-gnu@4.40.2':
    optional: true

  '@rollup/rollup-linux-riscv64-musl@4.40.2':
    optional: true

  '@rollup/rollup-linux-s390x-gnu@4.40.2':
    optional: true

  '@rollup/rollup-linux-x64-gnu@4.40.2':
    optional: true

  '@rollup/rollup-linux-x64-musl@4.40.2':
    optional: true

  '@rollup/rollup-win32-arm64-msvc@4.40.2':
    optional: true

  '@rollup/rollup-win32-ia32-msvc@4.40.2':
    optional: true

  '@rollup/rollup-win32-x64-msvc@4.40.2':
    optional: true

  '@rushstack/node-core-library@5.13.1(@types/node@22.15.16)':
    dependencies:
      ajv: 8.13.0
      ajv-draft-04: 1.0.0(ajv@8.13.0)
      ajv-formats: 3.0.1(ajv@8.13.0)
      fs-extra: 11.3.0
      import-lazy: 4.0.0
      jju: 1.4.0
      resolve: 1.22.10
      semver: 7.5.4
    optionalDependencies:
      '@types/node': 22.15.16

  '@rushstack/rig-package@0.5.3':
    dependencies:
      resolve: 1.22.10
      strip-json-comments: 3.1.1

  '@rushstack/terminal@0.15.3(@types/node@22.15.16)':
    dependencies:
      '@rushstack/node-core-library': 5.13.1(@types/node@22.15.16)
      supports-color: 8.1.1
    optionalDependencies:
      '@types/node': 22.15.16

  '@rushstack/ts-command-line@5.0.1(@types/node@22.15.16)':
    dependencies:
      '@rushstack/terminal': 0.15.3(@types/node@22.15.16)
      '@types/argparse': 1.0.38
      argparse: 1.0.10
      string-argv: 0.3.2
    transitivePeerDependencies:
      - '@types/node'

  '@sec-ant/readable-stream@0.4.1': {}

  '@sindresorhus/is@4.6.0': {}

  '@sindresorhus/merge-streams@4.0.0': {}

  '@standard-schema/spec@1.0.0': {}

  '@swc/helpers@0.5.1':
    dependencies:
      tslib: 2.8.1

  '@tokenizer/inflate@0.2.7':
    dependencies:
      debug: 4.4.0
      fflate: 0.8.2
      token-types: 6.0.0
    transitivePeerDependencies:
      - supports-color

  '@tokenizer/token@0.3.0': {}

  '@trivago/prettier-plugin-sort-imports@5.2.2(prettier@3.5.3)':
    dependencies:
      '@babel/generator': 7.27.1
      '@babel/parser': 7.27.2
      '@babel/traverse': 7.27.1
      '@babel/types': 7.27.1
      javascript-natural-sort: 0.7.1
      lodash: 4.17.21
      prettier: 3.5.3
    transitivePeerDependencies:
      - supports-color

  '@tsconfig/node10@1.0.11': {}

  '@tsconfig/node12@1.0.11': {}

  '@tsconfig/node14@1.0.3': {}

  '@tsconfig/node16@1.0.4': {}

  '@types/argparse@1.0.38': {}

  '@types/cardinal@2.1.1': {}

  '@types/diff-match-patch@1.0.36': {}

  '@types/estree@1.0.7': {}

  '@types/lodash-es@4.17.12':
    dependencies:
      '@types/lodash': 4.17.16

  '@types/lodash@4.17.16': {}

  '@types/marked-terminal@6.1.1':
    dependencies:
      '@types/cardinal': 2.1.1
      '@types/node': 22.15.16
      chalk: 5.4.1
      marked: 11.2.0

  '@types/node@22.15.16':
    dependencies:
      undici-types: 6.21.0

  '@types/resolve@1.20.6': {}

  '@types/semver@7.7.0': {}

  '@types/yargs-parser@21.0.3': {}

  '@umijs/clack-prompts@0.0.6':
    dependencies:
      is-unicode-supported: 1.3.0
      picocolors: 1.1.1
      sisteransi: 1.0.5
      wrap-ansi: 8.1.0

  '@umijs/mako-darwin-arm64@0.11.10':
    optional: true

  '@umijs/mako-darwin-x64@0.11.10':
    optional: true

  '@umijs/mako-linux-arm64-gnu@0.11.10':
    optional: true

  '@umijs/mako-linux-arm64-musl@0.11.10':
    optional: true

  '@umijs/mako-linux-x64-gnu@0.11.10':
    optional: true

  '@umijs/mako-linux-x64-musl@0.11.10':
    optional: true

  '@umijs/mako-win32-ia32-msvc@0.11.10':
    optional: true

  '@umijs/mako-win32-x64-msvc@0.11.10':
    optional: true

  '@umijs/mako@0.11.10(postcss@8.5.3)(typescript@5.8.3)':
    dependencies:
      '@module-federation/webpack-bundler-runtime': 0.8.12
      '@swc/helpers': 0.5.1
      '@types/resolve': 1.20.6
      chalk: 4.1.2
      enhanced-resolve: 5.18.1
      less: 4.3.0
      less-loader: 12.3.0(less@4.3.0)
      loader-runner: 4.3.0
      loader-utils: 3.3.1
      lodash: 4.17.21
      node-libs-browser-okam: 2.2.5
      piscina: 4.9.2
      postcss-loader: 8.1.1(postcss@8.5.3)(typescript@5.8.3)
      react-error-overlay: 6.0.9
      react-refresh: 0.14.2
      resolve: 1.22.10
      sass-loader: 16.0.5
      semver: 7.7.1
      yargs-parser: 21.1.1
    optionalDependencies:
      '@umijs/mako-darwin-arm64': 0.11.10
      '@umijs/mako-darwin-x64': 0.11.10
      '@umijs/mako-linux-arm64-gnu': 0.11.10
      '@umijs/mako-linux-arm64-musl': 0.11.10
      '@umijs/mako-linux-x64-gnu': 0.11.10
      '@umijs/mako-linux-x64-musl': 0.11.10
      '@umijs/mako-win32-ia32-msvc': 0.11.10
      '@umijs/mako-win32-x64-msvc': 0.11.10
    transitivePeerDependencies:
      - '@rspack/core'
      - node-sass
      - postcss
      - sass
      - sass-embedded
      - typescript
      - webpack

  '@umijs/tools@0.1.36(postcss@8.5.3)(typescript@5.8.3)':
    dependencies:
      '@umijs/mako': 0.11.10(postcss@8.5.3)(typescript@5.8.3)
      zx: 8.5.3
    transitivePeerDependencies:
      - '@rspack/core'
      - node-sass
      - postcss
      - sass
      - sass-embedded
      - typescript
      - webpack

  '@vitest/expect@3.1.3':
    dependencies:
      '@vitest/spy': 3.1.3
      '@vitest/utils': 3.1.3
      chai: 5.2.0
      tinyrainbow: 2.0.0

  '@vitest/mocker@3.1.3(vite@6.3.5(@types/node@22.15.16)(jiti@1.21.7)(less@4.3.0)(tsx@4.19.4)(yaml@2.7.1))':
    dependencies:
      '@vitest/spy': 3.1.3
      estree-walker: 3.0.3
      magic-string: 0.30.17
    optionalDependencies:
      vite: 6.3.5(@types/node@22.15.16)(jiti@1.21.7)(less@4.3.0)(tsx@4.19.4)(yaml@2.7.1)

  '@vitest/pretty-format@3.1.3':
    dependencies:
      tinyrainbow: 2.0.0

  '@vitest/runner@3.1.3':
    dependencies:
      '@vitest/utils': 3.1.3
      pathe: 2.0.3

  '@vitest/snapshot@3.1.3':
    dependencies:
      '@vitest/pretty-format': 3.1.3
      magic-string: 0.30.17
      pathe: 2.0.3

  '@vitest/spy@3.1.3':
    dependencies:
      tinyspy: 3.0.2

  '@vitest/utils@3.1.3':
    dependencies:
      '@vitest/pretty-format': 3.1.3
      loupe: 3.1.3
      tinyrainbow: 2.0.0

  accepts@2.0.0:
    dependencies:
      mime-types: 3.0.1
      negotiator: 1.0.0

  acorn-walk@8.3.4:
    dependencies:
      acorn: 8.14.1

  acorn@8.14.1: {}

  ai@4.3.15(react@18.3.1)(zod@3.24.4):
    dependencies:
      '@ai-sdk/provider': 1.1.3
      '@ai-sdk/provider-utils': 2.2.8(zod@3.24.4)
      '@ai-sdk/react': 1.2.12(react@18.3.1)(zod@3.24.4)
      '@ai-sdk/ui-utils': 1.2.11(zod@3.24.4)
      '@opentelemetry/api': 1.9.0
      jsondiffpatch: 0.6.0
      zod: 3.24.4
    optionalDependencies:
      react: 18.3.1

  ajv-draft-04@1.0.0(ajv@8.13.0):
    optionalDependencies:
      ajv: 8.13.0

  ajv-formats@3.0.1(ajv@8.13.0):
    optionalDependencies:
      ajv: 8.13.0

  ajv@8.12.0:
    dependencies:
      fast-deep-equal: 3.1.3
      json-schema-traverse: 1.0.0
      require-from-string: 2.0.2
      uri-js: 4.4.1

  ajv@8.13.0:
    dependencies:
      fast-deep-equal: 3.1.3
      json-schema-traverse: 1.0.0
      require-from-string: 2.0.2
      uri-js: 4.4.1

  ansi-escapes@4.3.2:
    dependencies:
      type-fest: 0.21.3

  ansi-escapes@7.0.0:
    dependencies:
      environment: 1.1.0

  ansi-regex@5.0.1: {}

  ansi-regex@6.1.0: {}

  ansi-styles@4.3.0:
    dependencies:
      color-convert: 2.0.1

  ansi-styles@6.2.1: {}

  any-promise@1.3.0: {}

  arg@4.1.3: {}

  argparse@1.0.10:
    dependencies:
      sprintf-js: 1.0.3

  argparse@2.0.1: {}

  aria-hidden@1.2.4:
    dependencies:
      tslib: 2.8.1

  asn1.js@4.10.1:
    dependencies:
      bn.js: 4.12.2
      inherits: 2.0.4
      minimalistic-assert: 1.0.1

  assert-okam@1.5.0:
    dependencies:
      object-assign: 4.1.1
      util: 0.10.3

  assertion-error@2.0.1: {}

  balanced-match@1.0.2: {}

  base64-js@1.5.1: {}

  bn.js@4.12.2: {}

  bn.js@5.2.2: {}

  body-parser@2.2.0:
    dependencies:
      bytes: 3.1.2
      content-type: 1.0.5
      debug: 4.4.0
      http-errors: 2.0.0
      iconv-lite: 0.6.3
      on-finished: 2.4.1
      qs: 6.14.0
      raw-body: 3.0.0
      type-is: 2.0.1
    transitivePeerDependencies:
      - supports-color

  brace-expansion@1.1.11:
    dependencies:
      balanced-match: 1.0.2
      concat-map: 0.0.1

  brace-expansion@2.0.1:
    dependencies:
      balanced-match: 1.0.2

  braces@3.0.3:
    dependencies:
      fill-range: 7.1.1

  brorand@1.1.0: {}

  browserify-aes@1.2.0:
    dependencies:
      buffer-xor: 1.0.3
      cipher-base: 1.0.6
      create-hash: 1.2.0
      evp_bytestokey: 1.0.3
      inherits: 2.0.4
      safe-buffer: 5.2.1

  browserify-cipher@1.0.1:
    dependencies:
      browserify-aes: 1.2.0
      browserify-des: 1.0.2
      evp_bytestokey: 1.0.3

  browserify-des@1.0.2:
    dependencies:
      cipher-base: 1.0.6
      des.js: 1.1.0
      inherits: 2.0.4
      safe-buffer: 5.2.1

  browserify-rsa@4.1.1:
    dependencies:
      bn.js: 5.2.2
      randombytes: 2.1.0
      safe-buffer: 5.2.1

  browserify-sign@4.2.3:
    dependencies:
      bn.js: 5.2.2
      browserify-rsa: 4.1.1
      create-hash: 1.2.0
      create-hmac: 1.1.7
      elliptic: 6.6.1
      hash-base: 3.0.5
      inherits: 2.0.4
      parse-asn1: 5.1.7
      readable-stream: 2.3.8
      safe-buffer: 5.2.1

  browserify-zlib@0.2.0:
    dependencies:
      pako: 1.0.11

  buffer-okam@4.9.2:
    dependencies:
      base64-js: 1.5.1
      ieee754: 1.2.1
      isarray: 1.0.0

  buffer-xor@1.0.3: {}

  builtin-status-codes@3.0.0: {}

<<<<<<< HEAD
  bundle-name@4.1.0:
    dependencies:
      run-applescript: 7.0.0
=======
  bytes@3.0.0: {}

  bytes@3.1.2: {}
>>>>>>> 209c3e38

  cac@6.7.14: {}

  call-bind-apply-helpers@1.0.2:
    dependencies:
      es-errors: 1.3.0
      function-bind: 1.1.2

  call-bound@1.0.4:
    dependencies:
      call-bind-apply-helpers: 1.0.2
      get-intrinsic: 1.3.0

  callsites@3.1.0: {}

  chai@5.2.0:
    dependencies:
      assertion-error: 2.0.1
      check-error: 2.1.1
      deep-eql: 5.0.2
      loupe: 3.1.3
      pathval: 2.0.0

  chalk@4.1.2:
    dependencies:
      ansi-styles: 4.3.0
      supports-color: 7.2.0

  chalk@5.4.1: {}

  char-regex@1.0.2: {}

  chardet@0.7.0: {}

  check-error@2.1.1: {}

  chokidar@4.0.3:
    dependencies:
      readdirp: 4.1.2

  chownr@3.0.0: {}

  cipher-base@1.0.6:
    dependencies:
      inherits: 2.0.4
      safe-buffer: 5.2.1

  class-variance-authority@0.7.1:
    dependencies:
      clsx: 2.1.1

  cli-cursor@5.0.0:
    dependencies:
      restore-cursor: 5.1.0

  cli-highlight@2.1.11:
    dependencies:
      chalk: 4.1.2
      highlight.js: 10.7.3
      mz: 2.7.0
      parse5: 5.1.1
      parse5-htmlparser2-tree-adapter: 6.0.1
      yargs: 16.2.0

  cli-table3@0.6.5:
    dependencies:
      string-width: 4.2.3
    optionalDependencies:
      '@colors/colors': 1.5.0

  cli-truncate@4.0.0:
    dependencies:
      slice-ansi: 5.0.0
      string-width: 7.2.0

  cli-width@4.1.0: {}

  clipboardy@4.0.0:
    dependencies:
      execa: 8.0.1
      is-wsl: 3.1.0
      is64bit: 2.0.0

  cliui@7.0.4:
    dependencies:
      string-width: 4.2.3
      strip-ansi: 6.0.1
      wrap-ansi: 7.0.0

  cliui@8.0.1:
    dependencies:
      string-width: 4.2.3
      strip-ansi: 6.0.1
      wrap-ansi: 7.0.0

  clsx@2.1.1: {}

  cmdk@1.1.1(react-dom@18.3.1(react@18.3.1))(react@18.3.1):
    dependencies:
      '@radix-ui/react-compose-refs': 1.1.2(react@18.3.1)
      '@radix-ui/react-dialog': 1.1.13(react-dom@18.3.1(react@18.3.1))(react@18.3.1)
      '@radix-ui/react-id': 1.1.1(react@18.3.1)
      '@radix-ui/react-primitive': 2.1.2(react-dom@18.3.1(react@18.3.1))(react@18.3.1)
      react: 18.3.1
      react-dom: 18.3.1(react@18.3.1)
    transitivePeerDependencies:
      - '@types/react'
      - '@types/react-dom'

  color-convert@2.0.1:
    dependencies:
      color-name: 1.1.4

  color-name@1.1.4: {}

  colorette@2.0.20: {}

  commander@13.1.0: {}

  concat-map@0.0.1: {}

  concurrently@9.1.2:
    dependencies:
      chalk: 4.1.2
      lodash: 4.17.21
      rxjs: 7.8.2
      shell-quote: 1.8.2
      supports-color: 8.1.1
      tree-kill: 1.2.2
      yargs: 17.7.2

  console-browserify@1.2.0: {}

  constants-browserify@1.0.0: {}

  content-disposition@0.5.2: {}

  content-disposition@1.0.0:
    dependencies:
      safe-buffer: 5.2.1

  content-type@1.0.5: {}

  cookie-signature@1.2.2: {}

  cookie@0.7.2: {}

  copy-anything@2.0.6:
    dependencies:
      is-what: 3.14.1

  core-util-is@1.0.3: {}

  cors@2.8.5:
    dependencies:
      object-assign: 4.1.1
      vary: 1.1.2

  cosmiconfig@9.0.0(typescript@5.8.3):
    dependencies:
      env-paths: 2.2.1
      import-fresh: 3.3.1
      js-yaml: 4.1.0
      parse-json: 5.2.0
    optionalDependencies:
      typescript: 5.8.3

  create-ecdh@4.0.4:
    dependencies:
      bn.js: 4.12.2
      elliptic: 6.6.1

  create-hash@1.2.0:
    dependencies:
      cipher-base: 1.0.6
      inherits: 2.0.4
      md5.js: 1.3.5
      ripemd160: 2.0.2
      sha.js: 2.4.11

  create-hmac@1.1.7:
    dependencies:
      cipher-base: 1.0.6
      create-hash: 1.2.0
      inherits: 2.0.4
      ripemd160: 2.0.2
      safe-buffer: 5.2.1
      sha.js: 2.4.11

  create-require@1.1.1: {}

  cross-spawn@7.0.6:
    dependencies:
      path-key: 3.1.1
      shebang-command: 2.0.0
      which: 2.0.2

  crypto-browserify@3.12.1:
    dependencies:
      browserify-cipher: 1.0.1
      browserify-sign: 4.2.3
      create-ecdh: 4.0.4
      create-hash: 1.2.0
      create-hmac: 1.1.7
      diffie-hellman: 5.0.3
      hash-base: 3.0.5
      inherits: 2.0.4
      pbkdf2: 3.1.2
      public-encrypt: 4.0.3
      randombytes: 2.1.0
      randomfill: 1.0.4

  date-fns@4.1.0: {}

  debug@4.4.0:
    dependencies:
      ms: 2.1.3

  deep-eql@5.0.2: {}

  default-browser-id@5.0.0: {}

  default-browser@5.2.1:
    dependencies:
      bundle-name: 4.1.0
      default-browser-id: 5.0.0

  define-lazy-prop@3.0.0: {}

  defu@6.1.4: {}

  depd@2.0.0: {}

  dequal@2.0.3: {}

  des.js@1.1.0:
    dependencies:
      inherits: 2.0.4
      minimalistic-assert: 1.0.1

  detect-node-es@1.1.0: {}

  diff-match-patch@1.0.5: {}

  diff@4.0.2: {}

  diffie-hellman@5.0.3:
    dependencies:
      bn.js: 4.12.2
      miller-rabin: 4.0.1
      randombytes: 2.1.0

  domain-browser@1.2.0: {}

  dotenv@16.5.0: {}

  dunder-proto@1.0.1:
    dependencies:
      call-bind-apply-helpers: 1.0.2
      es-errors: 1.3.0
      gopd: 1.2.0

  eastasianwidth@0.2.0: {}

  ee-first@1.1.1: {}

  elliptic@6.6.1:
    dependencies:
      bn.js: 4.12.2
      brorand: 1.1.0
      hash.js: 1.1.7
      hmac-drbg: 1.0.1
      inherits: 2.0.4
      minimalistic-assert: 1.0.1
      minimalistic-crypto-utils: 1.0.1

  emoji-regex@10.4.0: {}

  emoji-regex@8.0.0: {}

  emoji-regex@9.2.2: {}

  emojilib@2.4.0: {}

  encodeurl@2.0.0: {}

  enhanced-resolve@5.18.1:
    dependencies:
      graceful-fs: 4.2.11
      tapable: 2.2.1

  env-paths@2.2.1: {}

  environment@1.1.0: {}

  errno@0.1.8:
    dependencies:
      prr: 1.0.1
    optional: true

  error-ex@1.3.2:
    dependencies:
      is-arrayish: 0.2.1

  es-define-property@1.0.1: {}

  es-errors@1.3.0: {}

  es-module-lexer@1.7.0: {}

  es-object-atoms@1.1.1:
    dependencies:
      es-errors: 1.3.0

  esbuild@0.25.4:
    optionalDependencies:
      '@esbuild/aix-ppc64': 0.25.4
      '@esbuild/android-arm': 0.25.4
      '@esbuild/android-arm64': 0.25.4
      '@esbuild/android-x64': 0.25.4
      '@esbuild/darwin-arm64': 0.25.4
      '@esbuild/darwin-x64': 0.25.4
      '@esbuild/freebsd-arm64': 0.25.4
      '@esbuild/freebsd-x64': 0.25.4
      '@esbuild/linux-arm': 0.25.4
      '@esbuild/linux-arm64': 0.25.4
      '@esbuild/linux-ia32': 0.25.4
      '@esbuild/linux-loong64': 0.25.4
      '@esbuild/linux-mips64el': 0.25.4
      '@esbuild/linux-ppc64': 0.25.4
      '@esbuild/linux-riscv64': 0.25.4
      '@esbuild/linux-s390x': 0.25.4
      '@esbuild/linux-x64': 0.25.4
      '@esbuild/netbsd-arm64': 0.25.4
      '@esbuild/netbsd-x64': 0.25.4
      '@esbuild/openbsd-arm64': 0.25.4
      '@esbuild/openbsd-x64': 0.25.4
      '@esbuild/sunos-x64': 0.25.4
      '@esbuild/win32-arm64': 0.25.4
      '@esbuild/win32-ia32': 0.25.4
      '@esbuild/win32-x64': 0.25.4

  escalade@3.2.0: {}

  escape-html@1.0.3: {}

  estree-walker@3.0.3:
    dependencies:
      '@types/estree': 1.0.7

  etag@1.8.1: {}

  eventemitter3@5.0.1: {}

  events-okam@3.3.0: {}

  eventsource-parser@3.0.2: {}

  eventsource@3.0.7:
    dependencies:
      eventsource-parser: 3.0.2

  evp_bytestokey@1.0.3:
    dependencies:
      md5.js: 1.3.5
      safe-buffer: 5.2.1

  execa@8.0.1:
    dependencies:
      cross-spawn: 7.0.6
      get-stream: 8.0.1
      human-signals: 5.0.0
      is-stream: 3.0.0
      merge-stream: 2.0.0
      npm-run-path: 5.3.0
      onetime: 6.0.0
      signal-exit: 4.1.0
      strip-final-newline: 3.0.0

  execa@9.5.3:
    dependencies:
      '@sindresorhus/merge-streams': 4.0.0
      cross-spawn: 7.0.6
      figures: 6.1.0
      get-stream: 9.0.1
      human-signals: 8.0.1
      is-plain-obj: 4.1.0
      is-stream: 4.0.1
      npm-run-path: 6.0.0
      pretty-ms: 9.2.0
      signal-exit: 4.1.0
      strip-final-newline: 4.0.0
      yoctocolors: 2.1.1

  expect-type@1.2.1: {}

  express-rate-limit@7.5.0(express@5.1.0):
    dependencies:
      express: 5.1.0

  express@5.1.0:
    dependencies:
      accepts: 2.0.0
      body-parser: 2.2.0
      content-disposition: 1.0.0
      content-type: 1.0.5
      cookie: 0.7.2
      cookie-signature: 1.2.2
      debug: 4.4.0
      encodeurl: 2.0.0
      escape-html: 1.0.3
      etag: 1.8.1
      finalhandler: 2.1.0
      fresh: 2.0.0
      http-errors: 2.0.0
      merge-descriptors: 2.0.0
      mime-types: 3.0.1
      on-finished: 2.4.1
      once: 1.4.0
      parseurl: 1.3.3
      proxy-addr: 2.0.7
      qs: 6.14.0
      range-parser: 1.2.1
      router: 2.2.0
      send: 1.2.0
      serve-static: 2.2.0
      statuses: 2.0.1
      type-is: 2.0.1
      vary: 1.1.2
    transitivePeerDependencies:
      - supports-color

  external-editor@3.1.0:
    dependencies:
      chardet: 0.7.0
      iconv-lite: 0.4.24
      tmp: 0.0.33

  fast-deep-equal@3.1.3: {}

  fastmcp@1.27.6:
    dependencies:
      '@modelcontextprotocol/sdk': 1.11.2
      '@standard-schema/spec': 1.0.0
      execa: 9.5.3
      file-type: 20.5.0
      fuse.js: 7.1.0
      mcp-proxy: 2.14.2
      strict-event-emitter-types: 2.0.0
      undici: 7.9.0
      uri-templates: 0.2.0
      xsschema: 0.2.0-beta.3(zod-to-json-schema@3.24.5(zod@3.24.4))
      yargs: 17.7.2
      zod: 3.24.4
      zod-to-json-schema: 3.24.5(zod@3.24.4)
    transitivePeerDependencies:
      - '@valibot/to-json-schema'
      - arktype
      - effect
      - supports-color

  fdir@6.4.4(picomatch@4.0.2):
    optionalDependencies:
      picomatch: 4.0.2

  fflate@0.8.2: {}

  figures@6.1.0:
    dependencies:
      is-unicode-supported: 2.1.0

  file-type@20.5.0:
    dependencies:
      '@tokenizer/inflate': 0.2.7
      strtok3: 10.2.2
      token-types: 6.0.0
      uint8array-extras: 1.4.0
    transitivePeerDependencies:
      - supports-color

  fill-range@7.1.1:
    dependencies:
      to-regex-range: 5.0.1

  finalhandler@2.1.0:
    dependencies:
      debug: 4.4.0
      encodeurl: 2.0.0
      escape-html: 1.0.3
      on-finished: 2.4.1
      parseurl: 1.3.3
      statuses: 2.0.1
    transitivePeerDependencies:
      - supports-color

  foreground-child@3.3.1:
    dependencies:
      cross-spawn: 7.0.6
      signal-exit: 4.1.0

  forwarded@0.2.0: {}

  fresh@2.0.0: {}

  fs-extra@11.3.0:
    dependencies:
      graceful-fs: 4.2.11
      jsonfile: 6.1.0
      universalify: 2.0.1

  fsevents@2.3.3:
    optional: true

  function-bind@1.1.2: {}

  fuse.js@7.1.0: {}

  get-caller-file@2.0.5: {}

  get-east-asian-width@1.3.0: {}

  get-intrinsic@1.3.0:
    dependencies:
      call-bind-apply-helpers: 1.0.2
      es-define-property: 1.0.1
      es-errors: 1.3.0
      es-object-atoms: 1.1.1
      function-bind: 1.1.2
      get-proto: 1.0.1
      gopd: 1.2.0
      has-symbols: 1.1.0
      hasown: 2.0.2
      math-intrinsics: 1.1.0

  get-nonce@1.0.1: {}

  get-proto@1.0.1:
    dependencies:
      dunder-proto: 1.0.1
      es-object-atoms: 1.1.1

  get-stream@8.0.1: {}

  get-stream@9.0.1:
    dependencies:
      '@sec-ant/readable-stream': 0.4.1
      is-stream: 4.0.1

  get-tsconfig@4.10.0:
    dependencies:
      resolve-pkg-maps: 1.0.0

  glob@11.0.2:
    dependencies:
      foreground-child: 3.3.1
      jackspeak: 4.1.0
      minimatch: 10.0.1
      minipass: 7.1.2
      package-json-from-dist: 1.0.1
      path-scurry: 2.0.0

  globals@11.12.0: {}

  gopd@1.2.0: {}

  graceful-fs@4.2.11: {}

  has-flag@4.0.0: {}

  has-symbols@1.1.0: {}

  hash-base@3.0.5:
    dependencies:
      inherits: 2.0.4
      safe-buffer: 5.2.1

  hash.js@1.1.7:
    dependencies:
      inherits: 2.0.4
      minimalistic-assert: 1.0.1

  hasown@2.0.2:
    dependencies:
      function-bind: 1.1.2

  highlight.js@10.7.3: {}

  hmac-drbg@1.0.1:
    dependencies:
      hash.js: 1.1.7
      minimalistic-assert: 1.0.1
      minimalistic-crypto-utils: 1.0.1

  http-errors@2.0.0:
    dependencies:
      depd: 2.0.0
      inherits: 2.0.4
      setprototypeof: 1.2.0
      statuses: 2.0.1
      toidentifier: 1.0.1

  https-browserify@1.0.0: {}

  human-signals@5.0.0: {}

  human-signals@8.0.1: {}

  husky@9.1.7: {}

  iconv-lite@0.4.24:
    dependencies:
      safer-buffer: 2.1.2

  iconv-lite@0.6.3:
    dependencies:
      safer-buffer: 2.1.2

  ieee754@1.2.1: {}

  image-size@0.5.5:
    optional: true

  import-fresh@3.3.1:
    dependencies:
      parent-module: 1.0.1
      resolve-from: 4.0.0

  import-lazy@4.0.0: {}

  inherits@2.0.1: {}

  inherits@2.0.3: {}

  inherits@2.0.4: {}

  inquirer@12.6.0(@types/node@22.15.16):
    dependencies:
      '@inquirer/core': 10.1.10(@types/node@22.15.16)
      '@inquirer/prompts': 7.5.0(@types/node@22.15.16)
      '@inquirer/type': 3.0.6(@types/node@22.15.16)
      ansi-escapes: 4.3.2
      mute-stream: 2.0.0
      run-async: 3.0.0
      rxjs: 7.8.2
    optionalDependencies:
      '@types/node': 22.15.16

  ipaddr.js@1.9.1: {}

  is-arrayish@0.2.1: {}

  is-core-module@2.16.1:
    dependencies:
      hasown: 2.0.2

  is-docker@3.0.0: {}

  is-fullwidth-code-point@3.0.0: {}

  is-fullwidth-code-point@4.0.0: {}

  is-fullwidth-code-point@5.0.0:
    dependencies:
      get-east-asian-width: 1.3.0

  is-inside-container@1.0.0:
    dependencies:
      is-docker: 3.0.0

  is-number@7.0.0: {}

  is-plain-obj@4.1.0: {}

  is-promise@4.0.0: {}

  is-stream@3.0.0: {}

  is-stream@4.0.1: {}

  is-unicode-supported@1.3.0: {}

  is-unicode-supported@2.1.0: {}

  is-what@3.14.1: {}

  is-wsl@3.1.0:
    dependencies:
      is-inside-container: 1.0.0

  is64bit@2.0.0:
    dependencies:
      system-architecture: 0.1.0

  isarray@1.0.0: {}

  isexe@2.0.0: {}

  isomorphic-rslog@0.0.7: {}

  jackspeak@4.1.0:
    dependencies:
      '@isaacs/cliui': 8.0.2

  javascript-natural-sort@0.7.1: {}

  jiti@1.21.7: {}

  jju@1.4.0: {}

  js-tokens@4.0.0: {}

  js-yaml@4.1.0:
    dependencies:
      argparse: 2.0.1

  jsesc@3.1.0: {}

  json-parse-even-better-errors@2.3.1: {}

  json-schema-traverse@1.0.0: {}

  json-schema@0.4.0: {}

  jsondiffpatch@0.6.0:
    dependencies:
      '@types/diff-match-patch': 1.0.36
      chalk: 5.4.1
      diff-match-patch: 1.0.5

  jsonfile@6.1.0:
    dependencies:
      universalify: 2.0.1
    optionalDependencies:
      graceful-fs: 4.2.11

  jsonrepair@3.12.0: {}

  less-loader@12.3.0(less@4.3.0):
    dependencies:
      less: 4.3.0

  less@4.3.0:
    dependencies:
      copy-anything: 2.0.6
      parse-node-version: 1.0.1
      tslib: 2.8.1
    optionalDependencies:
      errno: 0.1.8
      graceful-fs: 4.2.11
      image-size: 0.5.5
      make-dir: 2.1.0
      mime: 1.6.0
      needle: 3.3.1
      source-map: 0.6.1

  lilconfig@3.1.3: {}

  lines-and-columns@1.2.4: {}

  lint-staged@15.5.2:
    dependencies:
      chalk: 5.4.1
      commander: 13.1.0
      debug: 4.4.0
      execa: 8.0.1
      lilconfig: 3.1.3
      listr2: 8.3.3
      micromatch: 4.0.8
      pidtree: 0.6.0
      string-argv: 0.3.2
      yaml: 2.7.1
    transitivePeerDependencies:
      - supports-color

  listr2@8.3.3:
    dependencies:
      cli-truncate: 4.0.0
      colorette: 2.0.20
      eventemitter3: 5.0.1
      log-update: 6.1.0
      rfdc: 1.4.1
      wrap-ansi: 9.0.0

  loader-runner@4.3.0: {}

  loader-utils@3.3.1: {}

  lodash-es@4.17.21: {}

  lodash@4.17.21: {}

  log-update@6.1.0:
    dependencies:
      ansi-escapes: 7.0.0
      cli-cursor: 5.0.0
      slice-ansi: 7.1.0
      strip-ansi: 7.1.0
      wrap-ansi: 9.0.0

  loose-envify@1.4.0:
    dependencies:
      js-tokens: 4.0.0

  loupe@3.1.3: {}

  lru-cache@11.1.0: {}

  lru-cache@6.0.0:
    dependencies:
      yallist: 4.0.0

  lucide-react@0.447.0(react@18.3.1):
    dependencies:
      react: 18.3.1

  magic-string@0.30.17:
    dependencies:
      '@jridgewell/sourcemap-codec': 1.5.0

  make-dir@2.1.0:
    dependencies:
      pify: 4.0.1
      semver: 5.7.2
    optional: true

  make-error@1.3.6: {}

  marked-terminal@7.3.0(marked@15.0.11):
    dependencies:
      ansi-escapes: 7.0.0
      ansi-regex: 6.1.0
      chalk: 5.4.1
      cli-highlight: 2.1.11
      cli-table3: 0.6.5
      marked: 15.0.11
      node-emoji: 2.2.0
      supports-hyperlinks: 3.2.0

  marked@11.2.0: {}

  marked@15.0.11: {}

  math-intrinsics@1.1.0: {}

  mcp-proxy@2.14.2:
    dependencies:
      '@modelcontextprotocol/sdk': 1.11.2
      eventsource: 3.0.7
      yargs: 17.7.2
    transitivePeerDependencies:
      - supports-color

  md5.js@1.3.5:
    dependencies:
      hash-base: 3.0.5
      inherits: 2.0.4
      safe-buffer: 5.2.1

  media-typer@1.1.0: {}

  merge-descriptors@2.0.0: {}

  merge-stream@2.0.0: {}

  micromatch@4.0.8:
    dependencies:
      braces: 3.0.3
      picomatch: 2.3.1

  miller-rabin@4.0.1:
    dependencies:
      bn.js: 4.12.2
      brorand: 1.1.0

  mime-db@1.33.0: {}

  mime-db@1.54.0: {}

  mime-types@2.1.18:
    dependencies:
      mime-db: 1.33.0

  mime-types@3.0.1:
    dependencies:
      mime-db: 1.54.0

  mime@1.6.0:
    optional: true

  mimic-fn@4.0.0: {}

  mimic-function@5.0.1: {}

  minimalistic-assert@1.0.1: {}

  minimalistic-crypto-utils@1.0.1: {}

  minimatch@10.0.1:
    dependencies:
      brace-expansion: 2.0.1

  minimatch@3.0.8:
    dependencies:
      brace-expansion: 1.1.11

  minimatch@3.1.2:
    dependencies:
      brace-expansion: 1.1.11

  minipass@7.1.2: {}

  minizlib@3.0.2:
    dependencies:
      minipass: 7.1.2

  mkdirp@3.0.1: {}

  ms@2.1.3: {}

  mute-stream@2.0.0: {}

  mz@2.7.0:
    dependencies:
      any-promise: 1.3.0
      object-assign: 4.1.1
      thenify-all: 1.6.0

  nanoid@3.3.11: {}

  needle@3.3.1:
    dependencies:
      iconv-lite: 0.6.3
      sax: 1.4.1
    optional: true

  negotiator@1.0.0: {}

  neo-async@2.6.2: {}

  node-emoji@2.2.0:
    dependencies:
      '@sindresorhus/is': 4.6.0
      char-regex: 1.0.2
      emojilib: 2.4.0
      skin-tone: 2.0.0

  node-libs-browser-okam@2.2.5:
    dependencies:
      assert-okam: 1.5.0
      browserify-zlib: 0.2.0
      buffer-okam: 4.9.2
      console-browserify: 1.2.0
      constants-browserify: 1.0.0
      crypto-browserify: 3.12.1
      domain-browser: 1.2.0
      events-okam: 3.3.0
      https-browserify: 1.0.0
      os-browserify: 0.3.0
      path-browserify: 0.0.1
      process-okam: 0.11.10
      punycode-okam: 1.4.1
      querystring-es3: 0.2.1
      readable-stream: 2.3.8
      stream-browserify: 2.0.2
      stream-http: 2.8.3
      string_decoder-okam: 1.3.0
      timers-browserify: 2.0.12
      tty-browserify: 0.0.0
      url-okam: 0.11.1
      util-okam: 0.11.1
      vm-browserify: 1.1.2

  npm-run-path@5.3.0:
    dependencies:
      path-key: 4.0.0

  npm-run-path@6.0.0:
    dependencies:
      path-key: 4.0.0
      unicorn-magic: 0.3.0

  object-assign@4.1.1: {}

  object-inspect@1.13.4: {}

  ollama-ai-provider@1.2.0(zod@3.24.4):
    dependencies:
      '@ai-sdk/provider': 1.1.3
      '@ai-sdk/provider-utils': 2.2.8(zod@3.24.4)
      partial-json: 0.1.7
    optionalDependencies:
      zod: 3.24.4

  on-finished@2.4.1:
    dependencies:
      ee-first: 1.1.1

  once@1.4.0:
    dependencies:
      wrappy: 1.0.2

  onetime@6.0.0:
    dependencies:
      mimic-fn: 4.0.0

  onetime@7.0.0:
    dependencies:
      mimic-function: 5.0.1

  open@10.1.2:
    dependencies:
      default-browser: 5.2.1
      define-lazy-prop: 3.0.0
      is-inside-container: 1.0.0
      is-wsl: 3.1.0

  os-browserify@0.3.0: {}

  os-tmpdir@1.0.2: {}

  package-json-from-dist@1.0.1: {}

  pako@1.0.11: {}

  parent-module@1.0.1:
    dependencies:
      callsites: 3.1.0

  parse-asn1@5.1.7:
    dependencies:
      asn1.js: 4.10.1
      browserify-aes: 1.2.0
      evp_bytestokey: 1.0.3
      hash-base: 3.0.5
      pbkdf2: 3.1.2
      safe-buffer: 5.2.1

  parse-json@5.2.0:
    dependencies:
      '@babel/code-frame': 7.27.1
      error-ex: 1.3.2
      json-parse-even-better-errors: 2.3.1
      lines-and-columns: 1.2.4

  parse-ms@4.0.0: {}

  parse-node-version@1.0.1: {}

  parse5-htmlparser2-tree-adapter@6.0.1:
    dependencies:
      parse5: 6.0.1

  parse5@5.1.1: {}

  parse5@6.0.1: {}

  parseurl@1.3.3: {}

  partial-json@0.1.7: {}

  path-browserify@0.0.1: {}

  path-is-inside@1.0.2: {}

  path-key@3.1.1: {}

  path-key@4.0.0: {}

  path-parse@1.0.7: {}

  path-scurry@2.0.0:
    dependencies:
      lru-cache: 11.1.0
      minipass: 7.1.2

  path-to-regexp@3.3.0: {}

  path-to-regexp@8.2.0: {}

  pathe@2.0.3: {}

  pathval@2.0.0: {}

  pbkdf2@3.1.2:
    dependencies:
      create-hash: 1.2.0
      create-hmac: 1.1.7
      ripemd160: 2.0.2
      safe-buffer: 5.2.1
      sha.js: 2.4.11

  peek-readable@7.0.0: {}

  picocolors@1.1.1: {}

  picomatch@2.3.1: {}

  picomatch@4.0.2: {}

  pidtree@0.6.0: {}

  pify@4.0.1:
    optional: true

  piscina@4.9.2:
    optionalDependencies:
      '@napi-rs/nice': 1.0.1

  pkce-challenge@4.1.0: {}

  pkce-challenge@5.0.0: {}

  postcss-loader@8.1.1(postcss@8.5.3)(typescript@5.8.3):
    dependencies:
      cosmiconfig: 9.0.0(typescript@5.8.3)
      jiti: 1.21.7
      postcss: 8.5.3
      semver: 7.7.1
    transitivePeerDependencies:
      - typescript

  postcss@8.5.3:
    dependencies:
      nanoid: 3.3.11
      picocolors: 1.1.1
      source-map-js: 1.2.1

  prettier@3.5.3: {}

  pretty-ms@9.2.0:
    dependencies:
      parse-ms: 4.0.0

  prismjs@1.30.0: {}

  process-nextick-args@2.0.1: {}

  process-okam@0.11.10: {}

  proxy-addr@2.0.7:
    dependencies:
      forwarded: 0.2.0
      ipaddr.js: 1.9.1

  prr@1.0.1:
    optional: true

  public-encrypt@4.0.3:
    dependencies:
      bn.js: 4.12.2
      browserify-rsa: 4.1.1
      create-hash: 1.2.0
      parse-asn1: 5.1.7
      randombytes: 2.1.0
      safe-buffer: 5.2.1

  punycode-okam@1.4.1: {}

  punycode@1.4.1: {}

  punycode@2.3.1: {}

  qs@6.14.0:
    dependencies:
      side-channel: 1.1.0

  querystring-es3@0.2.1: {}

  randombytes@2.1.0:
    dependencies:
      safe-buffer: 5.2.1

  randomfill@1.0.4:
    dependencies:
      randombytes: 2.1.0
      safe-buffer: 5.2.1

  range-parser@1.2.0: {}

  range-parser@1.2.1: {}

  raw-body@3.0.0:
    dependencies:
      bytes: 3.1.2
      http-errors: 2.0.0
      iconv-lite: 0.6.3
      unpipe: 1.0.0

  react-dom@18.3.1(react@18.3.1):
    dependencies:
      loose-envify: 1.4.0
      react: 18.3.1
      scheduler: 0.23.2

  react-error-overlay@6.0.9: {}

  react-refresh@0.14.2: {}

  react-remove-scroll-bar@2.3.8(react@18.3.1):
    dependencies:
      react: 18.3.1
      react-style-singleton: 2.2.3(react@18.3.1)
      tslib: 2.8.1

  react-remove-scroll@2.6.3(react@18.3.1):
    dependencies:
      react: 18.3.1
      react-remove-scroll-bar: 2.3.8(react@18.3.1)
      react-style-singleton: 2.2.3(react@18.3.1)
      tslib: 2.8.1
      use-callback-ref: 1.3.3(react@18.3.1)
      use-sidecar: 1.1.3(react@18.3.1)

  react-simple-code-editor@0.14.1(react-dom@18.3.1(react@18.3.1))(react@18.3.1):
    dependencies:
      react: 18.3.1
      react-dom: 18.3.1(react@18.3.1)

  react-style-singleton@2.2.3(react@18.3.1):
    dependencies:
      get-nonce: 1.0.1
      react: 18.3.1
      tslib: 2.8.1

  react@18.3.1:
    dependencies:
      loose-envify: 1.4.0

  readable-stream@2.3.8:
    dependencies:
      core-util-is: 1.0.3
      inherits: 2.0.4
      isarray: 1.0.0
      process-nextick-args: 2.0.1
      safe-buffer: 5.1.2
      string_decoder: 1.1.1
      util-deprecate: 1.0.2

  readdirp@4.1.2: {}

  require-directory@2.1.1: {}

  require-from-string@2.0.2: {}

  resolve-from@4.0.0: {}

  resolve-pkg-maps@1.0.0: {}

  resolve@1.22.10:
    dependencies:
      is-core-module: 2.16.1
      path-parse: 1.0.7
      supports-preserve-symlinks-flag: 1.0.0

  restore-cursor@5.1.0:
    dependencies:
      onetime: 7.0.0
      signal-exit: 4.1.0

  rfdc@1.4.1: {}

  ripemd160@2.0.2:
    dependencies:
      hash-base: 3.0.5
      inherits: 2.0.4

  rollup@4.40.2:
    dependencies:
      '@types/estree': 1.0.7
    optionalDependencies:
      '@rollup/rollup-android-arm-eabi': 4.40.2
      '@rollup/rollup-android-arm64': 4.40.2
      '@rollup/rollup-darwin-arm64': 4.40.2
      '@rollup/rollup-darwin-x64': 4.40.2
      '@rollup/rollup-freebsd-arm64': 4.40.2
      '@rollup/rollup-freebsd-x64': 4.40.2
      '@rollup/rollup-linux-arm-gnueabihf': 4.40.2
      '@rollup/rollup-linux-arm-musleabihf': 4.40.2
      '@rollup/rollup-linux-arm64-gnu': 4.40.2
      '@rollup/rollup-linux-arm64-musl': 4.40.2
      '@rollup/rollup-linux-loongarch64-gnu': 4.40.2
      '@rollup/rollup-linux-powerpc64le-gnu': 4.40.2
      '@rollup/rollup-linux-riscv64-gnu': 4.40.2
      '@rollup/rollup-linux-riscv64-musl': 4.40.2
      '@rollup/rollup-linux-s390x-gnu': 4.40.2
      '@rollup/rollup-linux-x64-gnu': 4.40.2
      '@rollup/rollup-linux-x64-musl': 4.40.2
      '@rollup/rollup-win32-arm64-msvc': 4.40.2
      '@rollup/rollup-win32-ia32-msvc': 4.40.2
      '@rollup/rollup-win32-x64-msvc': 4.40.2
      fsevents: 2.3.3

<<<<<<< HEAD
  run-applescript@7.0.0: {}
=======
  router@2.2.0:
    dependencies:
      debug: 4.4.0
      depd: 2.0.0
      is-promise: 4.0.0
      parseurl: 1.3.3
      path-to-regexp: 8.2.0
    transitivePeerDependencies:
      - supports-color
>>>>>>> 209c3e38

  run-async@3.0.0: {}

  rxjs@7.8.2:
    dependencies:
      tslib: 2.8.1

  safe-buffer@5.1.2: {}

  safe-buffer@5.2.1: {}

  safer-buffer@2.1.2: {}

  sass-loader@16.0.5:
    dependencies:
      neo-async: 2.6.2

  sax@1.4.1:
    optional: true

  scheduler@0.23.2:
    dependencies:
      loose-envify: 1.4.0

  secure-json-parse@2.7.0: {}

  semver@5.7.2:
    optional: true

  semver@7.5.4:
    dependencies:
      lru-cache: 6.0.0

  semver@7.7.1: {}

  send@1.2.0:
    dependencies:
      debug: 4.4.0
      encodeurl: 2.0.0
      escape-html: 1.0.3
      etag: 1.8.1
      fresh: 2.0.0
      http-errors: 2.0.0
      mime-types: 3.0.1
      ms: 2.1.3
      on-finished: 2.4.1
      range-parser: 1.2.1
      statuses: 2.0.1
    transitivePeerDependencies:
      - supports-color

  serve-handler@6.1.6:
    dependencies:
      bytes: 3.0.0
      content-disposition: 0.5.2
      mime-types: 2.1.18
      minimatch: 3.1.2
      path-is-inside: 1.0.2
      path-to-regexp: 3.3.0
      range-parser: 1.2.0

  serve-static@2.2.0:
    dependencies:
      encodeurl: 2.0.0
      escape-html: 1.0.3
      parseurl: 1.3.3
      send: 1.2.0
    transitivePeerDependencies:
      - supports-color

  setimmediate@1.0.5: {}

  setprototypeof@1.2.0: {}

  sha.js@2.4.11:
    dependencies:
      inherits: 2.0.4
      safe-buffer: 5.2.1

  shebang-command@2.0.0:
    dependencies:
      shebang-regex: 3.0.0

  shebang-regex@3.0.0: {}

  shell-quote@1.8.2: {}

  side-channel-list@1.0.0:
    dependencies:
      es-errors: 1.3.0
      object-inspect: 1.13.4

  side-channel-map@1.0.1:
    dependencies:
      call-bound: 1.0.4
      es-errors: 1.3.0
      get-intrinsic: 1.3.0
      object-inspect: 1.13.4

  side-channel-weakmap@1.0.2:
    dependencies:
      call-bound: 1.0.4
      es-errors: 1.3.0
      get-intrinsic: 1.3.0
      object-inspect: 1.13.4
      side-channel-map: 1.0.1

  side-channel@1.1.0:
    dependencies:
      es-errors: 1.3.0
      object-inspect: 1.13.4
      side-channel-list: 1.0.0
      side-channel-map: 1.0.1
      side-channel-weakmap: 1.0.2

  siginfo@2.0.0: {}

  signal-exit@4.1.0: {}

  sisteransi@1.0.5: {}

  skin-tone@2.0.0:
    dependencies:
      unicode-emoji-modifier-base: 1.0.0

  slice-ansi@5.0.0:
    dependencies:
      ansi-styles: 6.2.1
      is-fullwidth-code-point: 4.0.0

  slice-ansi@7.1.0:
    dependencies:
      ansi-styles: 6.2.1
      is-fullwidth-code-point: 5.0.0

  source-map-js@1.2.1: {}

  source-map@0.6.1: {}

  spawn-rx@5.1.2:
    dependencies:
      debug: 4.4.0
      rxjs: 7.8.2
    transitivePeerDependencies:
      - supports-color

  sprintf-js@1.0.3: {}

  stackback@0.0.2: {}

  statuses@2.0.1: {}

  std-env@3.9.0: {}

  stream-browserify@2.0.2:
    dependencies:
      inherits: 2.0.4
      readable-stream: 2.3.8

  stream-http@2.8.3:
    dependencies:
      builtin-status-codes: 3.0.0
      inherits: 2.0.4
      readable-stream: 2.3.8
      to-arraybuffer: 1.0.1
      xtend: 4.0.2

  strict-event-emitter-types@2.0.0: {}

  string-argv@0.3.2: {}

  string-width@4.2.3:
    dependencies:
      emoji-regex: 8.0.0
      is-fullwidth-code-point: 3.0.0
      strip-ansi: 6.0.1

  string-width@5.1.2:
    dependencies:
      eastasianwidth: 0.2.0
      emoji-regex: 9.2.2
      strip-ansi: 7.1.0

  string-width@7.2.0:
    dependencies:
      emoji-regex: 10.4.0
      get-east-asian-width: 1.3.0
      strip-ansi: 7.1.0

  string_decoder-okam@1.3.0:
    dependencies:
      safe-buffer: 5.2.1

  string_decoder@1.1.1:
    dependencies:
      safe-buffer: 5.1.2

  strip-ansi@6.0.1:
    dependencies:
      ansi-regex: 5.0.1

  strip-ansi@7.1.0:
    dependencies:
      ansi-regex: 6.1.0

  strip-final-newline@3.0.0: {}

  strip-final-newline@4.0.0: {}

  strip-json-comments@3.1.1: {}

  strtok3@10.2.2:
    dependencies:
      '@tokenizer/token': 0.3.0
      peek-readable: 7.0.0

  supports-color@7.2.0:
    dependencies:
      has-flag: 4.0.0

  supports-color@8.1.1:
    dependencies:
      has-flag: 4.0.0

  supports-hyperlinks@3.2.0:
    dependencies:
      has-flag: 4.0.0
      supports-color: 7.2.0

  supports-preserve-symlinks-flag@1.0.0: {}

  swr@2.3.3(react@18.3.1):
    dependencies:
      dequal: 2.0.3
      react: 18.3.1
      use-sync-external-store: 1.5.0(react@18.3.1)

  system-architecture@0.1.0: {}

  tailwind-merge@2.6.0: {}

  tailwindcss-animate@1.0.7: {}

  tapable@2.2.1: {}

  tar@7.4.3:
    dependencies:
      '@isaacs/fs-minipass': 4.0.1
      chownr: 3.0.0
      minipass: 7.1.2
      minizlib: 3.0.2
      mkdirp: 3.0.1
      yallist: 5.0.0

  thenify-all@1.6.0:
    dependencies:
      thenify: 3.3.1

  thenify@3.3.1:
    dependencies:
      any-promise: 1.3.0

  throttleit@2.1.0: {}

  timers-browserify@2.0.12:
    dependencies:
      setimmediate: 1.0.5

  tinybench@2.9.0: {}

  tinyexec@0.3.2: {}

  tinyglobby@0.2.13:
    dependencies:
      fdir: 6.4.4(picomatch@4.0.2)
      picomatch: 4.0.2

  tinypool@1.0.2: {}

  tinyrainbow@2.0.0: {}

  tinyspy@3.0.2: {}

  tmp@0.0.33:
    dependencies:
      os-tmpdir: 1.0.2

  to-arraybuffer@1.0.1: {}

  to-regex-range@5.0.1:
    dependencies:
      is-number: 7.0.0

  toidentifier@1.0.1: {}

  token-types@6.0.0:
    dependencies:
      '@tokenizer/token': 0.3.0
      ieee754: 1.2.1

  tree-kill@1.2.2: {}

  ts-node@10.9.2(@types/node@22.15.16)(typescript@5.8.3):
    dependencies:
      '@cspotcode/source-map-support': 0.8.1
      '@tsconfig/node10': 1.0.11
      '@tsconfig/node12': 1.0.11
      '@tsconfig/node14': 1.0.3
      '@tsconfig/node16': 1.0.4
      '@types/node': 22.15.16
      acorn: 8.14.1
      acorn-walk: 8.3.4
      arg: 4.1.3
      create-require: 1.1.1
      diff: 4.0.2
      make-error: 1.3.6
      typescript: 5.8.3
      v8-compile-cache-lib: 3.0.1
      yn: 3.1.1

  tslib@2.8.1: {}

  tsx@4.19.4:
    dependencies:
      esbuild: 0.25.4
      get-tsconfig: 4.10.0
    optionalDependencies:
      fsevents: 2.3.3

  tty-browserify@0.0.0: {}

  type-fest@0.21.3: {}

  type-is@2.0.1:
    dependencies:
      content-type: 1.0.5
      media-typer: 1.1.0
      mime-types: 3.0.1

  typescript@5.8.2: {}

  typescript@5.8.3: {}

  uint8array-extras@1.4.0: {}

  undici-types@6.21.0: {}

  undici@7.9.0: {}

  unicode-emoji-modifier-base@1.0.0: {}

  unicorn-magic@0.3.0: {}

  universalify@2.0.1: {}

  unpipe@1.0.0: {}

  upgear@0.0.3:
    dependencies:
      '@types/semver': 7.7.0
      pathe: 2.0.3
      semver: 7.7.1
      tar: 7.4.3

  uri-js@4.4.1:
    dependencies:
      punycode: 2.3.1

  uri-templates@0.2.0: {}

  url-okam@0.11.1:
    dependencies:
      punycode: 1.4.1
      qs: 6.14.0

  use-callback-ref@1.3.3(react@18.3.1):
    dependencies:
      react: 18.3.1
      tslib: 2.8.1

  use-sidecar@1.1.3(react@18.3.1):
    dependencies:
      detect-node-es: 1.1.0
      react: 18.3.1
      tslib: 2.8.1

  use-sync-external-store@1.5.0(react@18.3.1):
    dependencies:
      react: 18.3.1

  util-deprecate@1.0.2: {}

  util-okam@0.11.1:
    dependencies:
      inherits: 2.0.3

  util@0.10.3:
    dependencies:
      inherits: 2.0.1

  v8-compile-cache-lib@3.0.1: {}

  vary@1.1.2: {}

  vite-node@3.1.3(@types/node@22.15.16)(jiti@1.21.7)(less@4.3.0)(tsx@4.19.4)(yaml@2.7.1):
    dependencies:
      cac: 6.7.14
      debug: 4.4.0
      es-module-lexer: 1.7.0
      pathe: 2.0.3
      vite: 6.3.5(@types/node@22.15.16)(jiti@1.21.7)(less@4.3.0)(tsx@4.19.4)(yaml@2.7.1)
    transitivePeerDependencies:
      - '@types/node'
      - jiti
      - less
      - lightningcss
      - sass
      - sass-embedded
      - stylus
      - sugarss
      - supports-color
      - terser
      - tsx
      - yaml

  vite@6.3.5(@types/node@22.15.16)(jiti@1.21.7)(less@4.3.0)(tsx@4.19.4)(yaml@2.7.1):
    dependencies:
      esbuild: 0.25.4
      fdir: 6.4.4(picomatch@4.0.2)
      picomatch: 4.0.2
      postcss: 8.5.3
      rollup: 4.40.2
      tinyglobby: 0.2.13
    optionalDependencies:
      '@types/node': 22.15.16
      fsevents: 2.3.3
      jiti: 1.21.7
      less: 4.3.0
      tsx: 4.19.4
      yaml: 2.7.1

  vitest@3.1.3(@types/node@22.15.16)(jiti@1.21.7)(less@4.3.0)(tsx@4.19.4)(yaml@2.7.1):
    dependencies:
      '@vitest/expect': 3.1.3
      '@vitest/mocker': 3.1.3(vite@6.3.5(@types/node@22.15.16)(jiti@1.21.7)(less@4.3.0)(tsx@4.19.4)(yaml@2.7.1))
      '@vitest/pretty-format': 3.1.3
      '@vitest/runner': 3.1.3
      '@vitest/snapshot': 3.1.3
      '@vitest/spy': 3.1.3
      '@vitest/utils': 3.1.3
      chai: 5.2.0
      debug: 4.4.0
      expect-type: 1.2.1
      magic-string: 0.30.17
      pathe: 2.0.3
      std-env: 3.9.0
      tinybench: 2.9.0
      tinyexec: 0.3.2
      tinyglobby: 0.2.13
      tinypool: 1.0.2
      tinyrainbow: 2.0.0
      vite: 6.3.5(@types/node@22.15.16)(jiti@1.21.7)(less@4.3.0)(tsx@4.19.4)(yaml@2.7.1)
      vite-node: 3.1.3(@types/node@22.15.16)(jiti@1.21.7)(less@4.3.0)(tsx@4.19.4)(yaml@2.7.1)
      why-is-node-running: 2.3.0
    optionalDependencies:
      '@types/node': 22.15.16
    transitivePeerDependencies:
      - jiti
      - less
      - lightningcss
      - msw
      - sass
      - sass-embedded
      - stylus
      - sugarss
      - supports-color
      - terser
      - tsx
      - yaml

  vm-browserify@1.1.2: {}

  which@2.0.2:
    dependencies:
      isexe: 2.0.0

  why-is-node-running@2.3.0:
    dependencies:
      siginfo: 2.0.0
      stackback: 0.0.2

  wrap-ansi@6.2.0:
    dependencies:
      ansi-styles: 4.3.0
      string-width: 4.2.3
      strip-ansi: 6.0.1

  wrap-ansi@7.0.0:
    dependencies:
      ansi-styles: 4.3.0
      string-width: 4.2.3
      strip-ansi: 6.0.1

  wrap-ansi@8.1.0:
    dependencies:
      ansi-styles: 6.2.1
      string-width: 5.1.2
      strip-ansi: 7.1.0

  wrap-ansi@9.0.0:
    dependencies:
      ansi-styles: 6.2.1
      string-width: 7.2.0
      strip-ansi: 7.1.0

  wrappy@1.0.2: {}

  ws@8.18.2: {}

  xsschema@0.2.0-beta.3(zod-to-json-schema@3.24.5(zod@3.24.4)):
    optionalDependencies:
      zod-to-json-schema: 3.24.5(zod@3.24.4)

  xtend@4.0.2: {}

  y18n@5.0.8: {}

  yallist@4.0.0: {}

  yallist@5.0.0: {}

  yaml@2.7.1: {}

  yargs-parser@20.2.9: {}

  yargs-parser@21.1.1: {}

  yargs@16.2.0:
    dependencies:
      cliui: 7.0.4
      escalade: 3.2.0
      get-caller-file: 2.0.5
      require-directory: 2.1.1
      string-width: 4.2.3
      y18n: 5.0.8
      yargs-parser: 20.2.9

  yargs@17.7.2:
    dependencies:
      cliui: 8.0.1
      escalade: 3.2.0
      get-caller-file: 2.0.5
      require-directory: 2.1.1
      string-width: 4.2.3
      y18n: 5.0.8
      yargs-parser: 21.1.1

  yn@3.1.1: {}

  yoctocolors-cjs@2.1.2: {}

  yoctocolors@2.1.1: {}

  zod-to-json-schema@3.24.5(zod@3.24.4):
    dependencies:
      zod: 3.24.4

  zod@3.24.4: {}

  zx@8.5.3: {}<|MERGE_RESOLUTION|>--- conflicted
+++ resolved
@@ -620,49 +620,42 @@
     engines: {node: '>= 10'}
     cpu: [arm64]
     os: [linux]
-    libc: [glibc]
 
   '@napi-rs/nice-linux-arm64-musl@1.0.1':
     resolution: {integrity: sha512-wG8fa2VKuWM4CfjOjjRX9YLIbysSVV1S3Kgm2Fnc67ap/soHBeYZa6AGMeR5BJAylYRjnoVOzV19Cmkco3QEPw==}
     engines: {node: '>= 10'}
     cpu: [arm64]
     os: [linux]
-    libc: [musl]
 
   '@napi-rs/nice-linux-ppc64-gnu@1.0.1':
     resolution: {integrity: sha512-lxQ9WrBf0IlNTCA9oS2jg/iAjQyTI6JHzABV664LLrLA/SIdD+I1i3Mjf7TsnoUbgopBcCuDztVLfJ0q9ubf6Q==}
     engines: {node: '>= 10'}
     cpu: [ppc64]
     os: [linux]
-    libc: [glibc]
 
   '@napi-rs/nice-linux-riscv64-gnu@1.0.1':
     resolution: {integrity: sha512-3xs69dO8WSWBb13KBVex+yvxmUeEsdWexxibqskzoKaWx9AIqkMbWmE2npkazJoopPKX2ULKd8Fm9veEn0g4Ig==}
     engines: {node: '>= 10'}
     cpu: [riscv64]
     os: [linux]
-    libc: [glibc]
 
   '@napi-rs/nice-linux-s390x-gnu@1.0.1':
     resolution: {integrity: sha512-lMFI3i9rlW7hgToyAzTaEybQYGbQHDrpRkg+1gJWEpH0PLAQoZ8jiY0IzakLfNWnVda1eTYYlxxFYzW8Rqczkg==}
     engines: {node: '>= 10'}
     cpu: [s390x]
     os: [linux]
-    libc: [glibc]
 
   '@napi-rs/nice-linux-x64-gnu@1.0.1':
     resolution: {integrity: sha512-XQAJs7DRN2GpLN6Fb+ZdGFeYZDdGl2Fn3TmFlqEL5JorgWKrQGRUrpGKbgZ25UeZPILuTKJ+OowG2avN8mThBA==}
     engines: {node: '>= 10'}
     cpu: [x64]
     os: [linux]
-    libc: [glibc]
 
   '@napi-rs/nice-linux-x64-musl@1.0.1':
     resolution: {integrity: sha512-/rodHpRSgiI9o1faq9SZOp/o2QkKQg7T+DK0R5AkbnI/YxvAIEHf2cngjYzLMQSQgUhxym+LFr+UGZx4vK4QdQ==}
     engines: {node: '>= 10'}
     cpu: [x64]
     os: [linux]
-    libc: [musl]
 
   '@napi-rs/nice-win32-arm64-msvc@1.0.1':
     resolution: {integrity: sha512-rEcz9vZymaCB3OqEXoHnp9YViLct8ugF+6uO5McifTedjq4QMQs3DHz35xBEGhH3gJWEsXMUbzazkz5KNM5YUg==}
@@ -1098,67 +1091,56 @@
     resolution: {integrity: sha512-de6TFZYIvJwRNjmW3+gaXiZ2DaWL5D5yGmSYzkdzjBDS3W+B9JQ48oZEsmMvemqjtAFzE16DIBLqd6IQQRuG9Q==}
     cpu: [arm]
     os: [linux]
-    libc: [glibc]
 
   '@rollup/rollup-linux-arm-musleabihf@4.40.2':
     resolution: {integrity: sha512-urjaEZubdIkacKc930hUDOfQPysezKla/O9qV+O89enqsqUmQm8Xj8O/vh0gHg4LYfv7Y7UsE3QjzLQzDYN1qg==}
     cpu: [arm]
     os: [linux]
-    libc: [musl]
 
   '@rollup/rollup-linux-arm64-gnu@4.40.2':
     resolution: {integrity: sha512-KlE8IC0HFOC33taNt1zR8qNlBYHj31qGT1UqWqtvR/+NuCVhfufAq9fxO8BMFC22Wu0rxOwGVWxtCMvZVLmhQg==}
     cpu: [arm64]
     os: [linux]
-    libc: [glibc]
 
   '@rollup/rollup-linux-arm64-musl@4.40.2':
     resolution: {integrity: sha512-j8CgxvfM0kbnhu4XgjnCWJQyyBOeBI1Zq91Z850aUddUmPeQvuAy6OiMdPS46gNFgy8gN1xkYyLgwLYZG3rBOg==}
     cpu: [arm64]
     os: [linux]
-    libc: [musl]
 
   '@rollup/rollup-linux-loongarch64-gnu@4.40.2':
     resolution: {integrity: sha512-Ybc/1qUampKuRF4tQXc7G7QY9YRyeVSykfK36Y5Qc5dmrIxwFhrOzqaVTNoZygqZ1ZieSWTibfFhQ5qK8jpWxw==}
     cpu: [loong64]
     os: [linux]
-    libc: [glibc]
 
   '@rollup/rollup-linux-powerpc64le-gnu@4.40.2':
     resolution: {integrity: sha512-3FCIrnrt03CCsZqSYAOW/k9n625pjpuMzVfeI+ZBUSDT3MVIFDSPfSUgIl9FqUftxcUXInvFah79hE1c9abD+Q==}
     cpu: [ppc64]
     os: [linux]
-    libc: [glibc]
 
   '@rollup/rollup-linux-riscv64-gnu@4.40.2':
     resolution: {integrity: sha512-QNU7BFHEvHMp2ESSY3SozIkBPaPBDTsfVNGx3Xhv+TdvWXFGOSH2NJvhD1zKAT6AyuuErJgbdvaJhYVhVqrWTg==}
     cpu: [riscv64]
     os: [linux]
-    libc: [glibc]
 
   '@rollup/rollup-linux-riscv64-musl@4.40.2':
     resolution: {integrity: sha512-5W6vNYkhgfh7URiXTO1E9a0cy4fSgfE4+Hl5agb/U1sa0kjOLMLC1wObxwKxecE17j0URxuTrYZZME4/VH57Hg==}
     cpu: [riscv64]
     os: [linux]
-    libc: [musl]
 
   '@rollup/rollup-linux-s390x-gnu@4.40.2':
     resolution: {integrity: sha512-B7LKIz+0+p348JoAL4X/YxGx9zOx3sR+o6Hj15Y3aaApNfAshK8+mWZEf759DXfRLeL2vg5LYJBB7DdcleYCoQ==}
     cpu: [s390x]
     os: [linux]
-    libc: [glibc]
 
   '@rollup/rollup-linux-x64-gnu@4.40.2':
     resolution: {integrity: sha512-lG7Xa+BmBNwpjmVUbmyKxdQJ3Q6whHjMjzQplOs5Z+Gj7mxPtWakGHqzMqNER68G67kmCX9qX57aRsW5V0VOng==}
     cpu: [x64]
     os: [linux]
-    libc: [glibc]
 
   '@rollup/rollup-linux-x64-musl@4.40.2':
     resolution: {integrity: sha512-tD46wKHd+KJvsmije4bUskNuvWKFcTOIM9tZ/RrmIvcXnbi0YK/cKS9FzFtAm7Oxi2EhV5N2OpfFB348vSQRXA==}
     cpu: [x64]
     os: [linux]
-    libc: [musl]
 
   '@rollup/rollup-win32-arm64-msvc@4.40.2':
     resolution: {integrity: sha512-Bjv/HG8RRWLNkXwQQemdsWw4Mg+IJ29LK+bJPW2SCzPKOUaMmPEppQlu/Fqk1d7+DX3V7JbFdbkh/NMmurT6Pg==}
@@ -1302,28 +1284,24 @@
     engines: {node: '>= 10'}
     cpu: [arm64]
     os: [linux]
-    libc: [glibc]
 
   '@umijs/mako-linux-arm64-musl@0.11.10':
     resolution: {integrity: sha512-kqI1Jw6IHtDwrcsqPZrYxsV3pHzZyOR+6fCFnF5MSURnXbUbJb6Rk66VsKKpMqbyfsEO6nt0WT9FrRBlFvRU2A==}
     engines: {node: '>= 10'}
     cpu: [arm64]
     os: [linux]
-    libc: [musl]
 
   '@umijs/mako-linux-x64-gnu@0.11.10':
     resolution: {integrity: sha512-jlhXVvWJuumMmiE3z3ViugOMx9ZasNM1anng0PsusCgDwfy0IOfGzfwfwagqtzfsC5MwyRcfnRQyDdbfbroaSA==}
     engines: {node: '>= 10'}
     cpu: [x64]
     os: [linux]
-    libc: [glibc]
 
   '@umijs/mako-linux-x64-musl@0.11.10':
     resolution: {integrity: sha512-SLV/PRdL12dFEKlQGenW3OboZXmdYi25y+JblgVJLBhpdxZrHFqpCsTZn4L3hVEhyl0/ksR1iY0wtfK3urR29g==}
     engines: {node: '>= 10'}
     cpu: [x64]
     os: [linux]
-    libc: [musl]
 
   '@umijs/mako-win32-ia32-msvc@0.11.10':
     resolution: {integrity: sha512-quCWpVl7yQjG+ccGhkF81GxO3orXdPW1OZWXWxJgOI0uPk7Hczh2EYMEVqqQGbi/83eJ1e3iE1jRTl/+2eHryQ==}
@@ -1528,11 +1506,10 @@
   builtin-status-codes@3.0.0:
     resolution: {integrity: sha512-HpGFw18DgFWlncDfjTa2rcQ4W88O1mC8e8yZ2AvQY5KDaktSTwo+KRf6nHK6FRI5FyRyb/5T6+TSxfP7QyGsmQ==}
 
-<<<<<<< HEAD
   bundle-name@4.1.0:
     resolution: {integrity: sha512-tjwM5exMg6BGRI+kNmTntNsvdZS1X8BFYS6tnJ2hdH0kVxM6/eVZ2xy+FqStSWvYmtfFMDLIxurorHwDKfDz5Q==}
     engines: {node: '>=18'}
-=======
+
   bytes@3.0.0:
     resolution: {integrity: sha512-pMhOfFDPiv9t5jjIXkHosWmkSyQbvsgEVNkz0ERHbuLh2T/7j4Mqqpz523Fe8MVY89KC6Sh/QfS2sM+SjgFDcw==}
     engines: {node: '>= 0.8'}
@@ -1540,7 +1517,6 @@
   bytes@3.1.2:
     resolution: {integrity: sha512-/Nf7TyzTx6S3yRJObOAV7956r8cr2+Oj8AC5dt8wSP3BQAoeX58NoHyCU8P8zGkNXStjTSi6fzO6F0pBdcYbEg==}
     engines: {node: '>= 0.8'}
->>>>>>> 209c3e38
 
   cac@6.7.14:
     resolution: {integrity: sha512-b6Ilus+c3RrdDk+JhLKUAQfzzgLEPy6wcXqS7f/xe1EETvsDP6GORG7SFuOs6cID5YkqchW/LXZbX5bc8j7ZcQ==}
@@ -2802,15 +2778,13 @@
     engines: {node: '>=18.0.0', npm: '>=8.0.0'}
     hasBin: true
 
-<<<<<<< HEAD
-  run-applescript@7.0.0:
-    resolution: {integrity: sha512-9by4Ij99JUr/MCFBUkDKLWK3G9HVXmabKz9U5MlIAIuvuzkiOicRYs8XJLxX+xahD+mLiiCYDqF9dKAgtzKP1A==}
-    engines: {node: '>=18'}
-=======
   router@2.2.0:
     resolution: {integrity: sha512-nLTrUKm2UyiL7rlhapu/Zl45FwNgkZGaCpZbIHajDYgwlJCOzLSk+cIPAnsEqV955GjILJnKbdQC1nVPz+gAYQ==}
     engines: {node: '>= 18'}
->>>>>>> 209c3e38
+
+  run-applescript@7.0.0:
+    resolution: {integrity: sha512-9by4Ij99JUr/MCFBUkDKLWK3G9HVXmabKz9U5MlIAIuvuzkiOicRYs8XJLxX+xahD+mLiiCYDqF9dKAgtzKP1A==}
+    engines: {node: '>=18'}
 
   run-async@3.0.0:
     resolution: {integrity: sha512-540WwVDOMxA6dN6We19EcT9sc3hkXPw5mzRNGM3FkdN/vtE9NFvj5lFAPNwUDmJjXidm3v7TC1cTE7t17Ulm1Q==}
@@ -4767,15 +4741,13 @@
 
   builtin-status-codes@3.0.0: {}
 
-<<<<<<< HEAD
   bundle-name@4.1.0:
     dependencies:
       run-applescript: 7.0.0
-=======
+
   bytes@3.0.0: {}
 
   bytes@3.1.2: {}
->>>>>>> 209c3e38
 
   cac@6.7.14: {}
 
@@ -6068,9 +6040,6 @@
       '@rollup/rollup-win32-x64-msvc': 4.40.2
       fsevents: 2.3.3
 
-<<<<<<< HEAD
-  run-applescript@7.0.0: {}
-=======
   router@2.2.0:
     dependencies:
       debug: 4.4.0
@@ -6080,7 +6049,8 @@
       path-to-regexp: 8.2.0
     transitivePeerDependencies:
       - supports-color
->>>>>>> 209c3e38
+
+  run-applescript@7.0.0: {}
 
   run-async@3.0.0: {}
 
