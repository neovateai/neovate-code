lockfileVersion: '6.0'

settings:
  autoInstallPeers: true
  excludeLinksFromLockfile: false

importers:

  .:
    devDependencies:
      '@ai-sdk/anthropic':
        specifier: ^1.2.12
        version: 1.2.12(zod@3.25.76)
      '@ai-sdk/deepseek':
        specifier: ^0.2.16
        version: 0.2.16(zod@3.25.76)
      '@ai-sdk/google':
        specifier: ^1.2.22
        version: 1.2.22(zod@3.25.76)
      '@ai-sdk/openai':
        specifier: ^1.3.24
        version: 1.3.24(zod@3.25.76)
      '@ai-sdk/provider':
        specifier: ^1.1.3
        version: 1.1.3
      '@ai-sdk/xai':
        specifier: ^1.2.18
        version: 1.2.18(zod@3.25.76)
      '@fastify/compress':
        specifier: 8.1.0
        version: 8.1.0
      '@fastify/cors':
        specifier: 11.1.0
        version: 11.1.0
      '@fastify/static':
        specifier: ^8.2.0
        version: 8.2.0
      '@fastify/type-provider-typebox':
        specifier: 5.2.0
        version: 5.2.0(@sinclair/typebox@0.34.40)
      '@microsoft/api-extractor':
        specifier: ^7.52.10
        version: 7.52.11(@types/node@24.3.0)
      '@modelcontextprotocol/inspector':
        specifier: ^0.16.3
        version: 0.16.5(@types/node@24.3.0)(@types/react@19.1.11)(typescript@5.9.2)
      '@openai/agents':
        specifier: ^0.0.15
        version: 0.0.15(ws@8.18.3)(zod@3.25.67)
      '@openai/agents-core':
        specifier: ^0.0.15
        version: 0.0.15(ws@8.18.3)(zod@3.25.67)
      '@openai/agents-extensions':
        specifier: ^0.0.15
        version: 0.0.15(@openai/agents@0.0.15)(ws@8.18.3)
      '@openrouter/ai-sdk-provider':
        specifier: ^0.7.5
        version: 0.7.5(ai@4.3.19)(zod@3.25.76)
      '@sinclair/typebox':
        specifier: ^0.34.38
        version: 0.34.40
      '@stagewise/agent-interface':
        specifier: ^0.2.3
        version: 0.2.3
      '@trivago/prettier-plugin-sort-imports':
        specifier: ^5.2.2
        version: 5.2.2(prettier@3.6.2)
      '@types/debug':
        specifier: ^4.1.12
        version: 4.1.12
      '@types/js-yaml':
        specifier: ^4.0.9
        version: 4.0.9
      '@types/lodash-es':
        specifier: ^4.17.12
        version: 4.17.12
      '@types/marked-terminal':
        specifier: ^6.1.1
        version: 6.1.1
      '@types/node':
        specifier: ^24.2.1
        version: 24.3.0
      '@types/react':
        specifier: ^19.1.10
        version: 19.1.11
      '@types/resolve':
        specifier: ^1.20.6
        version: 1.20.6
      '@types/turndown':
        specifier: ^5.0.5
        version: 5.0.5
      '@types/ws':
        specifier: ^8.18.1
        version: 8.18.1
      '@types/yargs-parser':
        specifier: ^21.0.3
        version: 21.0.3
      '@umijs/clack-prompts':
        specifier: ^0.0.7
        version: 0.0.7
      '@umijs/tools':
        specifier: ^0.1.36
        version: 0.1.36(postcss@8.5.6)(typescript@5.9.2)
      ai:
        specifier: ^4.3.19
        version: 4.3.19(react@19.1.1)(zod@3.25.76)
      chalk:
        specifier: ^5.5.0
        version: 5.6.0
      chardet:
        specifier: ^2.1.0
        version: 2.1.0
      chokidar:
        specifier: ^4.0.3
        version: 4.0.3
      clipboardy:
        specifier: ^4.0.0
        version: 4.0.0
      date-fns:
        specifier: ^4.1.0
        version: 4.1.0
      debug:
        specifier: ^4.4.1
        version: 4.4.1(supports-color@8.1.1)
      defu:
        specifier: ^6.1.4
        version: 6.1.4
      diff:
        specifier: ^8.0.2
        version: 8.0.2
      dotenv:
        specifier: ^17.2.1
        version: 17.2.1
      fastify:
        specifier: ^5.5.0
        version: 5.5.0
      glob:
        specifier: ^11.0.3
        version: 11.0.3
      husky:
        specifier: ^9.1.7
        version: 9.1.7
      ink:
        specifier: ^6.1.0
        version: 6.2.2(@types/react@19.1.11)(react@19.1.1)
      ink-select-input:
        specifier: ^6.2.0
        version: 6.2.0(ink@6.2.2)(react@19.1.1)
      ink-spinner:
        specifier: ^5.0.0
        version: 5.0.0(ink@6.2.2)(react@19.1.1)
      jiti:
        specifier: ^2.5.1
        version: 2.5.1
      js-yaml:
        specifier: ^4.1.0
        version: 4.1.0
      jsonrepair:
        specifier: ^3.13.0
        version: 3.13.0
      lint-staged:
        specifier: ^16.1.5
        version: 16.1.5
      lodash-es:
        specifier: ^4.17.21
        version: 4.17.21
      marked:
        specifier: ^16.1.2
        version: 16.2.0
      marked-terminal:
        specifier: ^7.3.0
        version: 7.3.0(marked@16.2.0)
      picocolors:
        specifier: ^1.1.1
        version: 1.1.1
      portfinder:
        specifier: ^1.0.37
        version: 1.0.37
      prettier:
        specifier: ^3.6.2
        version: 3.6.2
      react:
        specifier: ^19.1.1
        version: 19.1.1
      resolve:
        specifier: ^1.22.10
        version: 1.22.10
      spawn-rx:
        specifier: ^5.1.2
        version: 5.1.2
      strip-ansi:
        specifier: ^7.1.0
        version: 7.1.0
      tsx:
        specifier: ^4.20.3
        version: 4.20.5
      turndown:
        specifier: ^7.2.0
        version: 7.2.1
      type-fest:
        specifier: ^4.41.0
        version: 4.41.0
      typescript:
        specifier: ^5.9.2
        version: 5.9.2
      upgear:
        specifier: ^0.0.3
        version: 0.0.3
      valtio:
        specifier: ^2.1.5
        version: 2.1.7(@types/react@19.1.11)(react@19.1.1)
      vitest:
        specifier: ^3.2.4
        version: 3.2.4(@types/debug@4.1.12)(@types/node@24.3.0)(jiti@2.5.1)(less@4.4.1)(tsx@4.20.5)
      ws:
        specifier: ^8.18.3
        version: 8.18.3
      yargs-parser:
        specifier: 22.0.0
        version: 22.0.0
      zod:
        specifier: ^3.25.76
        version: 3.25.76

  browser:
    dependencies:
      '@ai-sdk/react':
        specifier: ^1.2.12
        version: 1.2.12(react@19.1.1)(zod@3.25.76)
      '@ai-sdk/ui-utils':
        specifier: ^1.2.11
        version: 1.2.11(zod@3.25.76)
      '@ant-design/icons':
        specifier: ^6.0.0
        version: 6.0.0(react-dom@19.1.1)(react@19.1.1)
      '@ant-design/x':
        specifier: ^1.4.0
        version: 1.6.0(@types/node@24.3.0)(antd@5.27.1)(debug@4.4.1)(react-dom@19.1.1)(react@19.1.1)(typescript@5.8.3)(vite@6.3.5)
      '@monaco-editor/react':
        specifier: ^4.7.0
        version: 4.7.0(monaco-editor@0.52.2)(react-dom@19.1.1)(react@19.1.1)
      '@tanstack/react-router':
        specifier: ^1.121.16
        version: 1.131.27(react-dom@19.1.1)(react@19.1.1)
      '@tanstack/react-router-devtools':
        specifier: ^1.121.21
        version: 1.131.27(@tanstack/react-router@1.131.27)(@tanstack/router-core@1.131.27)(csstype@3.1.3)(react-dom@19.1.1)(react@19.1.1)(solid-js@1.9.9)(tiny-invariant@1.3.3)
      ahooks:
        specifier: ^3.7.0
        version: 3.9.4(react-dom@19.1.1)(react@19.1.1)
      antd:
        specifier: ^5.15.0
        version: 5.27.1(date-fns@4.1.0)(react-dom@19.1.1)(react@19.1.1)
      antd-style:
        specifier: ^3.7.1
        version: 3.7.1(@types/react@19.1.11)(antd@5.27.1)(react-dom@19.1.1)(react@19.1.1)
      axios:
        specifier: 1.10.0
        version: 1.10.0(debug@4.4.1)
      classnames:
        specifier: ^2.5.1
        version: 2.5.1
      dayjs:
        specifier: ^1.11.13
        version: 1.11.13
      i18next:
        specifier: ^25.2.1
        version: 25.4.2(typescript@5.8.3)
      i18next-browser-languagedetector:
        specifier: ^8.2.0
        version: 8.2.0
      lodash-es:
        specifier: ^4.17.21
        version: 4.17.21
      monaco-editor:
        specifier: ^0.52.2
        version: 0.52.2
      quill:
        specifier: ^2.0.3
        version: 2.0.3
      rc-util:
        specifier: ^5.44.4
        version: 5.44.4(react-dom@19.1.1)(react@19.1.1)
      react:
        specifier: ^19.1.0
        version: 19.1.1
      react-dom:
        specifier: ^19.1.0
        version: 19.1.1(react@19.1.1)
      react-i18next:
        specifier: ^15.5.3
        version: 15.7.2(i18next@25.4.2)(react-dom@19.1.1)(react@19.1.1)(typescript@5.8.3)
      react-icons:
        specifier: ^5.5.0
        version: 5.5.0(react@19.1.1)
      react-markdown:
        specifier: ^9.0.0
        version: 9.1.0(@types/react@19.1.11)(react@19.1.1)
      react-syntax-highlighter:
        specifier: ^15.5.0
        version: 15.6.6(react@19.1.1)
      remark-gfm:
        specifier: ^4.0.1
        version: 4.0.1
      swr:
        specifier: ^2.3.3
        version: 2.3.6(react@19.1.1)
      valtio:
        specifier: ^2.1.5
        version: 2.1.7(@types/react@19.1.11)(react@19.1.1)
    devDependencies:
      '@tailwindcss/typography':
        specifier: ^0.5.16
        version: 0.5.16(tailwindcss@4.1.12)
      '@tailwindcss/vite':
        specifier: ^4.1.10
        version: 4.1.12(vite@6.3.5)
      '@tanstack/router-plugin':
        specifier: ^1.121.16
        version: 1.131.27(@tanstack/react-router@1.131.27)(vite@6.3.5)
      '@types/react':
        specifier: ^19.1.2
        version: 19.1.11
      '@types/react-dom':
        specifier: ^19.1.2
        version: 19.1.8(@types/react@19.1.11)
      '@types/react-i18next':
        specifier: ^8.1.0
        version: 8.1.0(i18next@25.4.2)(react-dom@19.1.1)(react@19.1.1)(typescript@5.8.3)
      '@types/react-syntax-highlighter':
        specifier: ^15.5.13
        version: 15.5.13
      '@vitejs/plugin-react':
        specifier: ^4.5.2
        version: 4.7.0(vite@6.3.5)
      globals:
        specifier: ^16.0.0
        version: 16.3.0
      tailwindcss:
        specifier: ^4.1.10
        version: 4.1.12
      typescript:
        specifier: ~5.8.3
        version: 5.8.3
      vite:
        specifier: ^6.3.5
        version: 6.3.5(@types/node@24.3.0)(jiti@2.5.1)(less@4.4.1)(tsx@4.20.5)
      vite-plugin-svgr:
        specifier: ^4.3.0
        version: 4.5.0(typescript@5.8.3)(vite@6.3.5)

  examples/mcp: {}

  vscode-extension:
    devDependencies:
      '@types/vscode':
        specifier: ^1.99.0
        version: 1.103.0
      '@vscode/test-cli':
        specifier: ^0.0.11
        version: 0.0.11
      '@vscode/test-electron':
        specifier: ^2.5.2
        version: 2.5.2
      '@vscode/vsce':
        specifier: ^3.6.0
        version: 3.6.0
      esbuild:
        specifier: ^0.25.6
        version: 0.25.9

packages:

  /@ai-sdk/anthropic@1.2.12(zod@3.25.76):
    resolution: {integrity: sha512-YSzjlko7JvuiyQFmI9RN1tNZdEiZxc+6xld/0tq/VkJaHpEzGAb1yiNxxvmYVcjvfu/PcvCxAAYXmTYQQ63IHQ==}
    engines: {node: '>=18'}
    peerDependencies:
      zod: ^3.0.0
    dependencies:
      '@ai-sdk/provider': 1.1.3
      '@ai-sdk/provider-utils': 2.2.8(zod@3.25.76)
      zod: 3.25.76
    dev: true

  /@ai-sdk/deepseek@0.2.16(zod@3.25.76):
    resolution: {integrity: sha512-pIlwtjNehCpDr1wqxtSbXshynW4CiwS6S3yAKHzHi73QtmS2Hg9kE1DB0zgENKaZLmbsc4UgigGM6FzuUd4M8Q==}
    engines: {node: '>=18'}
    peerDependencies:
      zod: ^3.0.0
    dependencies:
      '@ai-sdk/openai-compatible': 0.2.16(zod@3.25.76)
      '@ai-sdk/provider': 1.1.3
      '@ai-sdk/provider-utils': 2.2.8(zod@3.25.76)
      zod: 3.25.76
    dev: true

  /@ai-sdk/google@1.2.22(zod@3.25.76):
    resolution: {integrity: sha512-Ppxu3DIieF1G9pyQ5O1Z646GYR0gkC57YdBqXJ82qvCdhEhZHu0TWhmnOoeIWe2olSbuDeoOY+MfJrW8dzS3Hw==}
    engines: {node: '>=18'}
    peerDependencies:
      zod: ^3.0.0
    dependencies:
      '@ai-sdk/provider': 1.1.3
      '@ai-sdk/provider-utils': 2.2.8(zod@3.25.76)
      zod: 3.25.76
    dev: true

  /@ai-sdk/openai-compatible@0.2.16(zod@3.25.76):
    resolution: {integrity: sha512-LkvfcM8slJedRyJa/MiMiaOzcMjV1zNDwzTHEGz7aAsgsQV0maLfmJRi/nuSwf5jmp0EouC+JXXDUj2l94HgQw==}
    engines: {node: '>=18'}
    peerDependencies:
      zod: ^3.0.0
    dependencies:
      '@ai-sdk/provider': 1.1.3
      '@ai-sdk/provider-utils': 2.2.8(zod@3.25.76)
      zod: 3.25.76
    dev: true

  /@ai-sdk/openai@1.3.24(zod@3.25.76):
    resolution: {integrity: sha512-GYXnGJTHRTZc4gJMSmFRgEQudjqd4PUN0ZjQhPwOAYH1yOAvQoG/Ikqs+HyISRbLPCrhbZnPKCNHuRU4OfpW0Q==}
    engines: {node: '>=18'}
    peerDependencies:
      zod: ^3.0.0
    dependencies:
      '@ai-sdk/provider': 1.1.3
      '@ai-sdk/provider-utils': 2.2.8(zod@3.25.76)
      zod: 3.25.76
    dev: true

  /@ai-sdk/provider-utils@2.2.8(zod@3.25.76):
    resolution: {integrity: sha512-fqhG+4sCVv8x7nFzYnFo19ryhAa3w096Kmc3hWxMQfW/TubPOmt3A6tYZhl4mUfQWWQMsuSkLrtjlWuXBVSGQA==}
    engines: {node: '>=18'}
    peerDependencies:
      zod: ^3.23.8
    dependencies:
      '@ai-sdk/provider': 1.1.3
      nanoid: 3.3.11
      secure-json-parse: 2.7.0
      zod: 3.25.76

  /@ai-sdk/provider@1.1.3:
    resolution: {integrity: sha512-qZMxYJ0qqX/RfnuIaab+zp8UAeJn/ygXXAffR5I4N0n1IrvA6qBsjc8hXLmBiMV2zoXlifkacF7sEFnYnjBcqg==}
    engines: {node: '>=18'}
    dependencies:
      json-schema: 0.4.0

  /@ai-sdk/react@1.2.12(react@19.1.1)(zod@3.25.76):
    resolution: {integrity: sha512-jK1IZZ22evPZoQW3vlkZ7wvjYGYF+tRBKXtrcolduIkQ/m/sOAVcVeVDUDvh1T91xCnWCdUGCPZg2avZ90mv3g==}
    engines: {node: '>=18'}
    peerDependencies:
      react: ^18 || ^19 || ^19.0.0-rc
      zod: ^3.23.8
    peerDependenciesMeta:
      zod:
        optional: true
    dependencies:
      '@ai-sdk/provider-utils': 2.2.8(zod@3.25.76)
      '@ai-sdk/ui-utils': 1.2.11(zod@3.25.76)
      react: 19.1.1
      swr: 2.3.6(react@19.1.1)
      throttleit: 2.1.0
      zod: 3.25.76

  /@ai-sdk/ui-utils@1.2.11(zod@3.25.76):
    resolution: {integrity: sha512-3zcwCc8ezzFlwp3ZD15wAPjf2Au4s3vAbKsXQVyhxODHcmu0iyPO2Eua6D/vicq/AUm/BAo60r97O6HU+EI0+w==}
    engines: {node: '>=18'}
    peerDependencies:
      zod: ^3.23.8
    dependencies:
      '@ai-sdk/provider': 1.1.3
      '@ai-sdk/provider-utils': 2.2.8(zod@3.25.76)
      zod: 3.25.76
      zod-to-json-schema: 3.24.6(zod@3.25.76)

  /@ai-sdk/xai@1.2.18(zod@3.25.76):
    resolution: {integrity: sha512-T70WEu+UKXD/Fdj9ck+ujIqUp5ru06mJ/7usePXeXL5EeTi8KXevXF9AMIDdhyD5MZPT2jI8t19lEr8Bhuh/Bg==}
    engines: {node: '>=18'}
    peerDependencies:
      zod: ^3.0.0
    dependencies:
      '@ai-sdk/openai-compatible': 0.2.16(zod@3.25.76)
      '@ai-sdk/provider': 1.1.3
      '@ai-sdk/provider-utils': 2.2.8(zod@3.25.76)
      zod: 3.25.76
    dev: true

  /@alcalzone/ansi-tokenize@0.2.0:
    resolution: {integrity: sha512-qI/5TaaaCZE4yeSZ83lu0+xi1r88JSxUjnH4OP/iZF7+KKZ75u3ee5isd0LxX+6N8U0npL61YrpbthILHB6BnA==}
    engines: {node: '>=18'}
    dependencies:
      ansi-styles: 6.2.1
      is-fullwidth-code-point: 5.0.0
    dev: true

  /@ampproject/remapping@2.3.0:
    resolution: {integrity: sha512-30iZtAPgz+LTIYoeivqYo853f02jBYSd5uGnGpkFV0M3xOt9aN73erkgYAmZU43x4VfqcnLxW9Kpg3R5LC4YYw==}
    engines: {node: '>=6.0.0'}
    dependencies:
      '@jridgewell/gen-mapping': 0.3.13
      '@jridgewell/trace-mapping': 0.3.30
    dev: true

  /@ant-design/colors@7.2.1:
    resolution: {integrity: sha512-lCHDcEzieu4GA3n8ELeZ5VQ8pKQAWcGGLRTQ50aQM2iqPpq2evTxER84jfdPvsPAtEcZ7m44NI45edFMo8oOYQ==}
    dependencies:
      '@ant-design/fast-color': 2.0.6
    dev: false

  /@ant-design/colors@8.0.0:
    resolution: {integrity: sha512-6YzkKCw30EI/E9kHOIXsQDHmMvTllT8STzjMb4K2qzit33RW2pqCJP0sk+hidBntXxE+Vz4n1+RvCTfBw6OErw==}
    dependencies:
      '@ant-design/fast-color': 3.0.0
    dev: false

  /@ant-design/cssinjs-utils@1.1.3(react-dom@19.1.1)(react@19.1.1):
    resolution: {integrity: sha512-nOoQMLW1l+xR1Co8NFVYiP8pZp3VjIIzqV6D6ShYF2ljtdwWJn5WSsH+7kvCktXL/yhEtWURKOfH5Xz/gzlwsg==}
    peerDependencies:
      react: '>=16.9.0'
      react-dom: '>=16.9.0'
    dependencies:
      '@ant-design/cssinjs': 1.24.0(react-dom@19.1.1)(react@19.1.1)
      '@babel/runtime': 7.28.3
      rc-util: 5.44.4(react-dom@19.1.1)(react@19.1.1)
      react: 19.1.1
      react-dom: 19.1.1(react@19.1.1)
    dev: false

  /@ant-design/cssinjs@1.24.0(react-dom@19.1.1)(react@19.1.1):
    resolution: {integrity: sha512-K4cYrJBsgvL+IoozUXYjbT6LHHNt+19a9zkvpBPxLjFHas1UpPM2A5MlhROb0BT8N8WoavM5VsP9MeSeNK/3mg==}
    peerDependencies:
      react: '>=16.0.0'
      react-dom: '>=16.0.0'
    dependencies:
      '@babel/runtime': 7.28.3
      '@emotion/hash': 0.8.0
      '@emotion/unitless': 0.7.5
      classnames: 2.5.1
      csstype: 3.1.3
      rc-util: 5.44.4(react-dom@19.1.1)(react@19.1.1)
      react: 19.1.1
      react-dom: 19.1.1(react@19.1.1)
      stylis: 4.3.6
    dev: false

  /@ant-design/fast-color@2.0.6:
    resolution: {integrity: sha512-y2217gk4NqL35giHl72o6Zzqji9O7vHh9YmhUVkPtAOpoTCH4uWxo/pr4VE8t0+ChEPs0qo4eJRC5Q1eXWo3vA==}
    engines: {node: '>=8.x'}
    dependencies:
      '@babel/runtime': 7.28.3
    dev: false

  /@ant-design/fast-color@3.0.0:
    resolution: {integrity: sha512-eqvpP7xEDm2S7dUzl5srEQCBTXZMmY3ekf97zI+M2DHOYyKdJGH0qua0JACHTqbkRnD/KHFQP9J1uMJ/XWVzzA==}
    engines: {node: '>=8.x'}
    dev: false

  /@ant-design/icons-svg@4.4.2:
    resolution: {integrity: sha512-vHbT+zJEVzllwP+CM+ul7reTEfBR0vgxFe7+lREAsAA7YGsYpboiq2sQNeQeRvh09GfQgs/GyFEvZpJ9cLXpXA==}
    dev: false

  /@ant-design/icons@5.6.1(react-dom@19.1.1)(react@19.1.1):
    resolution: {integrity: sha512-0/xS39c91WjPAZOWsvi1//zjx6kAp4kxWwctR6kuU6p133w8RU0D2dSCvZC19uQyharg/sAvYxGYWl01BbZZfg==}
    engines: {node: '>=8'}
    peerDependencies:
      react: '>=16.0.0'
      react-dom: '>=16.0.0'
    dependencies:
      '@ant-design/colors': 7.2.1
      '@ant-design/icons-svg': 4.4.2
      '@babel/runtime': 7.28.3
      classnames: 2.5.1
      rc-util: 5.44.4(react-dom@19.1.1)(react@19.1.1)
      react: 19.1.1
      react-dom: 19.1.1(react@19.1.1)
    dev: false

  /@ant-design/icons@6.0.0(react-dom@19.1.1)(react@19.1.1):
    resolution: {integrity: sha512-o0aCCAlHc1o4CQcapAwWzHeaW2x9F49g7P3IDtvtNXgHowtRWYb7kiubt8sQPFvfVIVU/jLw2hzeSlNt0FU+Uw==}
    engines: {node: '>=8'}
    peerDependencies:
      react: '>=16.0.0'
      react-dom: '>=16.0.0'
    dependencies:
      '@ant-design/colors': 8.0.0
      '@ant-design/icons-svg': 4.4.2
      '@rc-component/util': 1.2.2(react-dom@19.1.1)(react@19.1.1)
      classnames: 2.5.1
      react: 19.1.1
      react-dom: 19.1.1(react@19.1.1)
    dev: false

  /@ant-design/react-slick@1.1.2(react@19.1.1):
    resolution: {integrity: sha512-EzlvzE6xQUBrZuuhSAFTdsr4P2bBBHGZwKFemEfq8gIGyIQCxalYfZW/T2ORbtQx5rU69o+WycP3exY/7T1hGA==}
    peerDependencies:
      react: '>=16.9.0'
    dependencies:
      '@babel/runtime': 7.28.3
      classnames: 2.5.1
      json2mq: 0.2.0
      react: 19.1.1
      resize-observer-polyfill: 1.5.1
      throttle-debounce: 5.0.2
    dev: false

  /@ant-design/x@1.6.0(@types/node@24.3.0)(antd@5.27.1)(debug@4.4.1)(react-dom@19.1.1)(react@19.1.1)(typescript@5.8.3)(vite@6.3.5):
    resolution: {integrity: sha512-rtDmlJJ6oSvEFlfwHTmc3jkPTKrx7+0uiu/tnKrVE5qm6Da0o5juYk58Uwz5osWb9anMqtl7q42b4hWvd8XZkg==}
    peerDependencies:
      antd: ^5.20.3
      react: '>=18.0.0'
      react-dom: '>=18.0.0'
    dependencies:
      '@ant-design/colors': 7.2.1
      '@ant-design/cssinjs': 1.24.0(react-dom@19.1.1)(react@19.1.1)
      '@ant-design/cssinjs-utils': 1.1.3(react-dom@19.1.1)(react@19.1.1)
      '@ant-design/fast-color': 2.0.6
      '@ant-design/icons': 5.6.1(react-dom@19.1.1)(react@19.1.1)
      '@babel/runtime': 7.28.3
      antd: 5.27.1(date-fns@4.1.0)(react-dom@19.1.1)(react@19.1.1)
      classnames: 2.5.1
      rc-motion: 2.9.5(react-dom@19.1.1)(react@19.1.1)
      rc-util: 5.44.4(react-dom@19.1.1)(react@19.1.1)
      react: 19.1.1
      react-dom: 19.1.1(react@19.1.1)
      tbox-nodejs-sdk: 0.0.13(@types/node@24.3.0)(debug@4.4.1)(typescript@5.8.3)(vite@6.3.5)
    transitivePeerDependencies:
      - '@types/node'
      - debug
      - rollup
      - supports-color
      - typescript
      - vite
    dev: false

  /@azu/format-text@1.0.2:
    resolution: {integrity: sha512-Swi4N7Edy1Eqq82GxgEECXSSLyn6GOb5htRFPzBDdUkECGXtlf12ynO5oJSpWKPwCaUssOu7NfhDcCWpIC6Ywg==}
    dev: true

  /@azu/style-format@1.0.1:
    resolution: {integrity: sha512-AHcTojlNBdD/3/KxIKlg8sxIWHfOtQszLvOpagLTO+bjC3u7SAszu1lf//u7JJC50aUSH+BVWDD/KvaA6Gfn5g==}
    dependencies:
      '@azu/format-text': 1.0.2
    dev: true

  /@azure/abort-controller@2.1.2:
    resolution: {integrity: sha512-nBrLsEWm4J2u5LpAPjxADTlq3trDgVZZXHNKabeXZtpq3d3AbN/KGO82R87rdDz5/lYB024rtEf10/q0urNgsA==}
    engines: {node: '>=18.0.0'}
    dependencies:
      tslib: 2.8.1
    dev: true

  /@azure/core-auth@1.10.0:
    resolution: {integrity: sha512-88Djs5vBvGbHQHf5ZZcaoNHo6Y8BKZkt3cw2iuJIQzLEgH4Ox6Tm4hjFhbqOxyYsgIG/eJbFEHpxRIfEEWv5Ow==}
    engines: {node: '>=20.0.0'}
    dependencies:
      '@azure/abort-controller': 2.1.2
      '@azure/core-util': 1.13.0
      tslib: 2.8.1
    transitivePeerDependencies:
      - supports-color
    dev: true

  /@azure/core-client@1.10.0:
    resolution: {integrity: sha512-O4aP3CLFNodg8eTHXECaH3B3CjicfzkxVtnrfLkOq0XNP7TIECGfHpK/C6vADZkWP75wzmdBnsIA8ksuJMk18g==}
    engines: {node: '>=20.0.0'}
    dependencies:
      '@azure/abort-controller': 2.1.2
      '@azure/core-auth': 1.10.0
      '@azure/core-rest-pipeline': 1.22.0
      '@azure/core-tracing': 1.3.0
      '@azure/core-util': 1.13.0
      '@azure/logger': 1.3.0
      tslib: 2.8.1
    transitivePeerDependencies:
      - supports-color
    dev: true

  /@azure/core-rest-pipeline@1.22.0:
    resolution: {integrity: sha512-OKHmb3/Kpm06HypvB3g6Q3zJuvyXcpxDpCS1PnU8OV6AJgSFaee/covXBcPbWc6XDDxtEPlbi3EMQ6nUiPaQtw==}
    engines: {node: '>=20.0.0'}
    dependencies:
      '@azure/abort-controller': 2.1.2
      '@azure/core-auth': 1.10.0
      '@azure/core-tracing': 1.3.0
      '@azure/core-util': 1.13.0
      '@azure/logger': 1.3.0
      '@typespec/ts-http-runtime': 0.3.0
      tslib: 2.8.1
    transitivePeerDependencies:
      - supports-color
    dev: true

  /@azure/core-tracing@1.3.0:
    resolution: {integrity: sha512-+XvmZLLWPe67WXNZo9Oc9CrPj/Tm8QnHR92fFAFdnbzwNdCH1h+7UdpaQgRSBsMY+oW1kHXNUZQLdZ1gHX3ROw==}
    engines: {node: '>=20.0.0'}
    dependencies:
      tslib: 2.8.1
    dev: true

  /@azure/core-util@1.13.0:
    resolution: {integrity: sha512-o0psW8QWQ58fq3i24Q1K2XfS/jYTxr7O1HRcyUE9bV9NttLU+kYOH82Ixj8DGlMTOWgxm1Sss2QAfKK5UkSPxw==}
    engines: {node: '>=20.0.0'}
    dependencies:
      '@azure/abort-controller': 2.1.2
      '@typespec/ts-http-runtime': 0.3.0
      tslib: 2.8.1
    transitivePeerDependencies:
      - supports-color
    dev: true

  /@azure/identity@4.11.1:
    resolution: {integrity: sha512-0ZdsLRaOyLxtCYgyuqyWqGU5XQ9gGnjxgfoNTt1pvELGkkUFrMATABZFIq8gusM7N1qbqpVtwLOhk0d/3kacLg==}
    engines: {node: '>=20.0.0'}
    dependencies:
      '@azure/abort-controller': 2.1.2
      '@azure/core-auth': 1.10.0
      '@azure/core-client': 1.10.0
      '@azure/core-rest-pipeline': 1.22.0
      '@azure/core-tracing': 1.3.0
      '@azure/core-util': 1.13.0
      '@azure/logger': 1.3.0
      '@azure/msal-browser': 4.21.0
      '@azure/msal-node': 3.7.2
      open: 10.2.0
      tslib: 2.8.1
    transitivePeerDependencies:
      - supports-color
    dev: true

  /@azure/logger@1.3.0:
    resolution: {integrity: sha512-fCqPIfOcLE+CGqGPd66c8bZpwAji98tZ4JI9i/mlTNTlsIWslCfpg48s/ypyLxZTump5sypjrKn2/kY7q8oAbA==}
    engines: {node: '>=20.0.0'}
    dependencies:
      '@typespec/ts-http-runtime': 0.3.0
      tslib: 2.8.1
    transitivePeerDependencies:
      - supports-color
    dev: true

  /@azure/msal-browser@4.21.0:
    resolution: {integrity: sha512-vgzhz1F3DIB8qcjeJ3DLxMAha4iEaV2BDd1nxPP0ovTjIrpFUGlbhI+Z0pnK+GXctf2UmCwujH2L8xd8CdlMvw==}
    engines: {node: '>=0.8.0'}
    dependencies:
      '@azure/msal-common': 15.12.0
    dev: true

  /@azure/msal-common@15.12.0:
    resolution: {integrity: sha512-4ucXbjVw8KJ5QBgnGJUeA07c8iznwlk5ioHIhI4ASXcXgcf2yRFhWzYOyWg/cI49LC9ekpFJeQtO3zjDTbl6TQ==}
    engines: {node: '>=0.8.0'}
    dev: true

  /@azure/msal-node@3.7.2:
    resolution: {integrity: sha512-pZ4GdPL9sBqgbdlQOIBDOrcqoFtCHkOVvvDYdhZOGHzpXp/nEwcL0PZt+qCHyy21fnK2GavvnFA4PeNb1ZGpDg==}
    engines: {node: '>=16'}
    dependencies:
      '@azure/msal-common': 15.12.0
      jsonwebtoken: 9.0.2
      uuid: 8.3.2
    dev: true

  /@babel/code-frame@7.27.1:
    resolution: {integrity: sha512-cjQ7ZlQ0Mv3b47hABuTevyTuYN4i+loJKGeV9flcCgIK37cCXRh+L1bd3iBHlynerhQ7BhCkn2BPbQUL+rGqFg==}
    engines: {node: '>=6.9.0'}
    dependencies:
      '@babel/helper-validator-identifier': 7.27.1
      js-tokens: 4.0.0
      picocolors: 1.1.1

  /@babel/compat-data@7.28.0:
    resolution: {integrity: sha512-60X7qkglvrap8mn1lh2ebxXdZYtUcpd7gsmy9kLaBJ4i/WdY8PqTSdxyA8qraikqKQK5C1KRBKXqznrVapyNaw==}
    engines: {node: '>=6.9.0'}
    dev: true

  /@babel/core@7.28.3:
    resolution: {integrity: sha512-yDBHV9kQNcr2/sUr9jghVyz9C3Y5G2zUM2H2lo+9mKv4sFgbA8s8Z9t8D1jiTkGoO/NoIfKMyKWr4s6CN23ZwQ==}
    engines: {node: '>=6.9.0'}
    dependencies:
      '@ampproject/remapping': 2.3.0
      '@babel/code-frame': 7.27.1
      '@babel/generator': 7.28.3
      '@babel/helper-compilation-targets': 7.27.2
      '@babel/helper-module-transforms': 7.28.3(@babel/core@7.28.3)
      '@babel/helpers': 7.28.3
      '@babel/parser': 7.28.3
      '@babel/template': 7.27.2
      '@babel/traverse': 7.28.3
      '@babel/types': 7.28.2
      convert-source-map: 2.0.0
      debug: 4.4.1(supports-color@8.1.1)
      gensync: 1.0.0-beta.2
      json5: 2.2.3
      semver: 6.3.1
    transitivePeerDependencies:
      - supports-color
    dev: true

  /@babel/generator@7.28.3:
    resolution: {integrity: sha512-3lSpxGgvnmZznmBkCRnVREPUFJv2wrv9iAoFDvADJc0ypmdOxdUtcLeBgBJ6zE0PMeTKnxeQzyk0xTBq4Ep7zw==}
    engines: {node: '>=6.9.0'}
    dependencies:
      '@babel/parser': 7.28.3
      '@babel/types': 7.28.2
      '@jridgewell/gen-mapping': 0.3.13
      '@jridgewell/trace-mapping': 0.3.30
      jsesc: 3.1.0

  /@babel/helper-annotate-as-pure@7.27.3:
    resolution: {integrity: sha512-fXSwMQqitTGeHLBC08Eq5yXz2m37E4pJX1qAU1+2cNedz/ifv/bVXft90VeSav5nFO61EcNgwr0aJxbyPaWBPg==}
    engines: {node: '>=6.9.0'}
    dependencies:
      '@babel/types': 7.28.2
    dev: true

  /@babel/helper-compilation-targets@7.27.2:
    resolution: {integrity: sha512-2+1thGUUWWjLTYTHZWK1n8Yga0ijBz1XAhUXcKy81rd5g6yh7hGqMp45v7cadSbEHc9G3OTv45SyneRN3ps4DQ==}
    engines: {node: '>=6.9.0'}
    dependencies:
      '@babel/compat-data': 7.28.0
      '@babel/helper-validator-option': 7.27.1
      browserslist: 4.25.3
      lru-cache: 5.1.1
      semver: 6.3.1
    dev: true

  /@babel/helper-create-class-features-plugin@7.28.3(@babel/core@7.28.3):
    resolution: {integrity: sha512-V9f6ZFIYSLNEbuGA/92uOvYsGCJNsuA8ESZ4ldc09bWk/j8H8TKiPw8Mk1eG6olpnO0ALHJmYfZvF4MEE4gajg==}
    engines: {node: '>=6.9.0'}
    peerDependencies:
      '@babel/core': ^7.0.0
    dependencies:
      '@babel/core': 7.28.3
      '@babel/helper-annotate-as-pure': 7.27.3
      '@babel/helper-member-expression-to-functions': 7.27.1
      '@babel/helper-optimise-call-expression': 7.27.1
      '@babel/helper-replace-supers': 7.27.1(@babel/core@7.28.3)
      '@babel/helper-skip-transparent-expression-wrappers': 7.27.1
      '@babel/traverse': 7.28.3
      semver: 6.3.1
    transitivePeerDependencies:
      - supports-color
    dev: true

  /@babel/helper-globals@7.28.0:
    resolution: {integrity: sha512-+W6cISkXFa1jXsDEdYA8HeevQT/FULhxzR99pxphltZcVaugps53THCeiWA8SguxxpSp3gKPiuYfSWopkLQ4hw==}
    engines: {node: '>=6.9.0'}

  /@babel/helper-member-expression-to-functions@7.27.1:
    resolution: {integrity: sha512-E5chM8eWjTp/aNoVpcbfM7mLxu9XGLWYise2eBKGQomAk/Mb4XoxyqXTZbuTohbsl8EKqdlMhnDI2CCLfcs9wA==}
    engines: {node: '>=6.9.0'}
    dependencies:
      '@babel/traverse': 7.28.3
      '@babel/types': 7.28.2
    transitivePeerDependencies:
      - supports-color
    dev: true

  /@babel/helper-module-imports@7.27.1:
    resolution: {integrity: sha512-0gSFWUPNXNopqtIPQvlD5WgXYI5GY2kP2cCvoT8kczjbfcfuIljTbcWrulD1CIPIX2gt1wghbDy08yE1p+/r3w==}
    engines: {node: '>=6.9.0'}
    dependencies:
      '@babel/traverse': 7.28.3
      '@babel/types': 7.28.2
    transitivePeerDependencies:
      - supports-color

  /@babel/helper-module-transforms@7.28.3(@babel/core@7.28.3):
    resolution: {integrity: sha512-gytXUbs8k2sXS9PnQptz5o0QnpLL51SwASIORY6XaBKF88nsOT0Zw9szLqlSGQDP/4TljBAD5y98p2U1fqkdsw==}
    engines: {node: '>=6.9.0'}
    peerDependencies:
      '@babel/core': ^7.0.0
    dependencies:
      '@babel/core': 7.28.3
      '@babel/helper-module-imports': 7.27.1
      '@babel/helper-validator-identifier': 7.27.1
      '@babel/traverse': 7.28.3
    transitivePeerDependencies:
      - supports-color
    dev: true

  /@babel/helper-optimise-call-expression@7.27.1:
    resolution: {integrity: sha512-URMGH08NzYFhubNSGJrpUEphGKQwMQYBySzat5cAByY1/YgIRkULnIy3tAMeszlL/so2HbeilYloUmSpd7GdVw==}
    engines: {node: '>=6.9.0'}
    dependencies:
      '@babel/types': 7.28.2
    dev: true

  /@babel/helper-plugin-utils@7.27.1:
    resolution: {integrity: sha512-1gn1Up5YXka3YYAHGKpbideQ5Yjf1tDa9qYcgysz+cNCXukyLl6DjPXhD3VRwSb8c0J9tA4b2+rHEZtc6R0tlw==}
    engines: {node: '>=6.9.0'}
    dev: true

  /@babel/helper-replace-supers@7.27.1(@babel/core@7.28.3):
    resolution: {integrity: sha512-7EHz6qDZc8RYS5ElPoShMheWvEgERonFCs7IAonWLLUTXW59DP14bCZt89/GKyreYn8g3S83m21FelHKbeDCKA==}
    engines: {node: '>=6.9.0'}
    peerDependencies:
      '@babel/core': ^7.0.0
    dependencies:
      '@babel/core': 7.28.3
      '@babel/helper-member-expression-to-functions': 7.27.1
      '@babel/helper-optimise-call-expression': 7.27.1
      '@babel/traverse': 7.28.3
    transitivePeerDependencies:
      - supports-color
    dev: true

  /@babel/helper-skip-transparent-expression-wrappers@7.27.1:
    resolution: {integrity: sha512-Tub4ZKEXqbPjXgWLl2+3JpQAYBJ8+ikpQ2Ocj/q/r0LwE3UhENh7EUabyHjz2kCEsrRY83ew2DQdHluuiDQFzg==}
    engines: {node: '>=6.9.0'}
    dependencies:
      '@babel/traverse': 7.28.3
      '@babel/types': 7.28.2
    transitivePeerDependencies:
      - supports-color
    dev: true

  /@babel/helper-string-parser@7.27.1:
    resolution: {integrity: sha512-qMlSxKbpRlAridDExk92nSobyDdpPijUq2DW6oDnUqd0iOGxmQjyqhMIihI9+zv4LPyZdRje2cavWPbCbWm3eA==}
    engines: {node: '>=6.9.0'}

  /@babel/helper-validator-identifier@7.27.1:
    resolution: {integrity: sha512-D2hP9eA+Sqx1kBZgzxZh0y1trbuU+JoDkiEwqhQ36nodYqJwyEIhPSdMNd7lOm/4io72luTPWH20Yda0xOuUow==}
    engines: {node: '>=6.9.0'}

  /@babel/helper-validator-option@7.27.1:
    resolution: {integrity: sha512-YvjJow9FxbhFFKDSuFnVCe2WxXk1zWc22fFePVNEaWJEu8IrZVlda6N0uHwzZrUM1il7NC9Mlp4MaJYbYd9JSg==}
    engines: {node: '>=6.9.0'}
    dev: true

  /@babel/helpers@7.28.3:
    resolution: {integrity: sha512-PTNtvUQihsAsDHMOP5pfobP8C6CM4JWXmP8DrEIt46c3r2bf87Ua1zoqevsMo9g+tWDwgWrFP5EIxuBx5RudAw==}
    engines: {node: '>=6.9.0'}
    dependencies:
      '@babel/template': 7.27.2
      '@babel/types': 7.28.2
    dev: true

  /@babel/parser@7.28.3:
    resolution: {integrity: sha512-7+Ey1mAgYqFAx2h0RuoxcQT5+MlG3GTV0TQrgr7/ZliKsm/MNDxVVutlWaziMq7wJNAz8MTqz55XLpWvva6StA==}
    engines: {node: '>=6.0.0'}
    hasBin: true
    dependencies:
      '@babel/types': 7.28.2

  /@babel/plugin-syntax-jsx@7.27.1(@babel/core@7.28.3):
    resolution: {integrity: sha512-y8YTNIeKoyhGd9O0Jiyzyyqk8gdjnumGTQPsz0xOZOQ2RmkVJeZ1vmmfIvFEKqucBG6axJGBZDE/7iI5suUI/w==}
    engines: {node: '>=6.9.0'}
    peerDependencies:
      '@babel/core': ^7.0.0-0
    dependencies:
      '@babel/core': 7.28.3
      '@babel/helper-plugin-utils': 7.27.1
    dev: true

  /@babel/plugin-syntax-typescript@7.27.1(@babel/core@7.28.3):
    resolution: {integrity: sha512-xfYCBMxveHrRMnAWl1ZlPXOZjzkN82THFvLhQhFXFt81Z5HnN+EtUkZhv/zcKpmT3fzmWZB0ywiBrbC3vogbwQ==}
    engines: {node: '>=6.9.0'}
    peerDependencies:
      '@babel/core': ^7.0.0-0
    dependencies:
      '@babel/core': 7.28.3
      '@babel/helper-plugin-utils': 7.27.1
    dev: true

  /@babel/plugin-transform-modules-commonjs@7.27.1(@babel/core@7.28.3):
    resolution: {integrity: sha512-OJguuwlTYlN0gBZFRPqwOGNWssZjfIUdS7HMYtN8c1KmwpwHFBwTeFZrg9XZa+DFTitWOW5iTAG7tyCUPsCCyw==}
    engines: {node: '>=6.9.0'}
    peerDependencies:
      '@babel/core': ^7.0.0-0
    dependencies:
      '@babel/core': 7.28.3
      '@babel/helper-module-transforms': 7.28.3(@babel/core@7.28.3)
      '@babel/helper-plugin-utils': 7.27.1
    transitivePeerDependencies:
      - supports-color
    dev: true

  /@babel/plugin-transform-react-jsx-self@7.27.1(@babel/core@7.28.3):
    resolution: {integrity: sha512-6UzkCs+ejGdZ5mFFC/OCUrv028ab2fp1znZmCZjAOBKiBK2jXD1O+BPSfX8X2qjJ75fZBMSnQn3Rq2mrBJK2mw==}
    engines: {node: '>=6.9.0'}
    peerDependencies:
      '@babel/core': ^7.0.0-0
    dependencies:
      '@babel/core': 7.28.3
      '@babel/helper-plugin-utils': 7.27.1
    dev: true

  /@babel/plugin-transform-react-jsx-source@7.27.1(@babel/core@7.28.3):
    resolution: {integrity: sha512-zbwoTsBruTeKB9hSq73ha66iFeJHuaFkUbwvqElnygoNbj/jHRsSeokowZFN3CZ64IvEqcmmkVe89OPXc7ldAw==}
    engines: {node: '>=6.9.0'}
    peerDependencies:
      '@babel/core': ^7.0.0-0
    dependencies:
      '@babel/core': 7.28.3
      '@babel/helper-plugin-utils': 7.27.1
    dev: true

  /@babel/plugin-transform-typescript@7.28.0(@babel/core@7.28.3):
    resolution: {integrity: sha512-4AEiDEBPIZvLQaWlc9liCavE0xRM0dNca41WtBeM3jgFptfUOSG9z0uteLhq6+3rq+WB6jIvUwKDTpXEHPJ2Vg==}
    engines: {node: '>=6.9.0'}
    peerDependencies:
      '@babel/core': ^7.0.0-0
    dependencies:
      '@babel/core': 7.28.3
      '@babel/helper-annotate-as-pure': 7.27.3
      '@babel/helper-create-class-features-plugin': 7.28.3(@babel/core@7.28.3)
      '@babel/helper-plugin-utils': 7.27.1
      '@babel/helper-skip-transparent-expression-wrappers': 7.27.1
      '@babel/plugin-syntax-typescript': 7.27.1(@babel/core@7.28.3)
    transitivePeerDependencies:
      - supports-color
    dev: true

  /@babel/preset-typescript@7.27.1(@babel/core@7.28.3):
    resolution: {integrity: sha512-l7WfQfX0WK4M0v2RudjuQK4u99BS6yLHYEmdtVPP7lKV013zr9DygFuWNlnbvQ9LR+LS0Egz/XAvGx5U9MX0fQ==}
    engines: {node: '>=6.9.0'}
    peerDependencies:
      '@babel/core': ^7.0.0-0
    dependencies:
      '@babel/core': 7.28.3
      '@babel/helper-plugin-utils': 7.27.1
      '@babel/helper-validator-option': 7.27.1
      '@babel/plugin-syntax-jsx': 7.27.1(@babel/core@7.28.3)
      '@babel/plugin-transform-modules-commonjs': 7.27.1(@babel/core@7.28.3)
      '@babel/plugin-transform-typescript': 7.28.0(@babel/core@7.28.3)
    transitivePeerDependencies:
      - supports-color
    dev: true

  /@babel/runtime@7.28.3:
    resolution: {integrity: sha512-9uIQ10o0WGdpP6GDhXcdOJPJuDgFtIDtN/9+ArJQ2NAfAmiuhTQdzkaTGR33v43GYS2UrSA0eX2pPPHoFVvpxA==}
    engines: {node: '>=6.9.0'}

  /@babel/template@7.27.2:
    resolution: {integrity: sha512-LPDZ85aEJyYSd18/DkjNh4/y1ntkE5KwUHWTiqgRxruuZL2F1yuHligVHLvcHY2vMHXttKFpJn6LwfI7cw7ODw==}
    engines: {node: '>=6.9.0'}
    dependencies:
      '@babel/code-frame': 7.27.1
      '@babel/parser': 7.28.3
      '@babel/types': 7.28.2

  /@babel/traverse@7.28.3:
    resolution: {integrity: sha512-7w4kZYHneL3A6NP2nxzHvT3HCZ7puDZZjFMqDpBPECub79sTtSO5CGXDkKrTQq8ksAwfD/XI2MRFX23njdDaIQ==}
    engines: {node: '>=6.9.0'}
    dependencies:
      '@babel/code-frame': 7.27.1
      '@babel/generator': 7.28.3
      '@babel/helper-globals': 7.28.0
      '@babel/parser': 7.28.3
      '@babel/template': 7.27.2
      '@babel/types': 7.28.2
      debug: 4.4.1(supports-color@8.1.1)
    transitivePeerDependencies:
      - supports-color

  /@babel/types@7.28.2:
    resolution: {integrity: sha512-ruv7Ae4J5dUYULmeXw1gmb7rYRz57OWCPM57pHojnLq/3Z1CK2lNSLTCVjxVk1F/TZHwOZZrOWi0ur95BbLxNQ==}
    engines: {node: '>=6.9.0'}
    dependencies:
      '@babel/helper-string-parser': 7.27.1
      '@babel/helper-validator-identifier': 7.27.1

  /@bcoe/v8-coverage@0.2.3:
    resolution: {integrity: sha512-0hYQ8SB4Db5zvZB4axdMHGwEaQjkZzFjQiN9LVYvIFB2nSUHW9tYpxWriPrWDASIxiaXax83REcLxuSdnGPZtw==}
    dev: true

  /@colors/colors@1.5.0:
    resolution: {integrity: sha512-ooWCrlZP11i8GImSjTHYHLkvFDP48nS4+204nGb1RiX/WXYHmJA2III9/e2DWVabCESdW7hBAEzHRqUn9OUVvQ==}
    engines: {node: '>=0.1.90'}
    requiresBuild: true
    dev: true
    optional: true

  /@cspotcode/source-map-support@0.8.1:
    resolution: {integrity: sha512-IchNf6dN4tHoMFIn/7OE8LWZ19Y6q/67Bmf6vnGREv8RSbBVb9LPJxEcnwrcwX6ixSvaiGoomAUvu4YSxXrVgw==}
    engines: {node: '>=12'}
    dependencies:
      '@jridgewell/trace-mapping': 0.3.9
    dev: true

  /@emotion/babel-plugin@11.13.5:
    resolution: {integrity: sha512-pxHCpT2ex+0q+HH91/zsdHkw/lXd468DIN2zvfvLtPKLLMo6gQj7oLObq8PhkrxOZb/gGCq03S3Z7PDhS8pduQ==}
    dependencies:
      '@babel/helper-module-imports': 7.27.1
      '@babel/runtime': 7.28.3
      '@emotion/hash': 0.9.2
      '@emotion/memoize': 0.9.0
      '@emotion/serialize': 1.3.3
      babel-plugin-macros: 3.1.0
      convert-source-map: 1.9.0
      escape-string-regexp: 4.0.0
      find-root: 1.1.0
      source-map: 0.5.7
      stylis: 4.2.0
    transitivePeerDependencies:
      - supports-color
    dev: false

  /@emotion/cache@11.14.0:
    resolution: {integrity: sha512-L/B1lc/TViYk4DcpGxtAVbx0ZyiKM5ktoIyafGkH6zg/tj+mA+NE//aPYKG0k8kCHSHVJrpLpcAlOBEXQ3SavA==}
    dependencies:
      '@emotion/memoize': 0.9.0
      '@emotion/sheet': 1.4.0
      '@emotion/utils': 1.4.2
      '@emotion/weak-memoize': 0.4.0
      stylis: 4.2.0
    dev: false

  /@emotion/css@11.13.5:
    resolution: {integrity: sha512-wQdD0Xhkn3Qy2VNcIzbLP9MR8TafI0MJb7BEAXKp+w4+XqErksWR4OXomuDzPsN4InLdGhVe6EYcn2ZIUCpB8w==}
    dependencies:
      '@emotion/babel-plugin': 11.13.5
      '@emotion/cache': 11.14.0
      '@emotion/serialize': 1.3.3
      '@emotion/sheet': 1.4.0
      '@emotion/utils': 1.4.2
    transitivePeerDependencies:
      - supports-color
    dev: false

  /@emotion/hash@0.8.0:
    resolution: {integrity: sha512-kBJtf7PH6aWwZ6fka3zQ0p6SBYzx4fl1LoZXE2RrnYST9Xljm7WfKJrU4g/Xr3Beg72MLrp1AWNUmuYJTL7Cow==}
    dev: false

  /@emotion/hash@0.9.2:
    resolution: {integrity: sha512-MyqliTZGuOm3+5ZRSaaBGP3USLw6+EGykkwZns2EPC5g8jJ4z9OrdZY9apkl3+UP9+sdz76YYkwCKP5gh8iY3g==}
    dev: false

  /@emotion/memoize@0.9.0:
    resolution: {integrity: sha512-30FAj7/EoJ5mwVPOWhAyCX+FPfMDrVecJAM+Iw9NRoSl4BBAQeqj4cApHHUXOVvIPgLVDsCFoz/hGD+5QQD1GQ==}
    dev: false

  /@emotion/react@11.14.0(@types/react@19.1.11)(react@19.1.1):
    resolution: {integrity: sha512-O000MLDBDdk/EohJPFUqvnp4qnHeYkVP5B0xEG0D/L7cOKP9kefu2DXn8dj74cQfsEzUqh+sr1RzFqiL1o+PpA==}
    peerDependencies:
      '@types/react': '*'
      react: '>=16.8.0'
    peerDependenciesMeta:
      '@types/react':
        optional: true
    dependencies:
      '@babel/runtime': 7.28.3
      '@emotion/babel-plugin': 11.13.5
      '@emotion/cache': 11.14.0
      '@emotion/serialize': 1.3.3
      '@emotion/use-insertion-effect-with-fallbacks': 1.2.0(react@19.1.1)
      '@emotion/utils': 1.4.2
      '@emotion/weak-memoize': 0.4.0
      '@types/react': 19.1.11
      hoist-non-react-statics: 3.3.2
      react: 19.1.1
    transitivePeerDependencies:
      - supports-color
    dev: false

  /@emotion/serialize@1.3.3:
    resolution: {integrity: sha512-EISGqt7sSNWHGI76hC7x1CksiXPahbxEOrC5RjmFRJTqLyEK9/9hZvBbiYn70dw4wuwMKiEMCUlR6ZXTSWQqxA==}
    dependencies:
      '@emotion/hash': 0.9.2
      '@emotion/memoize': 0.9.0
      '@emotion/unitless': 0.10.0
      '@emotion/utils': 1.4.2
      csstype: 3.1.3
    dev: false

  /@emotion/sheet@1.4.0:
    resolution: {integrity: sha512-fTBW9/8r2w3dXWYM4HCB1Rdp8NLibOw2+XELH5m5+AkWiL/KqYX6dc0kKYlaYyKjrQ6ds33MCdMPEwgs2z1rqg==}
    dev: false

  /@emotion/unitless@0.10.0:
    resolution: {integrity: sha512-dFoMUuQA20zvtVTuxZww6OHoJYgrzfKM1t52mVySDJnMSEa08ruEvdYQbhvyu6soU+NeLVd3yKfTfT0NeV6qGg==}
    dev: false

  /@emotion/unitless@0.7.5:
    resolution: {integrity: sha512-OWORNpfjMsSSUBVrRBVGECkhWcULOAJz9ZW8uK9qgxD+87M7jHRcvh/A96XXNhXTLmKcoYSQtBEX7lHMO7YRwg==}
    dev: false

  /@emotion/use-insertion-effect-with-fallbacks@1.2.0(react@19.1.1):
    resolution: {integrity: sha512-yJMtVdH59sxi/aVJBpk9FQq+OR8ll5GT8oWd57UpeaKEVGab41JWaCFA7FRLoMLloOZF/c/wsPoe+bfGmRKgDg==}
    peerDependencies:
      react: '>=16.8.0'
    dependencies:
      react: 19.1.1
    dev: false

  /@emotion/utils@1.4.2:
    resolution: {integrity: sha512-3vLclRofFziIa3J2wDh9jjbkUz9qk5Vi3IZ/FSTKViB0k+ef0fPV7dYrUIugbgupYDx7v9ud/SjrtEP8Y4xLoA==}
    dev: false

  /@emotion/weak-memoize@0.4.0:
    resolution: {integrity: sha512-snKqtPW01tN0ui7yu9rGv69aJXr/a/Ywvl11sUjNtEcRc+ng/mQriFL0wLXMef74iHa/EkftbDzU9F8iFbH+zg==}
    dev: false

  /@esbuild/aix-ppc64@0.25.9:
    resolution: {integrity: sha512-OaGtL73Jck6pBKjNIe24BnFE6agGl+6KxDtTfHhy1HmhthfKouEcOhqpSL64K4/0WCtbKFLOdzD/44cJ4k9opA==}
    engines: {node: '>=18'}
    cpu: [ppc64]
    os: [aix]
    requiresBuild: true
    optional: true

  /@esbuild/android-arm64@0.25.9:
    resolution: {integrity: sha512-IDrddSmpSv51ftWslJMvl3Q2ZT98fUSL2/rlUXuVqRXHCs5EUF1/f+jbjF5+NG9UffUDMCiTyh8iec7u8RlTLg==}
    engines: {node: '>=18'}
    cpu: [arm64]
    os: [android]
    requiresBuild: true
    optional: true

  /@esbuild/android-arm@0.25.9:
    resolution: {integrity: sha512-5WNI1DaMtxQ7t7B6xa572XMXpHAaI/9Hnhk8lcxF4zVN4xstUgTlvuGDorBguKEnZO70qwEcLpfifMLoxiPqHQ==}
    engines: {node: '>=18'}
    cpu: [arm]
    os: [android]
    requiresBuild: true
    optional: true

  /@esbuild/android-x64@0.25.9:
    resolution: {integrity: sha512-I853iMZ1hWZdNllhVZKm34f4wErd4lMyeV7BLzEExGEIZYsOzqDWDf+y082izYUE8gtJnYHdeDpN/6tUdwvfiw==}
    engines: {node: '>=18'}
    cpu: [x64]
    os: [android]
    requiresBuild: true
    optional: true

  /@esbuild/darwin-arm64@0.25.9:
    resolution: {integrity: sha512-XIpIDMAjOELi/9PB30vEbVMs3GV1v2zkkPnuyRRURbhqjyzIINwj+nbQATh4H9GxUgH1kFsEyQMxwiLFKUS6Rg==}
    engines: {node: '>=18'}
    cpu: [arm64]
    os: [darwin]
    requiresBuild: true
    optional: true

  /@esbuild/darwin-x64@0.25.9:
    resolution: {integrity: sha512-jhHfBzjYTA1IQu8VyrjCX4ApJDnH+ez+IYVEoJHeqJm9VhG9Dh2BYaJritkYK3vMaXrf7Ogr/0MQ8/MeIefsPQ==}
    engines: {node: '>=18'}
    cpu: [x64]
    os: [darwin]
    requiresBuild: true
    optional: true

  /@esbuild/freebsd-arm64@0.25.9:
    resolution: {integrity: sha512-z93DmbnY6fX9+KdD4Ue/H6sYs+bhFQJNCPZsi4XWJoYblUqT06MQUdBCpcSfuiN72AbqeBFu5LVQTjfXDE2A6Q==}
    engines: {node: '>=18'}
    cpu: [arm64]
    os: [freebsd]
    requiresBuild: true
    optional: true

  /@esbuild/freebsd-x64@0.25.9:
    resolution: {integrity: sha512-mrKX6H/vOyo5v71YfXWJxLVxgy1kyt1MQaD8wZJgJfG4gq4DpQGpgTB74e5yBeQdyMTbgxp0YtNj7NuHN0PoZg==}
    engines: {node: '>=18'}
    cpu: [x64]
    os: [freebsd]
    requiresBuild: true
    optional: true

  /@esbuild/linux-arm64@0.25.9:
    resolution: {integrity: sha512-BlB7bIcLT3G26urh5Dmse7fiLmLXnRlopw4s8DalgZ8ef79Jj4aUcYbk90g8iCa2467HX8SAIidbL7gsqXHdRw==}
    engines: {node: '>=18'}
    cpu: [arm64]
    os: [linux]
    requiresBuild: true
    optional: true

  /@esbuild/linux-arm@0.25.9:
    resolution: {integrity: sha512-HBU2Xv78SMgaydBmdor38lg8YDnFKSARg1Q6AT0/y2ezUAKiZvc211RDFHlEZRFNRVhcMamiToo7bDx3VEOYQw==}
    engines: {node: '>=18'}
    cpu: [arm]
    os: [linux]
    requiresBuild: true
    optional: true

  /@esbuild/linux-ia32@0.25.9:
    resolution: {integrity: sha512-e7S3MOJPZGp2QW6AK6+Ly81rC7oOSerQ+P8L0ta4FhVi+/j/v2yZzx5CqqDaWjtPFfYz21Vi1S0auHrap3Ma3A==}
    engines: {node: '>=18'}
    cpu: [ia32]
    os: [linux]
    requiresBuild: true
    optional: true

  /@esbuild/linux-loong64@0.25.9:
    resolution: {integrity: sha512-Sbe10Bnn0oUAB2AalYztvGcK+o6YFFA/9829PhOCUS9vkJElXGdphz0A3DbMdP8gmKkqPmPcMJmJOrI3VYB1JQ==}
    engines: {node: '>=18'}
    cpu: [loong64]
    os: [linux]
    requiresBuild: true
    optional: true

  /@esbuild/linux-mips64el@0.25.9:
    resolution: {integrity: sha512-YcM5br0mVyZw2jcQeLIkhWtKPeVfAerES5PvOzaDxVtIyZ2NUBZKNLjC5z3/fUlDgT6w89VsxP2qzNipOaaDyA==}
    engines: {node: '>=18'}
    cpu: [mips64el]
    os: [linux]
    requiresBuild: true
    optional: true

  /@esbuild/linux-ppc64@0.25.9:
    resolution: {integrity: sha512-++0HQvasdo20JytyDpFvQtNrEsAgNG2CY1CLMwGXfFTKGBGQT3bOeLSYE2l1fYdvML5KUuwn9Z8L1EWe2tzs1w==}
    engines: {node: '>=18'}
    cpu: [ppc64]
    os: [linux]
    requiresBuild: true
    optional: true

  /@esbuild/linux-riscv64@0.25.9:
    resolution: {integrity: sha512-uNIBa279Y3fkjV+2cUjx36xkx7eSjb8IvnL01eXUKXez/CBHNRw5ekCGMPM0BcmqBxBcdgUWuUXmVWwm4CH9kg==}
    engines: {node: '>=18'}
    cpu: [riscv64]
    os: [linux]
    requiresBuild: true
    optional: true

  /@esbuild/linux-s390x@0.25.9:
    resolution: {integrity: sha512-Mfiphvp3MjC/lctb+7D287Xw1DGzqJPb/J2aHHcHxflUo+8tmN/6d4k6I2yFR7BVo5/g7x2Monq4+Yew0EHRIA==}
    engines: {node: '>=18'}
    cpu: [s390x]
    os: [linux]
    requiresBuild: true
    optional: true

  /@esbuild/linux-x64@0.25.9:
    resolution: {integrity: sha512-iSwByxzRe48YVkmpbgoxVzn76BXjlYFXC7NvLYq+b+kDjyyk30J0JY47DIn8z1MO3K0oSl9fZoRmZPQI4Hklzg==}
    engines: {node: '>=18'}
    cpu: [x64]
    os: [linux]
    requiresBuild: true
    optional: true

  /@esbuild/netbsd-arm64@0.25.9:
    resolution: {integrity: sha512-9jNJl6FqaUG+COdQMjSCGW4QiMHH88xWbvZ+kRVblZsWrkXlABuGdFJ1E9L7HK+T0Yqd4akKNa/lO0+jDxQD4Q==}
    engines: {node: '>=18'}
    cpu: [arm64]
    os: [netbsd]
    requiresBuild: true
    optional: true

  /@esbuild/netbsd-x64@0.25.9:
    resolution: {integrity: sha512-RLLdkflmqRG8KanPGOU7Rpg829ZHu8nFy5Pqdi9U01VYtG9Y0zOG6Vr2z4/S+/3zIyOxiK6cCeYNWOFR9QP87g==}
    engines: {node: '>=18'}
    cpu: [x64]
    os: [netbsd]
    requiresBuild: true
    optional: true

  /@esbuild/openbsd-arm64@0.25.9:
    resolution: {integrity: sha512-YaFBlPGeDasft5IIM+CQAhJAqS3St3nJzDEgsgFixcfZeyGPCd6eJBWzke5piZuZ7CtL656eOSYKk4Ls2C0FRQ==}
    engines: {node: '>=18'}
    cpu: [arm64]
    os: [openbsd]
    requiresBuild: true
    optional: true

  /@esbuild/openbsd-x64@0.25.9:
    resolution: {integrity: sha512-1MkgTCuvMGWuqVtAvkpkXFmtL8XhWy+j4jaSO2wxfJtilVCi0ZE37b8uOdMItIHz4I6z1bWWtEX4CJwcKYLcuA==}
    engines: {node: '>=18'}
    cpu: [x64]
    os: [openbsd]
    requiresBuild: true
    optional: true

  /@esbuild/openharmony-arm64@0.25.9:
    resolution: {integrity: sha512-4Xd0xNiMVXKh6Fa7HEJQbrpP3m3DDn43jKxMjxLLRjWnRsfxjORYJlXPO4JNcXtOyfajXorRKY9NkOpTHptErg==}
    engines: {node: '>=18'}
    cpu: [arm64]
    os: [openharmony]
    requiresBuild: true
    optional: true

  /@esbuild/sunos-x64@0.25.9:
    resolution: {integrity: sha512-WjH4s6hzo00nNezhp3wFIAfmGZ8U7KtrJNlFMRKxiI9mxEK1scOMAaa9i4crUtu+tBr+0IN6JCuAcSBJZfnphw==}
    engines: {node: '>=18'}
    cpu: [x64]
    os: [sunos]
    requiresBuild: true
    optional: true

  /@esbuild/win32-arm64@0.25.9:
    resolution: {integrity: sha512-mGFrVJHmZiRqmP8xFOc6b84/7xa5y5YvR1x8djzXpJBSv/UsNK6aqec+6JDjConTgvvQefdGhFDAs2DLAds6gQ==}
    engines: {node: '>=18'}
    cpu: [arm64]
    os: [win32]
    requiresBuild: true
    optional: true

  /@esbuild/win32-ia32@0.25.9:
    resolution: {integrity: sha512-b33gLVU2k11nVx1OhX3C8QQP6UHQK4ZtN56oFWvVXvz2VkDoe6fbG8TOgHFxEvqeqohmRnIHe5A1+HADk4OQww==}
    engines: {node: '>=18'}
    cpu: [ia32]
    os: [win32]
    requiresBuild: true
    optional: true

  /@esbuild/win32-x64@0.25.9:
    resolution: {integrity: sha512-PPOl1mi6lpLNQxnGoyAfschAodRFYXJ+9fs6WHXz7CSWKbOqiMZsubC+BQsVKuul+3vKLuwTHsS2c2y9EoKwxQ==}
    engines: {node: '>=18'}
    cpu: [x64]
    os: [win32]
    requiresBuild: true
    optional: true

  /@fastify/accept-negotiator@2.0.1:
    resolution: {integrity: sha512-/c/TW2bO/v9JeEgoD/g1G5GxGeCF1Hafdf79WPmUlgYiBXummY0oX3VVq4yFkKKVBKDNlaDUYoab7g38RpPqCQ==}
    dev: true

  /@fastify/ajv-compiler@4.0.2:
    resolution: {integrity: sha512-Rkiu/8wIjpsf46Rr+Fitd3HRP+VsxUFDDeag0hs9L0ksfnwx2g7SPQQTFL0E8Qv+rfXzQOxBJnjUB9ITUDjfWQ==}
    dependencies:
      ajv: 8.17.1
      ajv-formats: 3.0.1(ajv@8.17.1)
      fast-uri: 3.1.0
    dev: true

  /@fastify/compress@8.1.0:
    resolution: {integrity: sha512-wX3I5u/SYQXxbqjG7CysvzeaCe4Sv8y13MnvnaGTpqfKkJbTLpwvdIDgqrwp/+UGvXOW7OLDLoTAQCDMJJRjDQ==}
    dependencies:
      '@fastify/accept-negotiator': 2.0.1
      fastify-plugin: 5.0.1
      mime-db: 1.54.0
      minipass: 7.1.2
      peek-stream: 1.1.3
      pump: 3.0.3
      pumpify: 2.0.1
      readable-stream: 4.7.0
    dev: true

  /@fastify/cors@11.1.0:
    resolution: {integrity: sha512-sUw8ed8wP2SouWZTIbA7V2OQtMNpLj2W6qJOYhNdcmINTu6gsxVYXjQiM9mdi8UUDlcoDDJ/W2syPo1WB2QjYA==}
    dependencies:
      fastify-plugin: 5.0.1
      toad-cache: 3.7.0
    dev: true

  /@fastify/error@4.2.0:
    resolution: {integrity: sha512-RSo3sVDXfHskiBZKBPRgnQTtIqpi/7zhJOEmAxCiBcM7d0uwdGdxLlsCaLzGs8v8NnxIRlfG0N51p5yFaOentQ==}
    dev: true

  /@fastify/fast-json-stringify-compiler@5.0.3:
    resolution: {integrity: sha512-uik7yYHkLr6fxd8hJSZ8c+xF4WafPK+XzneQDPU+D10r5X19GW8lJcom2YijX2+qtFF1ENJlHXKFM9ouXNJYgQ==}
    dependencies:
      fast-json-stringify: 6.0.1
    dev: true

  /@fastify/forwarded@3.0.0:
    resolution: {integrity: sha512-kJExsp4JCms7ipzg7SJ3y8DwmePaELHxKYtg+tZow+k0znUTf3cb+npgyqm8+ATZOdmfgfydIebPDWM172wfyA==}
    dev: true

  /@fastify/merge-json-schemas@0.2.1:
    resolution: {integrity: sha512-OA3KGBCy6KtIvLf8DINC5880o5iBlDX4SxzLQS8HorJAbqluzLRn80UXU0bxZn7UOFhFgpRJDasfwn9nG4FG4A==}
    dependencies:
      dequal: 2.0.3
    dev: true

  /@fastify/proxy-addr@5.0.0:
    resolution: {integrity: sha512-37qVVA1qZ5sgH7KpHkkC4z9SK6StIsIcOmpjvMPXNb3vx2GQxhZocogVYbr2PbbeLCQxYIPDok307xEvRZOzGA==}
    dependencies:
      '@fastify/forwarded': 3.0.0
      ipaddr.js: 2.2.0
    dev: true

  /@fastify/send@4.1.0:
    resolution: {integrity: sha512-TMYeQLCBSy2TOFmV95hQWkiTYgC/SEx7vMdV+wnZVX4tt8VBLKzmH8vV9OzJehV0+XBfg+WxPMt5wp+JBUKsVw==}
    dependencies:
      '@lukeed/ms': 2.0.2
      escape-html: 1.0.3
      fast-decode-uri-component: 1.0.1
      http-errors: 2.0.0
      mime: 3.0.0
    dev: true

  /@fastify/static@8.2.0:
    resolution: {integrity: sha512-PejC/DtT7p1yo3p+W7LiUtLMsV8fEvxAK15sozHy9t8kwo5r0uLYmhV/inURmGz1SkHZFz/8CNtHLPyhKcx4SQ==}
    dependencies:
      '@fastify/accept-negotiator': 2.0.1
      '@fastify/send': 4.1.0
      content-disposition: 0.5.4
      fastify-plugin: 5.0.1
      fastq: 1.19.1
      glob: 11.0.3
    dev: true

  /@fastify/type-provider-typebox@5.2.0(@sinclair/typebox@0.34.40):
    resolution: {integrity: sha512-RoUFTQNYlaVM/gXosFqlrUAD/JHC+OXLcj4DxNoMOag2GI7OydfCt+3vdT+6D2daJwhGAdkpxB0wLNqS7gf4CQ==}
    peerDependencies:
      '@sinclair/typebox': '>=0.26 <=0.34'
    dependencies:
      '@sinclair/typebox': 0.34.40
    dev: true

  /@floating-ui/core@1.7.3:
    resolution: {integrity: sha512-sGnvb5dmrJaKEZ+LDIpguvdX3bDlEllmv4/ClQ9awcmCZrlx5jQyyMWFM5kBI+EyNOCDDiKk8il0zeuX3Zlg/w==}
    dependencies:
      '@floating-ui/utils': 0.2.10
    dev: true

  /@floating-ui/dom@1.7.4:
    resolution: {integrity: sha512-OOchDgh4F2CchOX94cRVqhvy7b3AFb+/rQXyswmzmGakRfkMgoWVjfnLWkRirfLEfuD4ysVW16eXzwt3jHIzKA==}
    dependencies:
      '@floating-ui/core': 1.7.3
      '@floating-ui/utils': 0.2.10
    dev: true

  /@floating-ui/react-dom@2.1.6(react-dom@18.3.1)(react@18.3.1):
    resolution: {integrity: sha512-4JX6rEatQEvlmgU80wZyq9RT96HZJa88q8hp0pBd+LrczeDI4o6uA2M+uvxngVHo4Ihr8uibXxH6+70zhAFrVw==}
    peerDependencies:
      react: '>=16.8.0'
      react-dom: '>=16.8.0'
    dependencies:
      '@floating-ui/dom': 1.7.4
      react: 18.3.1
      react-dom: 18.3.1(react@19.1.1)
    dev: true

  /@floating-ui/utils@0.2.10:
    resolution: {integrity: sha512-aGTxbpbg8/b5JfU1HXSrbH3wXZuLPJcNEcZQFMxLs3oSzgtVu6nFPkbbGGUvBcUjKV2YyB9Wxxabo+HEH9tcRQ==}
    dev: true

  /@isaacs/balanced-match@4.0.1:
    resolution: {integrity: sha512-yzMTt9lEb8Gv7zRioUilSglI0c0smZ9k5D65677DLWLtWJaXIS3CqcGyUFByYKlnUj6TkjLVs54fBl6+TiGQDQ==}
    engines: {node: 20 || >=22}

  /@isaacs/brace-expansion@5.0.0:
    resolution: {integrity: sha512-ZT55BDLV0yv0RBm2czMiZ+SqCGO7AvmOM3G/w2xhVPH+te0aKgFjmBvGlL1dH+ql2tgGO3MVrbb3jCKyvpgnxA==}
    engines: {node: 20 || >=22}
    dependencies:
      '@isaacs/balanced-match': 4.0.1

  /@isaacs/cliui@8.0.2:
    resolution: {integrity: sha512-O8jcjabXaleOG9DQ0+ARXWZBTfnP4WNAqzuiJK7ll44AmxGKv/J2M4TPjxjY3znBCfvBXFzucm1twdyFybFqEA==}
    engines: {node: '>=12'}
    dependencies:
      string-width: 5.1.2
      string-width-cjs: /string-width@4.2.3
      strip-ansi: 7.1.0
      strip-ansi-cjs: /strip-ansi@6.0.1
      wrap-ansi: 8.1.0
      wrap-ansi-cjs: /wrap-ansi@7.0.0
    dev: true

  /@isaacs/fs-minipass@4.0.1:
    resolution: {integrity: sha512-wgm9Ehl2jpeqP3zw/7mo3kRHFp5MEDhqAdwy1fTGkHAwnkGOVsgpvQhL8B5n1qlb01jV3n/bI0ZfZp5lWA1k4w==}
    engines: {node: '>=18.0.0'}
    dependencies:
      minipass: 7.1.2
    dev: true

  /@istanbuljs/schema@0.1.3:
    resolution: {integrity: sha512-ZXRY4jNvVgSVQ8DL3LTcakaAtXwTVUxE81hslsyD2AtoXW/wVob10HkOJ1X/pAlcI7D+2YoZKg5do8G/w6RYgA==}
    engines: {node: '>=8'}
    dev: true

  /@jridgewell/gen-mapping@0.3.13:
    resolution: {integrity: sha512-2kkt/7niJ6MgEPxF0bYdQ6etZaA+fQvDcLKckhy1yIQOzaoKjBBjSj63/aLVjYE3qhRt5dvM+uUyfCg6UKCBbA==}
    dependencies:
      '@jridgewell/sourcemap-codec': 1.5.5
      '@jridgewell/trace-mapping': 0.3.30

  /@jridgewell/remapping@2.3.5:
    resolution: {integrity: sha512-LI9u/+laYG4Ds1TDKSJW2YPrIlcVYOwi2fUC6xB43lueCjgxV4lffOCZCtYFiH6TNOX+tQKXx97T4IKHbhyHEQ==}
    dependencies:
      '@jridgewell/gen-mapping': 0.3.13
      '@jridgewell/trace-mapping': 0.3.30
    dev: true

  /@jridgewell/resolve-uri@3.1.2:
    resolution: {integrity: sha512-bRISgCIjP20/tbWSPWMEi54QVPRZExkuD9lJL+UIxUKtwVJA8wW1Trb1jMs1RFXo1CBTNZ/5hpC9QvmKWdopKw==}
    engines: {node: '>=6.0.0'}

  /@jridgewell/sourcemap-codec@1.5.5:
    resolution: {integrity: sha512-cYQ9310grqxueWbl+WuIUIaiUaDcj7WOq5fVhEljNVgRfOUhY9fy2zTvfoqWsnebh8Sl70VScFbICvJnLKB0Og==}

  /@jridgewell/trace-mapping@0.3.30:
    resolution: {integrity: sha512-GQ7Nw5G2lTu/BtHTKfXhKHok2WGetd4XYcVKGx00SjAk8GMwgJM3zr6zORiPGuOE+/vkc90KtTosSSvaCjKb2Q==}
    dependencies:
      '@jridgewell/resolve-uri': 3.1.2
      '@jridgewell/sourcemap-codec': 1.5.5

  /@jridgewell/trace-mapping@0.3.9:
    resolution: {integrity: sha512-3Belt6tdc8bPgAtbcmdtNJlirVoTmEb5e2gC94PnkwEW9jI6CAHUeoG85tjWP5WquqfavoMtMwiG4P926ZKKuQ==}
    dependencies:
      '@jridgewell/resolve-uri': 3.1.2
      '@jridgewell/sourcemap-codec': 1.5.5
    dev: true

  /@lukeed/ms@2.0.2:
    resolution: {integrity: sha512-9I2Zn6+NJLfaGoz9jN3lpwDgAYvfGeNYdbAIjJOqzs4Tpc+VU3Jqq4IofSUBKajiDS8k9fZIg18/z13mpk1bsA==}
    engines: {node: '>=8'}
    dev: true

  /@microsoft/api-extractor-model@7.30.7(@types/node@24.3.0):
    resolution: {integrity: sha512-TBbmSI2/BHpfR9YhQA7nH0nqVmGgJ0xH0Ex4D99/qBDAUpnhA2oikGmdXanbw9AWWY/ExBYIpkmY8dBHdla3YQ==}
    dependencies:
      '@microsoft/tsdoc': 0.15.1
      '@microsoft/tsdoc-config': 0.17.1
      '@rushstack/node-core-library': 5.14.0(@types/node@24.3.0)
    transitivePeerDependencies:
      - '@types/node'

  /@microsoft/api-extractor@7.52.11(@types/node@24.3.0):
    resolution: {integrity: sha512-IKQ7bHg6f/Io3dQds6r9QPYk4q0OlR9A4nFDtNhUt3UUIhyitbxAqRN1CLjUVtk6IBk3xzyCMOdwwtIXQ7AlGg==}
    hasBin: true
    dependencies:
      '@microsoft/api-extractor-model': 7.30.7(@types/node@24.3.0)
      '@microsoft/tsdoc': 0.15.1
      '@microsoft/tsdoc-config': 0.17.1
      '@rushstack/node-core-library': 5.14.0(@types/node@24.3.0)
      '@rushstack/rig-package': 0.5.3
      '@rushstack/terminal': 0.15.4(@types/node@24.3.0)
      '@rushstack/ts-command-line': 5.0.2(@types/node@24.3.0)
      lodash: 4.17.21
      minimatch: 10.0.3
      resolve: 1.22.10
      semver: 7.5.4
      source-map: 0.6.1
      typescript: 5.8.2
    transitivePeerDependencies:
      - '@types/node'

  /@microsoft/tsdoc-config@0.17.1:
    resolution: {integrity: sha512-UtjIFe0C6oYgTnad4q1QP4qXwLhe6tIpNTRStJ2RZEPIkqQPREAwE5spzVxsdn9UaEMUqhh0AqSx3X4nWAKXWw==}
    dependencies:
      '@microsoft/tsdoc': 0.15.1
      ajv: 8.12.0
      jju: 1.4.0
      resolve: 1.22.10

  /@microsoft/tsdoc@0.15.1:
    resolution: {integrity: sha512-4aErSrCR/On/e5G2hDP0wjooqDdauzEbIq8hIkIe5pXV0rtWJZvdCEKL0ykZxex+IxIwBp0eGeV48hQN07dXtw==}

  /@mixmark-io/domino@2.2.0:
    resolution: {integrity: sha512-Y28PR25bHXUg88kCV7nivXrP2Nj2RueZ3/l/jdx6J9f8J4nsEGcgX0Qe6lt7Pa+J79+kPiJU3LguR6O/6zrLOw==}
    dev: true

  /@modelcontextprotocol/inspector-cli@0.16.5:
    resolution: {integrity: sha512-6Flp9goLJutjUZTx6clDo4x/6TA7BwqeTGSYcC8ZeP8IEKjx+EZpvpYPVAV++rkHJYa0F5PViy02CMoGBGkzkg==}
    hasBin: true
    dependencies:
      '@modelcontextprotocol/sdk': 1.17.4
      commander: 13.1.0
      spawn-rx: 5.1.2
    transitivePeerDependencies:
      - supports-color
    dev: true

  /@modelcontextprotocol/inspector-client@0.16.5(@types/react@19.1.11):
    resolution: {integrity: sha512-KjgtTRdFSDt964a9KtmF3aRpi4ntd+6wn3e4WUa5vcK7H8f34rq4wfIGF22dd/xoKbALP3zVVAsPqVN94SCGmg==}
    hasBin: true
    dependencies:
      '@modelcontextprotocol/sdk': 1.17.4
      '@radix-ui/react-checkbox': 1.3.3(@types/react@19.1.11)(react-dom@18.3.1)(react@18.3.1)
      '@radix-ui/react-dialog': 1.1.15(@types/react@19.1.11)(react-dom@18.3.1)(react@18.3.1)
      '@radix-ui/react-icons': 1.3.2(react@18.3.1)
      '@radix-ui/react-label': 2.1.7(@types/react@19.1.11)(react-dom@18.3.1)(react@18.3.1)
      '@radix-ui/react-popover': 1.1.15(@types/react@19.1.11)(react-dom@18.3.1)(react@18.3.1)
      '@radix-ui/react-select': 2.2.6(@types/react@19.1.11)(react-dom@18.3.1)(react@18.3.1)
      '@radix-ui/react-slot': 1.2.3(@types/react@19.1.11)(react@18.3.1)
      '@radix-ui/react-tabs': 1.1.13(@types/react@19.1.11)(react-dom@18.3.1)(react@18.3.1)
      '@radix-ui/react-toast': 1.2.15(@types/react@19.1.11)(react-dom@18.3.1)(react@18.3.1)
      '@radix-ui/react-tooltip': 1.2.8(@types/react@19.1.11)(react-dom@18.3.1)(react@18.3.1)
      ajv: 6.12.6
      class-variance-authority: 0.7.1
      clsx: 2.1.1
      cmdk: 1.1.1(@types/react@19.1.11)(react-dom@18.3.1)(react@18.3.1)
      lucide-react: 0.523.0(react@18.3.1)
      pkce-challenge: 4.1.0
      prismjs: 1.30.0
      react: 18.3.1
      react-dom: 18.3.1(react@19.1.1)
      react-simple-code-editor: 0.14.1(react-dom@18.3.1)(react@18.3.1)
      serve-handler: 6.1.6
      tailwind-merge: 2.6.0
      tailwindcss-animate: 1.0.7
      zod: 3.25.76
    transitivePeerDependencies:
      - '@types/react'
      - '@types/react-dom'
      - supports-color
      - tailwindcss
    dev: true

  /@modelcontextprotocol/inspector-server@0.16.5:
    resolution: {integrity: sha512-mWKrEpimfNdSFOxMJGj3cYN1PxHANW9vjpek+tR0TLiP7ogq7DLV4bbsa+lPPGwOVogUIyUiXbffY8M1YHRZVA==}
    hasBin: true
    dependencies:
      '@modelcontextprotocol/sdk': 1.17.4
      cors: 2.8.5
      express: 5.1.0
      ws: 8.18.3
      zod: 3.25.76
    transitivePeerDependencies:
      - bufferutil
      - supports-color
      - utf-8-validate
    dev: true

  /@modelcontextprotocol/inspector@0.16.5(@types/node@24.3.0)(@types/react@19.1.11)(typescript@5.9.2):
    resolution: {integrity: sha512-3viCtcLn1p6ZYZG8L9DxnNx2XUw6damCZM37nBByKAd74stH7nZa2VxFAwLpUCjKylYqawCRthzYSyeSlWGf1g==}
    engines: {node: '>=22.7.5'}
    hasBin: true
    dependencies:
      '@modelcontextprotocol/inspector-cli': 0.16.5
      '@modelcontextprotocol/inspector-client': 0.16.5(@types/react@19.1.11)
      '@modelcontextprotocol/inspector-server': 0.16.5
      '@modelcontextprotocol/sdk': 1.17.4
      concurrently: 9.2.1
      open: 10.2.0
      shell-quote: 1.8.3
      spawn-rx: 5.1.2
      ts-node: 10.9.2(@types/node@24.3.0)(typescript@5.9.2)
      zod: 3.25.76
    transitivePeerDependencies:
      - '@swc/core'
      - '@swc/wasm'
      - '@types/node'
      - '@types/react'
      - '@types/react-dom'
      - bufferutil
      - supports-color
      - tailwindcss
      - typescript
      - utf-8-validate
    dev: true

  /@modelcontextprotocol/sdk@1.17.4:
    resolution: {integrity: sha512-zq24hfuAmmlNZvik0FLI58uE5sriN0WWsQzIlYnzSuKDAHFqJtBFrl/LfB1NLgJT5Y7dEBzaX4yAKqOPrcetaw==}
    engines: {node: '>=18'}
    dependencies:
      ajv: 6.12.6
      content-type: 1.0.5
      cors: 2.8.5
      cross-spawn: 7.0.6
      eventsource: 3.0.7
      eventsource-parser: 3.0.5
      express: 5.1.0
      express-rate-limit: 7.5.1(express@5.1.0)
      pkce-challenge: 5.0.0
      raw-body: 3.0.0
      zod: 3.25.76
      zod-to-json-schema: 3.24.6(zod@3.25.76)
    transitivePeerDependencies:
      - supports-color
    dev: true

  /@module-federation/error-codes@0.8.12:
    resolution: {integrity: sha512-K+F4iiV62KY+IpjK6ggn3vI5Yt/T/LUb6xuazY78bhAGwLaHe1DYr7BfSutKMpiB+Dcs6U4dYOBogSMnnl0j4Q==}
    dev: true

  /@module-federation/runtime-core@0.6.20:
    resolution: {integrity: sha512-rX7sd/i7tpkAbfMD4TtFt/57SWNC/iv7UYS8g+ad7mnCJggWE1YEKsKSFgcvp4zU3thwR+j2y+kOCwd1sQvxEA==}
    dependencies:
      '@module-federation/error-codes': 0.8.12
      '@module-federation/sdk': 0.8.12
    dev: true

  /@module-federation/runtime@0.8.12:
    resolution: {integrity: sha512-eYohRfambj/qzxz6tEakDn459ROcixWO4zL5gmTEOmwG+jCDnxGR14j1guopyrrpjb6EKFNrPVWtYZTPPfGdQQ==}
    dependencies:
      '@module-federation/error-codes': 0.8.12
      '@module-federation/runtime-core': 0.6.20
      '@module-federation/sdk': 0.8.12
    dev: true

  /@module-federation/sdk@0.8.12:
    resolution: {integrity: sha512-zFgXYBHbzwIqlrLfn6ewIRXDZCctDDQT2nFhbsZr29yWQgpmW1fm2kJCxQsG0DENGGN1KpzfDoxjjvSKJS/ZHA==}
    dependencies:
      isomorphic-rslog: 0.0.7
    dev: true

  /@module-federation/webpack-bundler-runtime@0.8.12:
    resolution: {integrity: sha512-zd343RO7/R7Xjh5ym5KdnYQ70z4LBmMxWsa44FS0nyNv04sOq6V1eZSCGKbEhbfqqhbS5Wfj8OzJyedeVvV/OQ==}
    dependencies:
      '@module-federation/runtime': 0.8.12
      '@module-federation/sdk': 0.8.12
    dev: true

  /@monaco-editor/loader@1.5.0:
    resolution: {integrity: sha512-hKoGSM+7aAc7eRTRjpqAZucPmoNOC4UUbknb/VNoTkEIkCPhqV8LfbsgM1webRM7S/z21eHEx9Fkwx8Z/C/+Xw==}
    dependencies:
      state-local: 1.0.7
    dev: false

  /@monaco-editor/react@4.7.0(monaco-editor@0.52.2)(react-dom@19.1.1)(react@19.1.1):
    resolution: {integrity: sha512-cyzXQCtO47ydzxpQtCGSQGOC8Gk3ZUeBXFAxD+CWXYFo5OqZyZUonFl0DwUlTyAfRHntBfw2p3w4s9R6oe1eCA==}
    peerDependencies:
      monaco-editor: '>= 0.25.0 < 1'
      react: ^16.8.0 || ^17.0.0 || ^18.0.0 || ^19.0.0
      react-dom: ^16.8.0 || ^17.0.0 || ^18.0.0 || ^19.0.0
    dependencies:
      '@monaco-editor/loader': 1.5.0
      monaco-editor: 0.52.2
      react: 19.1.1
      react-dom: 19.1.1(react@19.1.1)
    dev: false

  /@napi-rs/nice-android-arm-eabi@1.1.1:
    resolution: {integrity: sha512-kjirL3N6TnRPv5iuHw36wnucNqXAO46dzK9oPb0wj076R5Xm8PfUVA9nAFB5ZNMmfJQJVKACAPd/Z2KYMppthw==}
    engines: {node: '>= 10'}
    cpu: [arm]
    os: [android]
    requiresBuild: true
    dev: true
    optional: true

  /@napi-rs/nice-android-arm64@1.1.1:
    resolution: {integrity: sha512-blG0i7dXgbInN5urONoUCNf+DUEAavRffrO7fZSeoRMJc5qD+BJeNcpr54msPF6qfDD6kzs9AQJogZvT2KD5nw==}
    engines: {node: '>= 10'}
    cpu: [arm64]
    os: [android]
    requiresBuild: true
    dev: true
    optional: true

  /@napi-rs/nice-darwin-arm64@1.1.1:
    resolution: {integrity: sha512-s/E7w45NaLqTGuOjC2p96pct4jRfo61xb9bU1unM/MJ/RFkKlJyJDx7OJI/O0ll/hrfpqKopuAFDV8yo0hfT7A==}
    engines: {node: '>= 10'}
    cpu: [arm64]
    os: [darwin]
    requiresBuild: true
    dev: true
    optional: true

  /@napi-rs/nice-darwin-x64@1.1.1:
    resolution: {integrity: sha512-dGoEBnVpsdcC+oHHmW1LRK5eiyzLwdgNQq3BmZIav+9/5WTZwBYX7r5ZkQC07Nxd3KHOCkgbHSh4wPkH1N1LiQ==}
    engines: {node: '>= 10'}
    cpu: [x64]
    os: [darwin]
    requiresBuild: true
    dev: true
    optional: true

  /@napi-rs/nice-freebsd-x64@1.1.1:
    resolution: {integrity: sha512-kHv4kEHAylMYmlNwcQcDtXjklYp4FCf0b05E+0h6nDHsZ+F0bDe04U/tXNOqrx5CmIAth4vwfkjjUmp4c4JktQ==}
    engines: {node: '>= 10'}
    cpu: [x64]
    os: [freebsd]
    requiresBuild: true
    dev: true
    optional: true

  /@napi-rs/nice-linux-arm-gnueabihf@1.1.1:
    resolution: {integrity: sha512-E1t7K0efyKXZDoZg1LzCOLxgolxV58HCkaEkEvIYQx12ht2pa8hoBo+4OB3qh7e+QiBlp1SRf+voWUZFxyhyqg==}
    engines: {node: '>= 10'}
    cpu: [arm]
    os: [linux]
    requiresBuild: true
    dev: true
    optional: true

  /@napi-rs/nice-linux-arm64-gnu@1.1.1:
    resolution: {integrity: sha512-CIKLA12DTIZlmTaaKhQP88R3Xao+gyJxNWEn04wZwC2wmRapNnxCUZkVwggInMJvtVElA+D4ZzOU5sX4jV+SmQ==}
    engines: {node: '>= 10'}
    cpu: [arm64]
    os: [linux]
    requiresBuild: true
    dev: true
    optional: true

  /@napi-rs/nice-linux-arm64-musl@1.1.1:
    resolution: {integrity: sha512-+2Rzdb3nTIYZ0YJF43qf2twhqOCkiSrHx2Pg6DJaCPYhhaxbLcdlV8hCRMHghQ+EtZQWGNcS2xF4KxBhSGeutg==}
    engines: {node: '>= 10'}
    cpu: [arm64]
    os: [linux]
    requiresBuild: true
    dev: true
    optional: true

  /@napi-rs/nice-linux-ppc64-gnu@1.1.1:
    resolution: {integrity: sha512-4FS8oc0GeHpwvv4tKciKkw3Y4jKsL7FRhaOeiPei0X9T4Jd619wHNe4xCLmN2EMgZoeGg+Q7GY7BsvwKpL22Tg==}
    engines: {node: '>= 10'}
    cpu: [ppc64]
    os: [linux]
    requiresBuild: true
    dev: true
    optional: true

  /@napi-rs/nice-linux-riscv64-gnu@1.1.1:
    resolution: {integrity: sha512-HU0nw9uD4FO/oGCCk409tCi5IzIZpH2agE6nN4fqpwVlCn5BOq0MS1dXGjXaG17JaAvrlpV5ZeyZwSon10XOXw==}
    engines: {node: '>= 10'}
    cpu: [riscv64]
    os: [linux]
    requiresBuild: true
    dev: true
    optional: true

  /@napi-rs/nice-linux-s390x-gnu@1.1.1:
    resolution: {integrity: sha512-2YqKJWWl24EwrX0DzCQgPLKQBxYDdBxOHot1KWEq7aY2uYeX+Uvtv4I8xFVVygJDgf6/92h9N3Y43WPx8+PAgQ==}
    engines: {node: '>= 10'}
    cpu: [s390x]
    os: [linux]
    requiresBuild: true
    dev: true
    optional: true

  /@napi-rs/nice-linux-x64-gnu@1.1.1:
    resolution: {integrity: sha512-/gaNz3R92t+dcrfCw/96pDopcmec7oCcAQ3l/M+Zxr82KT4DljD37CpgrnXV+pJC263JkW572pdbP3hP+KjcIg==}
    engines: {node: '>= 10'}
    cpu: [x64]
    os: [linux]
    requiresBuild: true
    dev: true
    optional: true

  /@napi-rs/nice-linux-x64-musl@1.1.1:
    resolution: {integrity: sha512-xScCGnyj/oppsNPMnevsBe3pvNaoK7FGvMjT35riz9YdhB2WtTG47ZlbxtOLpjeO9SqqQ2J2igCmz6IJOD5JYw==}
    engines: {node: '>= 10'}
    cpu: [x64]
    os: [linux]
    requiresBuild: true
    dev: true
    optional: true

  /@napi-rs/nice-openharmony-arm64@1.1.1:
    resolution: {integrity: sha512-6uJPRVwVCLDeoOaNyeiW0gp2kFIM4r7PL2MczdZQHkFi9gVlgm+Vn+V6nTWRcu856mJ2WjYJiumEajfSm7arPQ==}
    engines: {node: '>= 10'}
    cpu: [arm64]
    os: [openharmony]
    requiresBuild: true
    dev: true
    optional: true

  /@napi-rs/nice-win32-arm64-msvc@1.1.1:
    resolution: {integrity: sha512-uoTb4eAvM5B2aj/z8j+Nv8OttPf2m+HVx3UjA5jcFxASvNhQriyCQF1OB1lHL43ZhW+VwZlgvjmP5qF3+59atA==}
    engines: {node: '>= 10'}
    cpu: [arm64]
    os: [win32]
    requiresBuild: true
    dev: true
    optional: true

  /@napi-rs/nice-win32-ia32-msvc@1.1.1:
    resolution: {integrity: sha512-CNQqlQT9MwuCsg1Vd/oKXiuH+TcsSPJmlAFc5frFyX/KkOh0UpBLEj7aoY656d5UKZQMQFP7vJNa1DNUNORvug==}
    engines: {node: '>= 10'}
    cpu: [ia32]
    os: [win32]
    requiresBuild: true
    dev: true
    optional: true

  /@napi-rs/nice-win32-x64-msvc@1.1.1:
    resolution: {integrity: sha512-vB+4G/jBQCAh0jelMTY3+kgFy00Hlx2f2/1zjMoH821IbplbWZOkLiTYXQkygNTzQJTq5cvwBDgn2ppHD+bglQ==}
    engines: {node: '>= 10'}
    cpu: [x64]
    os: [win32]
    requiresBuild: true
    dev: true
    optional: true

  /@napi-rs/nice@1.1.1:
    resolution: {integrity: sha512-xJIPs+bYuc9ASBl+cvGsKbGrJmS6fAKaSZCnT0lhahT5rhA2VVy9/EcIgd2JhtEuFOJNx7UHNn/qiTPTY4nrQw==}
    engines: {node: '>= 10'}
    requiresBuild: true
    optionalDependencies:
      '@napi-rs/nice-android-arm-eabi': 1.1.1
      '@napi-rs/nice-android-arm64': 1.1.1
      '@napi-rs/nice-darwin-arm64': 1.1.1
      '@napi-rs/nice-darwin-x64': 1.1.1
      '@napi-rs/nice-freebsd-x64': 1.1.1
      '@napi-rs/nice-linux-arm-gnueabihf': 1.1.1
      '@napi-rs/nice-linux-arm64-gnu': 1.1.1
      '@napi-rs/nice-linux-arm64-musl': 1.1.1
      '@napi-rs/nice-linux-ppc64-gnu': 1.1.1
      '@napi-rs/nice-linux-riscv64-gnu': 1.1.1
      '@napi-rs/nice-linux-s390x-gnu': 1.1.1
      '@napi-rs/nice-linux-x64-gnu': 1.1.1
      '@napi-rs/nice-linux-x64-musl': 1.1.1
      '@napi-rs/nice-openharmony-arm64': 1.1.1
      '@napi-rs/nice-win32-arm64-msvc': 1.1.1
      '@napi-rs/nice-win32-ia32-msvc': 1.1.1
      '@napi-rs/nice-win32-x64-msvc': 1.1.1
    dev: true
    optional: true

  /@nodelib/fs.scandir@2.1.5:
    resolution: {integrity: sha512-vq24Bq3ym5HEQm2NKCr3yXDwjc7vTsEThRDnkp2DK9p1uqLR+DHurm/NOTo0KG7HYHU7eppKZj3MyqYuMBf62g==}
    engines: {node: '>= 8'}
    dependencies:
      '@nodelib/fs.stat': 2.0.5
      run-parallel: 1.2.0
    dev: true

  /@nodelib/fs.stat@2.0.5:
    resolution: {integrity: sha512-RkhPPp2zrqDAQA/2jNhnztcPAlv64XdhIp7a7454A5ovI7Bukxgt7MX7udwAu3zg1DcpPU0rz3VV1SeaqvY4+A==}
    engines: {node: '>= 8'}
    dev: true

  /@nodelib/fs.walk@1.2.8:
    resolution: {integrity: sha512-oGB+UxlgWcgQkgwo8GcEGwemoTFt3FIO9ababBmaGwXIoBKZ+GTy0pP185beGg7Llih/NSHSV2XAs1lnznocSg==}
    engines: {node: '>= 8'}
    dependencies:
      '@nodelib/fs.scandir': 2.1.5
      fastq: 1.19.1
    dev: true

  /@openai/agents-core@0.0.15(ws@8.18.3)(zod@3.25.67):
    resolution: {integrity: sha512-ODTqttjW0s0ejBe5PKnYRlFbJSZH2IO6OtUlRhIKmWiWrX6pGRxvpKjTSOXy8DEtpRHBj6Nhky0UoSlO6eOkDQ==}
    peerDependencies:
      zod: 3.25.40 - 3.25.67
    peerDependenciesMeta:
      zod:
        optional: true
    dependencies:
      '@openai/zod': /zod@3.25.67
      debug: 4.4.1(supports-color@8.1.1)
      openai: 5.15.0(ws@8.18.3)(zod@3.25.67)
      zod: 3.25.67
    optionalDependencies:
      '@modelcontextprotocol/sdk': 1.17.4
    transitivePeerDependencies:
      - supports-color
      - ws
    dev: true

  /@openai/agents-extensions@0.0.15(@openai/agents@0.0.15)(ws@8.18.3):
    resolution: {integrity: sha512-0ZMivCQ3GV1KEfMWkvN9v9qu1ESS/gAGlh092VHnyGZXXQuZbfWcN5RoYT10yPwNI30coDXH+92uGtqtFDOgmw==}
    peerDependencies:
      '@openai/agents': 0.0.15
      ws: ^8.18.1
    dependencies:
      '@ai-sdk/provider': 1.1.3
      '@openai/agents': 0.0.15(ws@8.18.3)(zod@3.25.67)
      '@openai/zod': /zod@3.25.67
      '@types/ws': 8.18.1
      debug: 4.4.1(supports-color@8.1.1)
      ws: 8.18.3
    transitivePeerDependencies:
      - supports-color
    dev: true

  /@openai/agents-openai@0.0.15(ws@8.18.3)(zod@3.25.67):
    resolution: {integrity: sha512-YIX3n98HdmmWKkb/71OB+DCQUYyGEpqfzPjejzdtNLUvAEs3jvXf7nkC8oTISsuCwrirgBz0rQEefeo0oUlyFQ==}
    dependencies:
      '@openai/agents-core': 0.0.15(ws@8.18.3)(zod@3.25.67)
      '@openai/zod': /zod@3.25.67
      debug: 4.4.1(supports-color@8.1.1)
      openai: 5.15.0(ws@8.18.3)(zod@3.25.67)
    transitivePeerDependencies:
      - supports-color
      - ws
      - zod
    dev: true

  /@openai/agents-realtime@0.0.15(zod@3.25.67):
    resolution: {integrity: sha512-kSZzMyij9Xt3BpMb/9snuVnu7a5qKZLyhtN/kWMA+wmfETvWz23BBz6tbO5xOmurAt9//OktkB+94e0T0RBtlA==}
    dependencies:
      '@openai/agents-core': 0.0.15(ws@8.18.3)(zod@3.25.67)
      '@openai/zod': /zod@3.25.67
      '@types/ws': 8.18.1
      debug: 4.4.1(supports-color@8.1.1)
      ws: 8.18.3
    transitivePeerDependencies:
      - bufferutil
      - supports-color
      - utf-8-validate
      - zod
    dev: true

  /@openai/agents@0.0.15(ws@8.18.3)(zod@3.25.67):
    resolution: {integrity: sha512-B8y+WyWOeHowflPx09pyCfcqikC4OYWK27HTyNGt1oraXv93CzuamSr76iAaU1nWQ1MPbUwl6LHPX4BPUikVkQ==}
    dependencies:
      '@openai/agents-core': 0.0.15(ws@8.18.3)(zod@3.25.67)
      '@openai/agents-openai': 0.0.15(ws@8.18.3)(zod@3.25.67)
      '@openai/agents-realtime': 0.0.15(zod@3.25.67)
      debug: 4.4.1(supports-color@8.1.1)
      openai: 5.15.0(ws@8.18.3)(zod@3.25.76)
    transitivePeerDependencies:
      - bufferutil
      - supports-color
      - utf-8-validate
      - ws
      - zod
    dev: true

  /@openrouter/ai-sdk-provider@0.7.5(ai@4.3.19)(zod@3.25.76):
    resolution: {integrity: sha512-zm8vBhQ+GhxN03Y41xviB0nDa20uN77QnMXsIwDeJPqsul8+KycrYFxY4ulXpumeKxjKyOhfyA7a7CJpcYq2ng==}
    engines: {node: '>=18'}
    peerDependencies:
      ai: ^4.3.17
      zod: ^3.25.34
    dependencies:
      '@ai-sdk/provider': 1.1.3
      '@ai-sdk/provider-utils': 2.2.8(zod@3.25.76)
      ai: 4.3.19(react@19.1.1)(zod@3.25.76)
      zod: 3.25.76
    dev: true

  /@opentelemetry/api@1.9.0:
    resolution: {integrity: sha512-3giAOQvZiH5F9bMlMiv8+GSPMeqg0dbaeo58/0SlA9sxSqZhnUtxzX9/2FzyhS9sWQf5S0GJE0AKBrFqjpeYcg==}
    engines: {node: '>=8.0.0'}
    dev: true

  /@pkgjs/parseargs@0.11.0:
    resolution: {integrity: sha512-+1VkjdD0QBLPodGrJUeqarH8VAIvQODIbwh9XpP5Syisf7YoQgsJKPNFoqqLQlu+VQ/tVSshMR6loPMn8U+dPg==}
    engines: {node: '>=14'}
    requiresBuild: true
    dev: true
    optional: true

  /@radix-ui/number@1.1.1:
    resolution: {integrity: sha512-MkKCwxlXTgz6CFoJx3pCwn07GKp36+aZyu/u2Ln2VrA5DcdyCZkASEDBTd8x5whTQQL5CiYf4prXKLcgQdv29g==}
    dev: true

  /@radix-ui/primitive@1.1.3:
    resolution: {integrity: sha512-JTF99U/6XIjCBo0wqkU5sK10glYe27MRRsfwoiq5zzOEZLHU3A3KCMa5X/azekYRCJ0HlwI0crAXS/5dEHTzDg==}
    dev: true

  /@radix-ui/react-arrow@1.1.7(@types/react@19.1.11)(react-dom@18.3.1)(react@18.3.1):
    resolution: {integrity: sha512-F+M1tLhO+mlQaOWspE8Wstg+z6PwxwRd8oQ8IXceWz92kfAmalTRf0EjrouQeo7QssEPfCn05B4Ihs1K9WQ/7w==}
    peerDependencies:
      '@types/react': '*'
      '@types/react-dom': '*'
      react: ^16.8 || ^17.0 || ^18.0 || ^19.0 || ^19.0.0-rc
      react-dom: ^16.8 || ^17.0 || ^18.0 || ^19.0 || ^19.0.0-rc
    peerDependenciesMeta:
      '@types/react':
        optional: true
      '@types/react-dom':
        optional: true
    dependencies:
      '@radix-ui/react-primitive': 2.1.3(@types/react@19.1.11)(react-dom@18.3.1)(react@18.3.1)
      '@types/react': 19.1.11
      react: 18.3.1
      react-dom: 18.3.1(react@19.1.1)
    dev: true

  /@radix-ui/react-checkbox@1.3.3(@types/react@19.1.11)(react-dom@18.3.1)(react@18.3.1):
    resolution: {integrity: sha512-wBbpv+NQftHDdG86Qc0pIyXk5IR3tM8Vd0nWLKDcX8nNn4nXFOFwsKuqw2okA/1D/mpaAkmuyndrPJTYDNZtFw==}
    peerDependencies:
      '@types/react': '*'
      '@types/react-dom': '*'
      react: ^16.8 || ^17.0 || ^18.0 || ^19.0 || ^19.0.0-rc
      react-dom: ^16.8 || ^17.0 || ^18.0 || ^19.0 || ^19.0.0-rc
    peerDependenciesMeta:
      '@types/react':
        optional: true
      '@types/react-dom':
        optional: true
    dependencies:
      '@radix-ui/primitive': 1.1.3
      '@radix-ui/react-compose-refs': 1.1.2(@types/react@19.1.11)(react@18.3.1)
      '@radix-ui/react-context': 1.1.2(@types/react@19.1.11)(react@18.3.1)
      '@radix-ui/react-presence': 1.1.5(@types/react@19.1.11)(react-dom@18.3.1)(react@18.3.1)
      '@radix-ui/react-primitive': 2.1.3(@types/react@19.1.11)(react-dom@18.3.1)(react@18.3.1)
      '@radix-ui/react-use-controllable-state': 1.2.2(@types/react@19.1.11)(react@18.3.1)
      '@radix-ui/react-use-previous': 1.1.1(@types/react@19.1.11)(react@18.3.1)
      '@radix-ui/react-use-size': 1.1.1(@types/react@19.1.11)(react@18.3.1)
      '@types/react': 19.1.11
      react: 18.3.1
      react-dom: 18.3.1(react@19.1.1)
    dev: true

  /@radix-ui/react-collection@1.1.7(@types/react@19.1.11)(react-dom@18.3.1)(react@18.3.1):
    resolution: {integrity: sha512-Fh9rGN0MoI4ZFUNyfFVNU4y9LUz93u9/0K+yLgA2bwRojxM8JU1DyvvMBabnZPBgMWREAJvU2jjVzq+LrFUglw==}
    peerDependencies:
      '@types/react': '*'
      '@types/react-dom': '*'
      react: ^16.8 || ^17.0 || ^18.0 || ^19.0 || ^19.0.0-rc
      react-dom: ^16.8 || ^17.0 || ^18.0 || ^19.0 || ^19.0.0-rc
    peerDependenciesMeta:
      '@types/react':
        optional: true
      '@types/react-dom':
        optional: true
    dependencies:
      '@radix-ui/react-compose-refs': 1.1.2(@types/react@19.1.11)(react@18.3.1)
      '@radix-ui/react-context': 1.1.2(@types/react@19.1.11)(react@18.3.1)
      '@radix-ui/react-primitive': 2.1.3(@types/react@19.1.11)(react-dom@18.3.1)(react@18.3.1)
      '@radix-ui/react-slot': 1.2.3(@types/react@19.1.11)(react@18.3.1)
      '@types/react': 19.1.11
      react: 18.3.1
      react-dom: 18.3.1(react@19.1.1)
    dev: true

  /@radix-ui/react-compose-refs@1.1.2(@types/react@19.1.11)(react@18.3.1):
    resolution: {integrity: sha512-z4eqJvfiNnFMHIIvXP3CY57y2WJs5g2v3X0zm9mEJkrkNv4rDxu+sg9Jh8EkXyeqBkB7SOcboo9dMVqhyrACIg==}
    peerDependencies:
      '@types/react': '*'
      react: ^16.8 || ^17.0 || ^18.0 || ^19.0 || ^19.0.0-rc
    peerDependenciesMeta:
      '@types/react':
        optional: true
    dependencies:
      '@types/react': 19.1.11
      react: 18.3.1
    dev: true

  /@radix-ui/react-context@1.1.2(@types/react@19.1.11)(react@18.3.1):
    resolution: {integrity: sha512-jCi/QKUM2r1Ju5a3J64TH2A5SpKAgh0LpknyqdQ4m6DCV0xJ2HG1xARRwNGPQfi1SLdLWZ1OJz6F4OMBBNiGJA==}
    peerDependencies:
      '@types/react': '*'
      react: ^16.8 || ^17.0 || ^18.0 || ^19.0 || ^19.0.0-rc
    peerDependenciesMeta:
      '@types/react':
        optional: true
    dependencies:
      '@types/react': 19.1.11
      react: 18.3.1
    dev: true

  /@radix-ui/react-dialog@1.1.15(@types/react@19.1.11)(react-dom@18.3.1)(react@18.3.1):
    resolution: {integrity: sha512-TCglVRtzlffRNxRMEyR36DGBLJpeusFcgMVD9PZEzAKnUs1lKCgX5u9BmC2Yg+LL9MgZDugFFs1Vl+Jp4t/PGw==}
    peerDependencies:
      '@types/react': '*'
      '@types/react-dom': '*'
      react: ^16.8 || ^17.0 || ^18.0 || ^19.0 || ^19.0.0-rc
      react-dom: ^16.8 || ^17.0 || ^18.0 || ^19.0 || ^19.0.0-rc
    peerDependenciesMeta:
      '@types/react':
        optional: true
      '@types/react-dom':
        optional: true
    dependencies:
      '@radix-ui/primitive': 1.1.3
      '@radix-ui/react-compose-refs': 1.1.2(@types/react@19.1.11)(react@18.3.1)
      '@radix-ui/react-context': 1.1.2(@types/react@19.1.11)(react@18.3.1)
      '@radix-ui/react-dismissable-layer': 1.1.11(@types/react@19.1.11)(react-dom@18.3.1)(react@18.3.1)
      '@radix-ui/react-focus-guards': 1.1.3(@types/react@19.1.11)(react@18.3.1)
      '@radix-ui/react-focus-scope': 1.1.7(@types/react@19.1.11)(react-dom@18.3.1)(react@18.3.1)
      '@radix-ui/react-id': 1.1.1(@types/react@19.1.11)(react@18.3.1)
      '@radix-ui/react-portal': 1.1.9(@types/react@19.1.11)(react-dom@18.3.1)(react@18.3.1)
      '@radix-ui/react-presence': 1.1.5(@types/react@19.1.11)(react-dom@18.3.1)(react@18.3.1)
      '@radix-ui/react-primitive': 2.1.3(@types/react@19.1.11)(react-dom@18.3.1)(react@18.3.1)
      '@radix-ui/react-slot': 1.2.3(@types/react@19.1.11)(react@18.3.1)
      '@radix-ui/react-use-controllable-state': 1.2.2(@types/react@19.1.11)(react@18.3.1)
      '@types/react': 19.1.11
      aria-hidden: 1.2.6
      react: 18.3.1
      react-dom: 18.3.1(react@19.1.1)
      react-remove-scroll: 2.7.1(@types/react@19.1.11)(react@18.3.1)
    dev: true

  /@radix-ui/react-direction@1.1.1(@types/react@19.1.11)(react@18.3.1):
    resolution: {integrity: sha512-1UEWRX6jnOA2y4H5WczZ44gOOjTEmlqv1uNW4GAJEO5+bauCBhv8snY65Iw5/VOS/ghKN9gr2KjnLKxrsvoMVw==}
    peerDependencies:
      '@types/react': '*'
      react: ^16.8 || ^17.0 || ^18.0 || ^19.0 || ^19.0.0-rc
    peerDependenciesMeta:
      '@types/react':
        optional: true
    dependencies:
      '@types/react': 19.1.11
      react: 18.3.1
    dev: true

  /@radix-ui/react-dismissable-layer@1.1.11(@types/react@19.1.11)(react-dom@18.3.1)(react@18.3.1):
    resolution: {integrity: sha512-Nqcp+t5cTB8BinFkZgXiMJniQH0PsUt2k51FUhbdfeKvc4ACcG2uQniY/8+h1Yv6Kza4Q7lD7PQV0z0oicE0Mg==}
    peerDependencies:
      '@types/react': '*'
      '@types/react-dom': '*'
      react: ^16.8 || ^17.0 || ^18.0 || ^19.0 || ^19.0.0-rc
      react-dom: ^16.8 || ^17.0 || ^18.0 || ^19.0 || ^19.0.0-rc
    peerDependenciesMeta:
      '@types/react':
        optional: true
      '@types/react-dom':
        optional: true
    dependencies:
      '@radix-ui/primitive': 1.1.3
      '@radix-ui/react-compose-refs': 1.1.2(@types/react@19.1.11)(react@18.3.1)
      '@radix-ui/react-primitive': 2.1.3(@types/react@19.1.11)(react-dom@18.3.1)(react@18.3.1)
      '@radix-ui/react-use-callback-ref': 1.1.1(@types/react@19.1.11)(react@18.3.1)
      '@radix-ui/react-use-escape-keydown': 1.1.1(@types/react@19.1.11)(react@18.3.1)
      '@types/react': 19.1.11
      react: 18.3.1
      react-dom: 18.3.1(react@19.1.1)
    dev: true

  /@radix-ui/react-focus-guards@1.1.3(@types/react@19.1.11)(react@18.3.1):
    resolution: {integrity: sha512-0rFg/Rj2Q62NCm62jZw0QX7a3sz6QCQU0LpZdNrJX8byRGaGVTqbrW9jAoIAHyMQqsNpeZ81YgSizOt5WXq0Pw==}
    peerDependencies:
      '@types/react': '*'
      react: ^16.8 || ^17.0 || ^18.0 || ^19.0 || ^19.0.0-rc
    peerDependenciesMeta:
      '@types/react':
        optional: true
    dependencies:
      '@types/react': 19.1.11
      react: 18.3.1
    dev: true

  /@radix-ui/react-focus-scope@1.1.7(@types/react@19.1.11)(react-dom@18.3.1)(react@18.3.1):
    resolution: {integrity: sha512-t2ODlkXBQyn7jkl6TNaw/MtVEVvIGelJDCG41Okq/KwUsJBwQ4XVZsHAVUkK4mBv3ewiAS3PGuUWuY2BoK4ZUw==}
    peerDependencies:
      '@types/react': '*'
      '@types/react-dom': '*'
      react: ^16.8 || ^17.0 || ^18.0 || ^19.0 || ^19.0.0-rc
      react-dom: ^16.8 || ^17.0 || ^18.0 || ^19.0 || ^19.0.0-rc
    peerDependenciesMeta:
      '@types/react':
        optional: true
      '@types/react-dom':
        optional: true
    dependencies:
      '@radix-ui/react-compose-refs': 1.1.2(@types/react@19.1.11)(react@18.3.1)
      '@radix-ui/react-primitive': 2.1.3(@types/react@19.1.11)(react-dom@18.3.1)(react@18.3.1)
      '@radix-ui/react-use-callback-ref': 1.1.1(@types/react@19.1.11)(react@18.3.1)
      '@types/react': 19.1.11
      react: 18.3.1
      react-dom: 18.3.1(react@19.1.1)
    dev: true

  /@radix-ui/react-icons@1.3.2(react@18.3.1):
    resolution: {integrity: sha512-fyQIhGDhzfc9pK2kH6Pl9c4BDJGfMkPqkyIgYDthyNYoNg3wVhoJMMh19WS4Up/1KMPFVpNsT2q3WmXn2N1m6g==}
    peerDependencies:
      react: ^16.x || ^17.x || ^18.x || ^19.0.0 || ^19.0.0-rc
    dependencies:
      react: 18.3.1
    dev: true

  /@radix-ui/react-id@1.1.1(@types/react@19.1.11)(react@18.3.1):
    resolution: {integrity: sha512-kGkGegYIdQsOb4XjsfM97rXsiHaBwco+hFI66oO4s9LU+PLAC5oJ7khdOVFxkhsmlbpUqDAvXw11CluXP+jkHg==}
    peerDependencies:
      '@types/react': '*'
      react: ^16.8 || ^17.0 || ^18.0 || ^19.0 || ^19.0.0-rc
    peerDependenciesMeta:
      '@types/react':
        optional: true
    dependencies:
      '@radix-ui/react-use-layout-effect': 1.1.1(@types/react@19.1.11)(react@18.3.1)
      '@types/react': 19.1.11
      react: 18.3.1
    dev: true

  /@radix-ui/react-label@2.1.7(@types/react@19.1.11)(react-dom@18.3.1)(react@18.3.1):
    resolution: {integrity: sha512-YT1GqPSL8kJn20djelMX7/cTRp/Y9w5IZHvfxQTVHrOqa2yMl7i/UfMqKRU5V7mEyKTrUVgJXhNQPVCG8PBLoQ==}
    peerDependencies:
      '@types/react': '*'
      '@types/react-dom': '*'
      react: ^16.8 || ^17.0 || ^18.0 || ^19.0 || ^19.0.0-rc
      react-dom: ^16.8 || ^17.0 || ^18.0 || ^19.0 || ^19.0.0-rc
    peerDependenciesMeta:
      '@types/react':
        optional: true
      '@types/react-dom':
        optional: true
    dependencies:
      '@radix-ui/react-primitive': 2.1.3(@types/react@19.1.11)(react-dom@18.3.1)(react@18.3.1)
      '@types/react': 19.1.11
      react: 18.3.1
      react-dom: 18.3.1(react@19.1.1)
    dev: true

  /@radix-ui/react-popover@1.1.15(@types/react@19.1.11)(react-dom@18.3.1)(react@18.3.1):
    resolution: {integrity: sha512-kr0X2+6Yy/vJzLYJUPCZEc8SfQcf+1COFoAqauJm74umQhta9M7lNJHP7QQS3vkvcGLQUbWpMzwrXYwrYztHKA==}
    peerDependencies:
      '@types/react': '*'
      '@types/react-dom': '*'
      react: ^16.8 || ^17.0 || ^18.0 || ^19.0 || ^19.0.0-rc
      react-dom: ^16.8 || ^17.0 || ^18.0 || ^19.0 || ^19.0.0-rc
    peerDependenciesMeta:
      '@types/react':
        optional: true
      '@types/react-dom':
        optional: true
    dependencies:
      '@radix-ui/primitive': 1.1.3
      '@radix-ui/react-compose-refs': 1.1.2(@types/react@19.1.11)(react@18.3.1)
      '@radix-ui/react-context': 1.1.2(@types/react@19.1.11)(react@18.3.1)
      '@radix-ui/react-dismissable-layer': 1.1.11(@types/react@19.1.11)(react-dom@18.3.1)(react@18.3.1)
      '@radix-ui/react-focus-guards': 1.1.3(@types/react@19.1.11)(react@18.3.1)
      '@radix-ui/react-focus-scope': 1.1.7(@types/react@19.1.11)(react-dom@18.3.1)(react@18.3.1)
      '@radix-ui/react-id': 1.1.1(@types/react@19.1.11)(react@18.3.1)
      '@radix-ui/react-popper': 1.2.8(@types/react@19.1.11)(react-dom@18.3.1)(react@18.3.1)
      '@radix-ui/react-portal': 1.1.9(@types/react@19.1.11)(react-dom@18.3.1)(react@18.3.1)
      '@radix-ui/react-presence': 1.1.5(@types/react@19.1.11)(react-dom@18.3.1)(react@18.3.1)
      '@radix-ui/react-primitive': 2.1.3(@types/react@19.1.11)(react-dom@18.3.1)(react@18.3.1)
      '@radix-ui/react-slot': 1.2.3(@types/react@19.1.11)(react@18.3.1)
      '@radix-ui/react-use-controllable-state': 1.2.2(@types/react@19.1.11)(react@18.3.1)
      '@types/react': 19.1.11
      aria-hidden: 1.2.6
      react: 18.3.1
      react-dom: 18.3.1(react@19.1.1)
      react-remove-scroll: 2.7.1(@types/react@19.1.11)(react@18.3.1)
    dev: true

  /@radix-ui/react-popper@1.2.8(@types/react@19.1.11)(react-dom@18.3.1)(react@18.3.1):
    resolution: {integrity: sha512-0NJQ4LFFUuWkE7Oxf0htBKS6zLkkjBH+hM1uk7Ng705ReR8m/uelduy1DBo0PyBXPKVnBA6YBlU94MBGXrSBCw==}
    peerDependencies:
      '@types/react': '*'
      '@types/react-dom': '*'
      react: ^16.8 || ^17.0 || ^18.0 || ^19.0 || ^19.0.0-rc
      react-dom: ^16.8 || ^17.0 || ^18.0 || ^19.0 || ^19.0.0-rc
    peerDependenciesMeta:
      '@types/react':
        optional: true
      '@types/react-dom':
        optional: true
    dependencies:
      '@floating-ui/react-dom': 2.1.6(react-dom@18.3.1)(react@18.3.1)
      '@radix-ui/react-arrow': 1.1.7(@types/react@19.1.11)(react-dom@18.3.1)(react@18.3.1)
      '@radix-ui/react-compose-refs': 1.1.2(@types/react@19.1.11)(react@18.3.1)
      '@radix-ui/react-context': 1.1.2(@types/react@19.1.11)(react@18.3.1)
      '@radix-ui/react-primitive': 2.1.3(@types/react@19.1.11)(react-dom@18.3.1)(react@18.3.1)
      '@radix-ui/react-use-callback-ref': 1.1.1(@types/react@19.1.11)(react@18.3.1)
      '@radix-ui/react-use-layout-effect': 1.1.1(@types/react@19.1.11)(react@18.3.1)
      '@radix-ui/react-use-rect': 1.1.1(@types/react@19.1.11)(react@18.3.1)
      '@radix-ui/react-use-size': 1.1.1(@types/react@19.1.11)(react@18.3.1)
      '@radix-ui/rect': 1.1.1
      '@types/react': 19.1.11
      react: 18.3.1
      react-dom: 18.3.1(react@19.1.1)
    dev: true

  /@radix-ui/react-portal@1.1.9(@types/react@19.1.11)(react-dom@18.3.1)(react@18.3.1):
    resolution: {integrity: sha512-bpIxvq03if6UNwXZ+HTK71JLh4APvnXntDc6XOX8UVq4XQOVl7lwok0AvIl+b8zgCw3fSaVTZMpAPPagXbKmHQ==}
    peerDependencies:
      '@types/react': '*'
      '@types/react-dom': '*'
      react: ^16.8 || ^17.0 || ^18.0 || ^19.0 || ^19.0.0-rc
      react-dom: ^16.8 || ^17.0 || ^18.0 || ^19.0 || ^19.0.0-rc
    peerDependenciesMeta:
      '@types/react':
        optional: true
      '@types/react-dom':
        optional: true
    dependencies:
      '@radix-ui/react-primitive': 2.1.3(@types/react@19.1.11)(react-dom@18.3.1)(react@18.3.1)
      '@radix-ui/react-use-layout-effect': 1.1.1(@types/react@19.1.11)(react@18.3.1)
      '@types/react': 19.1.11
      react: 18.3.1
      react-dom: 18.3.1(react@19.1.1)
    dev: true

  /@radix-ui/react-presence@1.1.5(@types/react@19.1.11)(react-dom@18.3.1)(react@18.3.1):
    resolution: {integrity: sha512-/jfEwNDdQVBCNvjkGit4h6pMOzq8bHkopq458dPt2lMjx+eBQUohZNG9A7DtO/O5ukSbxuaNGXMjHicgwy6rQQ==}
    peerDependencies:
      '@types/react': '*'
      '@types/react-dom': '*'
      react: ^16.8 || ^17.0 || ^18.0 || ^19.0 || ^19.0.0-rc
      react-dom: ^16.8 || ^17.0 || ^18.0 || ^19.0 || ^19.0.0-rc
    peerDependenciesMeta:
      '@types/react':
        optional: true
      '@types/react-dom':
        optional: true
    dependencies:
      '@radix-ui/react-compose-refs': 1.1.2(@types/react@19.1.11)(react@18.3.1)
      '@radix-ui/react-use-layout-effect': 1.1.1(@types/react@19.1.11)(react@18.3.1)
      '@types/react': 19.1.11
      react: 18.3.1
      react-dom: 18.3.1(react@19.1.1)
    dev: true

  /@radix-ui/react-primitive@2.1.3(@types/react@19.1.11)(react-dom@18.3.1)(react@18.3.1):
    resolution: {integrity: sha512-m9gTwRkhy2lvCPe6QJp4d3G1TYEUHn/FzJUtq9MjH46an1wJU+GdoGC5VLof8RX8Ft/DlpshApkhswDLZzHIcQ==}
    peerDependencies:
      '@types/react': '*'
      '@types/react-dom': '*'
      react: ^16.8 || ^17.0 || ^18.0 || ^19.0 || ^19.0.0-rc
      react-dom: ^16.8 || ^17.0 || ^18.0 || ^19.0 || ^19.0.0-rc
    peerDependenciesMeta:
      '@types/react':
        optional: true
      '@types/react-dom':
        optional: true
    dependencies:
      '@radix-ui/react-slot': 1.2.3(@types/react@19.1.11)(react@18.3.1)
      '@types/react': 19.1.11
      react: 18.3.1
      react-dom: 18.3.1(react@19.1.1)
    dev: true

  /@radix-ui/react-roving-focus@1.1.11(@types/react@19.1.11)(react-dom@18.3.1)(react@18.3.1):
    resolution: {integrity: sha512-7A6S9jSgm/S+7MdtNDSb+IU859vQqJ/QAtcYQcfFC6W8RS4IxIZDldLR0xqCFZ6DCyrQLjLPsxtTNch5jVA4lA==}
    peerDependencies:
      '@types/react': '*'
      '@types/react-dom': '*'
      react: ^16.8 || ^17.0 || ^18.0 || ^19.0 || ^19.0.0-rc
      react-dom: ^16.8 || ^17.0 || ^18.0 || ^19.0 || ^19.0.0-rc
    peerDependenciesMeta:
      '@types/react':
        optional: true
      '@types/react-dom':
        optional: true
    dependencies:
      '@radix-ui/primitive': 1.1.3
      '@radix-ui/react-collection': 1.1.7(@types/react@19.1.11)(react-dom@18.3.1)(react@18.3.1)
      '@radix-ui/react-compose-refs': 1.1.2(@types/react@19.1.11)(react@18.3.1)
      '@radix-ui/react-context': 1.1.2(@types/react@19.1.11)(react@18.3.1)
      '@radix-ui/react-direction': 1.1.1(@types/react@19.1.11)(react@18.3.1)
      '@radix-ui/react-id': 1.1.1(@types/react@19.1.11)(react@18.3.1)
      '@radix-ui/react-primitive': 2.1.3(@types/react@19.1.11)(react-dom@18.3.1)(react@18.3.1)
      '@radix-ui/react-use-callback-ref': 1.1.1(@types/react@19.1.11)(react@18.3.1)
      '@radix-ui/react-use-controllable-state': 1.2.2(@types/react@19.1.11)(react@18.3.1)
      '@types/react': 19.1.11
      react: 18.3.1
      react-dom: 18.3.1(react@19.1.1)
    dev: true

  /@radix-ui/react-select@2.2.6(@types/react@19.1.11)(react-dom@18.3.1)(react@18.3.1):
    resolution: {integrity: sha512-I30RydO+bnn2PQztvo25tswPH+wFBjehVGtmagkU78yMdwTwVf12wnAOF+AeP8S2N8xD+5UPbGhkUfPyvT+mwQ==}
    peerDependencies:
      '@types/react': '*'
      '@types/react-dom': '*'
      react: ^16.8 || ^17.0 || ^18.0 || ^19.0 || ^19.0.0-rc
      react-dom: ^16.8 || ^17.0 || ^18.0 || ^19.0 || ^19.0.0-rc
    peerDependenciesMeta:
      '@types/react':
        optional: true
      '@types/react-dom':
        optional: true
    dependencies:
      '@radix-ui/number': 1.1.1
      '@radix-ui/primitive': 1.1.3
      '@radix-ui/react-collection': 1.1.7(@types/react@19.1.11)(react-dom@18.3.1)(react@18.3.1)
      '@radix-ui/react-compose-refs': 1.1.2(@types/react@19.1.11)(react@18.3.1)
      '@radix-ui/react-context': 1.1.2(@types/react@19.1.11)(react@18.3.1)
      '@radix-ui/react-direction': 1.1.1(@types/react@19.1.11)(react@18.3.1)
      '@radix-ui/react-dismissable-layer': 1.1.11(@types/react@19.1.11)(react-dom@18.3.1)(react@18.3.1)
      '@radix-ui/react-focus-guards': 1.1.3(@types/react@19.1.11)(react@18.3.1)
      '@radix-ui/react-focus-scope': 1.1.7(@types/react@19.1.11)(react-dom@18.3.1)(react@18.3.1)
      '@radix-ui/react-id': 1.1.1(@types/react@19.1.11)(react@18.3.1)
      '@radix-ui/react-popper': 1.2.8(@types/react@19.1.11)(react-dom@18.3.1)(react@18.3.1)
      '@radix-ui/react-portal': 1.1.9(@types/react@19.1.11)(react-dom@18.3.1)(react@18.3.1)
      '@radix-ui/react-primitive': 2.1.3(@types/react@19.1.11)(react-dom@18.3.1)(react@18.3.1)
      '@radix-ui/react-slot': 1.2.3(@types/react@19.1.11)(react@18.3.1)
      '@radix-ui/react-use-callback-ref': 1.1.1(@types/react@19.1.11)(react@18.3.1)
      '@radix-ui/react-use-controllable-state': 1.2.2(@types/react@19.1.11)(react@18.3.1)
      '@radix-ui/react-use-layout-effect': 1.1.1(@types/react@19.1.11)(react@18.3.1)
      '@radix-ui/react-use-previous': 1.1.1(@types/react@19.1.11)(react@18.3.1)
      '@radix-ui/react-visually-hidden': 1.2.3(@types/react@19.1.11)(react-dom@18.3.1)(react@18.3.1)
      '@types/react': 19.1.11
      aria-hidden: 1.2.6
      react: 18.3.1
      react-dom: 18.3.1(react@19.1.1)
      react-remove-scroll: 2.7.1(@types/react@19.1.11)(react@18.3.1)
    dev: true

  /@radix-ui/react-slot@1.2.3(@types/react@19.1.11)(react@18.3.1):
    resolution: {integrity: sha512-aeNmHnBxbi2St0au6VBVC7JXFlhLlOnvIIlePNniyUNAClzmtAUEY8/pBiK3iHjufOlwA+c20/8jngo7xcrg8A==}
    peerDependencies:
      '@types/react': '*'
      react: ^16.8 || ^17.0 || ^18.0 || ^19.0 || ^19.0.0-rc
    peerDependenciesMeta:
      '@types/react':
        optional: true
    dependencies:
      '@radix-ui/react-compose-refs': 1.1.2(@types/react@19.1.11)(react@18.3.1)
      '@types/react': 19.1.11
      react: 18.3.1
    dev: true

  /@radix-ui/react-tabs@1.1.13(@types/react@19.1.11)(react-dom@18.3.1)(react@18.3.1):
    resolution: {integrity: sha512-7xdcatg7/U+7+Udyoj2zodtI9H/IIopqo+YOIcZOq1nJwXWBZ9p8xiu5llXlekDbZkca79a/fozEYQXIA4sW6A==}
    peerDependencies:
      '@types/react': '*'
      '@types/react-dom': '*'
      react: ^16.8 || ^17.0 || ^18.0 || ^19.0 || ^19.0.0-rc
      react-dom: ^16.8 || ^17.0 || ^18.0 || ^19.0 || ^19.0.0-rc
    peerDependenciesMeta:
      '@types/react':
        optional: true
      '@types/react-dom':
        optional: true
    dependencies:
      '@radix-ui/primitive': 1.1.3
      '@radix-ui/react-context': 1.1.2(@types/react@19.1.11)(react@18.3.1)
      '@radix-ui/react-direction': 1.1.1(@types/react@19.1.11)(react@18.3.1)
      '@radix-ui/react-id': 1.1.1(@types/react@19.1.11)(react@18.3.1)
      '@radix-ui/react-presence': 1.1.5(@types/react@19.1.11)(react-dom@18.3.1)(react@18.3.1)
      '@radix-ui/react-primitive': 2.1.3(@types/react@19.1.11)(react-dom@18.3.1)(react@18.3.1)
      '@radix-ui/react-roving-focus': 1.1.11(@types/react@19.1.11)(react-dom@18.3.1)(react@18.3.1)
      '@radix-ui/react-use-controllable-state': 1.2.2(@types/react@19.1.11)(react@18.3.1)
      '@types/react': 19.1.11
      react: 18.3.1
      react-dom: 18.3.1(react@19.1.1)
    dev: true

  /@radix-ui/react-toast@1.2.15(@types/react@19.1.11)(react-dom@18.3.1)(react@18.3.1):
    resolution: {integrity: sha512-3OSz3TacUWy4WtOXV38DggwxoqJK4+eDkNMl5Z/MJZaoUPaP4/9lf81xXMe1I2ReTAptverZUpbPY4wWwWyL5g==}
    peerDependencies:
      '@types/react': '*'
      '@types/react-dom': '*'
      react: ^16.8 || ^17.0 || ^18.0 || ^19.0 || ^19.0.0-rc
      react-dom: ^16.8 || ^17.0 || ^18.0 || ^19.0 || ^19.0.0-rc
    peerDependenciesMeta:
      '@types/react':
        optional: true
      '@types/react-dom':
        optional: true
    dependencies:
      '@radix-ui/primitive': 1.1.3
      '@radix-ui/react-collection': 1.1.7(@types/react@19.1.11)(react-dom@18.3.1)(react@18.3.1)
      '@radix-ui/react-compose-refs': 1.1.2(@types/react@19.1.11)(react@18.3.1)
      '@radix-ui/react-context': 1.1.2(@types/react@19.1.11)(react@18.3.1)
      '@radix-ui/react-dismissable-layer': 1.1.11(@types/react@19.1.11)(react-dom@18.3.1)(react@18.3.1)
      '@radix-ui/react-portal': 1.1.9(@types/react@19.1.11)(react-dom@18.3.1)(react@18.3.1)
      '@radix-ui/react-presence': 1.1.5(@types/react@19.1.11)(react-dom@18.3.1)(react@18.3.1)
      '@radix-ui/react-primitive': 2.1.3(@types/react@19.1.11)(react-dom@18.3.1)(react@18.3.1)
      '@radix-ui/react-use-callback-ref': 1.1.1(@types/react@19.1.11)(react@18.3.1)
      '@radix-ui/react-use-controllable-state': 1.2.2(@types/react@19.1.11)(react@18.3.1)
      '@radix-ui/react-use-layout-effect': 1.1.1(@types/react@19.1.11)(react@18.3.1)
      '@radix-ui/react-visually-hidden': 1.2.3(@types/react@19.1.11)(react-dom@18.3.1)(react@18.3.1)
      '@types/react': 19.1.11
      react: 18.3.1
      react-dom: 18.3.1(react@19.1.1)
    dev: true

  /@radix-ui/react-tooltip@1.2.8(@types/react@19.1.11)(react-dom@18.3.1)(react@18.3.1):
    resolution: {integrity: sha512-tY7sVt1yL9ozIxvmbtN5qtmH2krXcBCfjEiCgKGLqunJHvgvZG2Pcl2oQ3kbcZARb1BGEHdkLzcYGO8ynVlieg==}
    peerDependencies:
      '@types/react': '*'
      '@types/react-dom': '*'
      react: ^16.8 || ^17.0 || ^18.0 || ^19.0 || ^19.0.0-rc
      react-dom: ^16.8 || ^17.0 || ^18.0 || ^19.0 || ^19.0.0-rc
    peerDependenciesMeta:
      '@types/react':
        optional: true
      '@types/react-dom':
        optional: true
    dependencies:
      '@radix-ui/primitive': 1.1.3
      '@radix-ui/react-compose-refs': 1.1.2(@types/react@19.1.11)(react@18.3.1)
      '@radix-ui/react-context': 1.1.2(@types/react@19.1.11)(react@18.3.1)
      '@radix-ui/react-dismissable-layer': 1.1.11(@types/react@19.1.11)(react-dom@18.3.1)(react@18.3.1)
      '@radix-ui/react-id': 1.1.1(@types/react@19.1.11)(react@18.3.1)
      '@radix-ui/react-popper': 1.2.8(@types/react@19.1.11)(react-dom@18.3.1)(react@18.3.1)
      '@radix-ui/react-portal': 1.1.9(@types/react@19.1.11)(react-dom@18.3.1)(react@18.3.1)
      '@radix-ui/react-presence': 1.1.5(@types/react@19.1.11)(react-dom@18.3.1)(react@18.3.1)
      '@radix-ui/react-primitive': 2.1.3(@types/react@19.1.11)(react-dom@18.3.1)(react@18.3.1)
      '@radix-ui/react-slot': 1.2.3(@types/react@19.1.11)(react@18.3.1)
      '@radix-ui/react-use-controllable-state': 1.2.2(@types/react@19.1.11)(react@18.3.1)
      '@radix-ui/react-visually-hidden': 1.2.3(@types/react@19.1.11)(react-dom@18.3.1)(react@18.3.1)
      '@types/react': 19.1.11
      react: 18.3.1
      react-dom: 18.3.1(react@19.1.1)
    dev: true

  /@radix-ui/react-use-callback-ref@1.1.1(@types/react@19.1.11)(react@18.3.1):
    resolution: {integrity: sha512-FkBMwD+qbGQeMu1cOHnuGB6x4yzPjho8ap5WtbEJ26umhgqVXbhekKUQO+hZEL1vU92a3wHwdp0HAcqAUF5iDg==}
    peerDependencies:
      '@types/react': '*'
      react: ^16.8 || ^17.0 || ^18.0 || ^19.0 || ^19.0.0-rc
    peerDependenciesMeta:
      '@types/react':
        optional: true
    dependencies:
      '@types/react': 19.1.11
      react: 18.3.1
    dev: true

  /@radix-ui/react-use-controllable-state@1.2.2(@types/react@19.1.11)(react@18.3.1):
    resolution: {integrity: sha512-BjasUjixPFdS+NKkypcyyN5Pmg83Olst0+c6vGov0diwTEo6mgdqVR6hxcEgFuh4QrAs7Rc+9KuGJ9TVCj0Zzg==}
    peerDependencies:
      '@types/react': '*'
      react: ^16.8 || ^17.0 || ^18.0 || ^19.0 || ^19.0.0-rc
    peerDependenciesMeta:
      '@types/react':
        optional: true
    dependencies:
      '@radix-ui/react-use-effect-event': 0.0.2(@types/react@19.1.11)(react@18.3.1)
      '@radix-ui/react-use-layout-effect': 1.1.1(@types/react@19.1.11)(react@18.3.1)
      '@types/react': 19.1.11
      react: 18.3.1
    dev: true

  /@radix-ui/react-use-effect-event@0.0.2(@types/react@19.1.11)(react@18.3.1):
    resolution: {integrity: sha512-Qp8WbZOBe+blgpuUT+lw2xheLP8q0oatc9UpmiemEICxGvFLYmHm9QowVZGHtJlGbS6A6yJ3iViad/2cVjnOiA==}
    peerDependencies:
      '@types/react': '*'
      react: ^16.8 || ^17.0 || ^18.0 || ^19.0 || ^19.0.0-rc
    peerDependenciesMeta:
      '@types/react':
        optional: true
    dependencies:
      '@radix-ui/react-use-layout-effect': 1.1.1(@types/react@19.1.11)(react@18.3.1)
      '@types/react': 19.1.11
      react: 18.3.1
    dev: true

  /@radix-ui/react-use-escape-keydown@1.1.1(@types/react@19.1.11)(react@18.3.1):
    resolution: {integrity: sha512-Il0+boE7w/XebUHyBjroE+DbByORGR9KKmITzbR7MyQ4akpORYP/ZmbhAr0DG7RmmBqoOnZdy2QlvajJ2QA59g==}
    peerDependencies:
      '@types/react': '*'
      react: ^16.8 || ^17.0 || ^18.0 || ^19.0 || ^19.0.0-rc
    peerDependenciesMeta:
      '@types/react':
        optional: true
    dependencies:
      '@radix-ui/react-use-callback-ref': 1.1.1(@types/react@19.1.11)(react@18.3.1)
      '@types/react': 19.1.11
      react: 18.3.1
    dev: true

  /@radix-ui/react-use-layout-effect@1.1.1(@types/react@19.1.11)(react@18.3.1):
    resolution: {integrity: sha512-RbJRS4UWQFkzHTTwVymMTUv8EqYhOp8dOOviLj2ugtTiXRaRQS7GLGxZTLL1jWhMeoSCf5zmcZkqTl9IiYfXcQ==}
    peerDependencies:
      '@types/react': '*'
      react: ^16.8 || ^17.0 || ^18.0 || ^19.0 || ^19.0.0-rc
    peerDependenciesMeta:
      '@types/react':
        optional: true
    dependencies:
      '@types/react': 19.1.11
      react: 18.3.1
    dev: true

  /@radix-ui/react-use-previous@1.1.1(@types/react@19.1.11)(react@18.3.1):
    resolution: {integrity: sha512-2dHfToCj/pzca2Ck724OZ5L0EVrr3eHRNsG/b3xQJLA2hZpVCS99bLAX+hm1IHXDEnzU6by5z/5MIY794/a8NQ==}
    peerDependencies:
      '@types/react': '*'
      react: ^16.8 || ^17.0 || ^18.0 || ^19.0 || ^19.0.0-rc
    peerDependenciesMeta:
      '@types/react':
        optional: true
    dependencies:
      '@types/react': 19.1.11
      react: 18.3.1
    dev: true

  /@radix-ui/react-use-rect@1.1.1(@types/react@19.1.11)(react@18.3.1):
    resolution: {integrity: sha512-QTYuDesS0VtuHNNvMh+CjlKJ4LJickCMUAqjlE3+j8w+RlRpwyX3apEQKGFzbZGdo7XNG1tXa+bQqIE7HIXT2w==}
    peerDependencies:
      '@types/react': '*'
      react: ^16.8 || ^17.0 || ^18.0 || ^19.0 || ^19.0.0-rc
    peerDependenciesMeta:
      '@types/react':
        optional: true
    dependencies:
      '@radix-ui/rect': 1.1.1
      '@types/react': 19.1.11
      react: 18.3.1
    dev: true

  /@radix-ui/react-use-size@1.1.1(@types/react@19.1.11)(react@18.3.1):
    resolution: {integrity: sha512-ewrXRDTAqAXlkl6t/fkXWNAhFX9I+CkKlw6zjEwk86RSPKwZr3xpBRso655aqYafwtnbpHLj6toFzmd6xdVptQ==}
    peerDependencies:
      '@types/react': '*'
      react: ^16.8 || ^17.0 || ^18.0 || ^19.0 || ^19.0.0-rc
    peerDependenciesMeta:
      '@types/react':
        optional: true
    dependencies:
      '@radix-ui/react-use-layout-effect': 1.1.1(@types/react@19.1.11)(react@18.3.1)
      '@types/react': 19.1.11
      react: 18.3.1
    dev: true

  /@radix-ui/react-visually-hidden@1.2.3(@types/react@19.1.11)(react-dom@18.3.1)(react@18.3.1):
    resolution: {integrity: sha512-pzJq12tEaaIhqjbzpCuv/OypJY/BPavOofm+dbab+MHLajy277+1lLm6JFcGgF5eskJ6mquGirhXY2GD/8u8Ug==}
    peerDependencies:
      '@types/react': '*'
      '@types/react-dom': '*'
      react: ^16.8 || ^17.0 || ^18.0 || ^19.0 || ^19.0.0-rc
      react-dom: ^16.8 || ^17.0 || ^18.0 || ^19.0 || ^19.0.0-rc
    peerDependenciesMeta:
      '@types/react':
        optional: true
      '@types/react-dom':
        optional: true
    dependencies:
      '@radix-ui/react-primitive': 2.1.3(@types/react@19.1.11)(react-dom@18.3.1)(react@18.3.1)
      '@types/react': 19.1.11
      react: 18.3.1
      react-dom: 18.3.1(react@19.1.1)
    dev: true

  /@radix-ui/rect@1.1.1:
    resolution: {integrity: sha512-HPwpGIzkl28mWyZqG52jiqDJ12waP11Pa1lGoiyUkIEuMLBP0oeK/C89esbXrxsky5we7dfd8U58nm0SgAWpVw==}
    dev: true

  /@rc-component/async-validator@5.0.4:
    resolution: {integrity: sha512-qgGdcVIF604M9EqjNF0hbUTz42bz/RDtxWdWuU5EQe3hi7M8ob54B6B35rOsvX5eSvIHIzT9iH1R3n+hk3CGfg==}
    engines: {node: '>=14.x'}
    dependencies:
      '@babel/runtime': 7.28.3
    dev: false

  /@rc-component/color-picker@2.0.1(react-dom@19.1.1)(react@19.1.1):
    resolution: {integrity: sha512-WcZYwAThV/b2GISQ8F+7650r5ZZJ043E57aVBFkQ+kSY4C6wdofXgB0hBx+GPGpIU0Z81eETNoDUJMr7oy/P8Q==}
    peerDependencies:
      react: '>=16.9.0'
      react-dom: '>=16.9.0'
    dependencies:
      '@ant-design/fast-color': 2.0.6
      '@babel/runtime': 7.28.3
      classnames: 2.5.1
      rc-util: 5.44.4(react-dom@19.1.1)(react@19.1.1)
      react: 19.1.1
      react-dom: 19.1.1(react@19.1.1)
    dev: false

  /@rc-component/context@1.4.0(react-dom@19.1.1)(react@19.1.1):
    resolution: {integrity: sha512-kFcNxg9oLRMoL3qki0OMxK+7g5mypjgaaJp/pkOis/6rVxma9nJBF/8kCIuTYHUQNr0ii7MxqE33wirPZLJQ2w==}
    peerDependencies:
      react: '>=16.9.0'
      react-dom: '>=16.9.0'
    dependencies:
      '@babel/runtime': 7.28.3
      rc-util: 5.44.4(react-dom@19.1.1)(react@19.1.1)
      react: 19.1.1
      react-dom: 19.1.1(react@19.1.1)
    dev: false

  /@rc-component/mini-decimal@1.1.0:
    resolution: {integrity: sha512-jS4E7T9Li2GuYwI6PyiVXmxTiM6b07rlD9Ge8uGZSCz3WlzcG5ZK7g5bbuKNeZ9pgUuPK/5guV781ujdVpm4HQ==}
    engines: {node: '>=8.x'}
    dependencies:
      '@babel/runtime': 7.28.3
    dev: false

  /@rc-component/mutate-observer@1.1.0(react-dom@19.1.1)(react@19.1.1):
    resolution: {integrity: sha512-QjrOsDXQusNwGZPf4/qRQasg7UFEj06XiCJ8iuiq/Io7CrHrgVi6Uuetw60WAMG1799v+aM8kyc+1L/GBbHSlw==}
    engines: {node: '>=8.x'}
    peerDependencies:
      react: '>=16.9.0'
      react-dom: '>=16.9.0'
    dependencies:
      '@babel/runtime': 7.28.3
      classnames: 2.5.1
      rc-util: 5.44.4(react-dom@19.1.1)(react@19.1.1)
      react: 19.1.1
      react-dom: 19.1.1(react@19.1.1)
    dev: false

  /@rc-component/portal@1.1.2(react-dom@19.1.1)(react@19.1.1):
    resolution: {integrity: sha512-6f813C0IsasTZms08kfA8kPAGxbbkYToa8ALaiDIGGECU4i9hj8Plgbx0sNJDrey3EtHO30hmdaxtT0138xZcg==}
    engines: {node: '>=8.x'}
    peerDependencies:
      react: '>=16.9.0'
      react-dom: '>=16.9.0'
    dependencies:
      '@babel/runtime': 7.28.3
      classnames: 2.5.1
      rc-util: 5.44.4(react-dom@19.1.1)(react@19.1.1)
      react: 19.1.1
      react-dom: 19.1.1(react@19.1.1)
    dev: false

  /@rc-component/qrcode@1.0.0(react-dom@19.1.1)(react@19.1.1):
    resolution: {integrity: sha512-L+rZ4HXP2sJ1gHMGHjsg9jlYBX/SLN2D6OxP9Zn3qgtpMWtO2vUfxVFwiogHpAIqs54FnALxraUy/BCO1yRIgg==}
    engines: {node: '>=8.x'}
    peerDependencies:
      react: '>=16.9.0'
      react-dom: '>=16.9.0'
    dependencies:
      '@babel/runtime': 7.28.3
      classnames: 2.5.1
      rc-util: 5.44.4(react-dom@19.1.1)(react@19.1.1)
      react: 19.1.1
      react-dom: 19.1.1(react@19.1.1)
    dev: false

  /@rc-component/tour@1.15.1(react-dom@19.1.1)(react@19.1.1):
    resolution: {integrity: sha512-Tr2t7J1DKZUpfJuDZWHxyxWpfmj8EZrqSgyMZ+BCdvKZ6r1UDsfU46M/iWAAFBy961Ssfom2kv5f3UcjIL2CmQ==}
    engines: {node: '>=8.x'}
    peerDependencies:
      react: '>=16.9.0'
      react-dom: '>=16.9.0'
    dependencies:
      '@babel/runtime': 7.28.3
      '@rc-component/portal': 1.1.2(react-dom@19.1.1)(react@19.1.1)
      '@rc-component/trigger': 2.3.0(react-dom@19.1.1)(react@19.1.1)
      classnames: 2.5.1
      rc-util: 5.44.4(react-dom@19.1.1)(react@19.1.1)
      react: 19.1.1
      react-dom: 19.1.1(react@19.1.1)
    dev: false

  /@rc-component/trigger@2.3.0(react-dom@19.1.1)(react@19.1.1):
    resolution: {integrity: sha512-iwaxZyzOuK0D7lS+0AQEtW52zUWxoGqTGkke3dRyb8pYiShmRpCjB/8TzPI4R6YySCH7Vm9BZj/31VPiiQTLBg==}
    engines: {node: '>=8.x'}
    peerDependencies:
      react: '>=16.9.0'
      react-dom: '>=16.9.0'
    dependencies:
      '@babel/runtime': 7.28.3
      '@rc-component/portal': 1.1.2(react-dom@19.1.1)(react@19.1.1)
      classnames: 2.5.1
      rc-motion: 2.9.5(react-dom@19.1.1)(react@19.1.1)
      rc-resize-observer: 1.4.3(react-dom@19.1.1)(react@19.1.1)
      rc-util: 5.44.4(react-dom@19.1.1)(react@19.1.1)
      react: 19.1.1
      react-dom: 19.1.1(react@19.1.1)
    dev: false

  /@rc-component/util@1.2.2(react-dom@19.1.1)(react@19.1.1):
    resolution: {integrity: sha512-p3zQr9Wu8BKncqmuW23olzBoAFsN8PYMS9FaI4JwJLwknH7DvfHAr1fwbfl9aAWw4Jva64ucpenbgG4fznLUSw==}
    peerDependencies:
      react: '>=18.0.0'
      react-dom: '>=18.0.0'
    dependencies:
      is-mobile: 5.0.0
      react: 19.1.1
      react-dom: 19.1.1(react@19.1.1)
      react-is: 18.3.1
    dev: false

  /@rolldown/pluginutils@1.0.0-beta.27:
    resolution: {integrity: sha512-+d0F4MKMCbeVUJwG96uQ4SgAznZNSq93I3V+9NHA4OpvqG8mRCpGdKmK8l/dl02h2CCDHwW2FqilnTyDcAnqjA==}
    dev: true

  /@rollup/pluginutils@5.2.0:
    resolution: {integrity: sha512-qWJ2ZTbmumwiLFomfzTyt5Kng4hwPi9rwCYN4SHb6eaRU1KNO4ccxINHr/VhH4GgPlt1XfSTLX2LBTme8ne4Zw==}
    engines: {node: '>=14.0.0'}
    peerDependencies:
      rollup: ^1.20.0||^2.0.0||^3.0.0||^4.0.0
    peerDependenciesMeta:
      rollup:
        optional: true
    dependencies:
      '@types/estree': 1.0.8
      estree-walker: 2.0.2
      picomatch: 4.0.3

  /@rollup/rollup-android-arm-eabi@4.48.1:
    resolution: {integrity: sha512-rGmb8qoG/zdmKoYELCBwu7vt+9HxZ7Koos3pD0+sH5fR3u3Wb/jGcpnqxcnWsPEKDUyzeLSqksN8LJtgXjqBYw==}
    cpu: [arm]
    os: [android]
    requiresBuild: true
    optional: true

  /@rollup/rollup-android-arm64@4.48.1:
    resolution: {integrity: sha512-4e9WtTxrk3gu1DFE+imNJr4WsL13nWbD/Y6wQcyku5qadlKHY3OQ3LJ/INrrjngv2BJIHnIzbqMk1GTAC2P8yQ==}
    cpu: [arm64]
    os: [android]
    requiresBuild: true
    optional: true

  /@rollup/rollup-darwin-arm64@4.48.1:
    resolution: {integrity: sha512-+XjmyChHfc4TSs6WUQGmVf7Hkg8ferMAE2aNYYWjiLzAS/T62uOsdfnqv+GHRjq7rKRnYh4mwWb4Hz7h/alp8A==}
    cpu: [arm64]
    os: [darwin]
    requiresBuild: true
    optional: true

  /@rollup/rollup-darwin-x64@4.48.1:
    resolution: {integrity: sha512-upGEY7Ftw8M6BAJyGwnwMw91rSqXTcOKZnnveKrVWsMTF8/k5mleKSuh7D4v4IV1pLxKAk3Tbs0Lo9qYmii5mQ==}
    cpu: [x64]
    os: [darwin]
    requiresBuild: true
    optional: true

  /@rollup/rollup-freebsd-arm64@4.48.1:
    resolution: {integrity: sha512-P9ViWakdoynYFUOZhqq97vBrhuvRLAbN/p2tAVJvhLb8SvN7rbBnJQcBu8e/rQts42pXGLVhfsAP0k9KXWa3nQ==}
    cpu: [arm64]
    os: [freebsd]
    requiresBuild: true
    optional: true

  /@rollup/rollup-freebsd-x64@4.48.1:
    resolution: {integrity: sha512-VLKIwIpnBya5/saccM8JshpbxfyJt0Dsli0PjXozHwbSVaHTvWXJH1bbCwPXxnMzU4zVEfgD1HpW3VQHomi2AQ==}
    cpu: [x64]
    os: [freebsd]
    requiresBuild: true
    optional: true

  /@rollup/rollup-linux-arm-gnueabihf@4.48.1:
    resolution: {integrity: sha512-3zEuZsXfKaw8n/yF7t8N6NNdhyFw3s8xJTqjbTDXlipwrEHo4GtIKcMJr5Ed29leLpB9AugtAQpAHW0jvtKKaQ==}
    cpu: [arm]
    os: [linux]
    requiresBuild: true
    optional: true

  /@rollup/rollup-linux-arm-musleabihf@4.48.1:
    resolution: {integrity: sha512-leo9tOIlKrcBmmEypzunV/2w946JeLbTdDlwEZ7OnnsUyelZ72NMnT4B2vsikSgwQifjnJUbdXzuW4ToN1wV+Q==}
    cpu: [arm]
    os: [linux]
    requiresBuild: true
    optional: true

  /@rollup/rollup-linux-arm64-gnu@4.48.1:
    resolution: {integrity: sha512-Vy/WS4z4jEyvnJm+CnPfExIv5sSKqZrUr98h03hpAMbE2aI0aD2wvK6GiSe8Gx2wGp3eD81cYDpLLBqNb2ydwQ==}
    cpu: [arm64]
    os: [linux]
    requiresBuild: true
    optional: true

  /@rollup/rollup-linux-arm64-musl@4.48.1:
    resolution: {integrity: sha512-x5Kzn7XTwIssU9UYqWDB9VpLpfHYuXw5c6bJr4Mzv9kIv242vmJHbI5PJJEnmBYitUIfoMCODDhR7KoZLot2VQ==}
    cpu: [arm64]
    os: [linux]
    requiresBuild: true
    optional: true

  /@rollup/rollup-linux-loongarch64-gnu@4.48.1:
    resolution: {integrity: sha512-yzCaBbwkkWt/EcgJOKDUdUpMHjhiZT/eDktOPWvSRpqrVE04p0Nd6EGV4/g7MARXXeOqstflqsKuXVM3H9wOIQ==}
    cpu: [loong64]
    os: [linux]
    requiresBuild: true
    optional: true

  /@rollup/rollup-linux-ppc64-gnu@4.48.1:
    resolution: {integrity: sha512-UK0WzWUjMAJccHIeOpPhPcKBqax7QFg47hwZTp6kiMhQHeOYJeaMwzeRZe1q5IiTKsaLnHu9s6toSYVUlZ2QtQ==}
    cpu: [ppc64]
    os: [linux]
    requiresBuild: true
    optional: true

  /@rollup/rollup-linux-riscv64-gnu@4.48.1:
    resolution: {integrity: sha512-3NADEIlt+aCdCbWVZ7D3tBjBX1lHpXxcvrLt/kdXTiBrOds8APTdtk2yRL2GgmnSVeX4YS1JIf0imFujg78vpw==}
    cpu: [riscv64]
    os: [linux]
    requiresBuild: true
    optional: true

  /@rollup/rollup-linux-riscv64-musl@4.48.1:
    resolution: {integrity: sha512-euuwm/QTXAMOcyiFCcrx0/S2jGvFlKJ2Iro8rsmYL53dlblp3LkUQVFzEidHhvIPPvcIsxDhl2wkBE+I6YVGzA==}
    cpu: [riscv64]
    os: [linux]
    requiresBuild: true
    optional: true

  /@rollup/rollup-linux-s390x-gnu@4.48.1:
    resolution: {integrity: sha512-w8mULUjmPdWLJgmTYJx/W6Qhln1a+yqvgwmGXcQl2vFBkWsKGUBRbtLRuKJUln8Uaimf07zgJNxOhHOvjSQmBQ==}
    cpu: [s390x]
    os: [linux]
    requiresBuild: true
    optional: true

  /@rollup/rollup-linux-x64-gnu@4.48.1:
    resolution: {integrity: sha512-90taWXCWxTbClWuMZD0DKYohY1EovA+W5iytpE89oUPmT5O1HFdf8cuuVIylE6vCbrGdIGv85lVRzTcpTRZ+kA==}
    cpu: [x64]
    os: [linux]
    requiresBuild: true
    optional: true

  /@rollup/rollup-linux-x64-musl@4.48.1:
    resolution: {integrity: sha512-2Gu29SkFh1FfTRuN1GR1afMuND2GKzlORQUP3mNMJbqdndOg7gNsa81JnORctazHRokiDzQ5+MLE5XYmZW5VWg==}
    cpu: [x64]
    os: [linux]
    requiresBuild: true
    optional: true

  /@rollup/rollup-win32-arm64-msvc@4.48.1:
    resolution: {integrity: sha512-6kQFR1WuAO50bxkIlAVeIYsz3RUx+xymwhTo9j94dJ+kmHe9ly7muH23sdfWduD0BA8pD9/yhonUvAjxGh34jQ==}
    cpu: [arm64]
    os: [win32]
    requiresBuild: true
    optional: true

  /@rollup/rollup-win32-ia32-msvc@4.48.1:
    resolution: {integrity: sha512-RUyZZ/mga88lMI3RlXFs4WQ7n3VyU07sPXmMG7/C1NOi8qisUg57Y7LRarqoGoAiopmGmChUhSwfpvQ3H5iGSQ==}
    cpu: [ia32]
    os: [win32]
    requiresBuild: true
    optional: true

  /@rollup/rollup-win32-x64-msvc@4.48.1:
    resolution: {integrity: sha512-8a/caCUN4vkTChxkaIJcMtwIVcBhi4X2PQRoT+yCK3qRYaZ7cURrmJFL5Ux9H9RaMIXj9RuihckdmkBX3zZsgg==}
    cpu: [x64]
    os: [win32]
<<<<<<< HEAD
    requiresBuild: true
=======

  '@rushstack/node-core-library@5.14.0':
    resolution: {integrity: sha512-eRong84/rwQUlATGFW3TMTYVyqL1vfW9Lf10PH+mVGfIb9HzU3h5AASNIw+axnBLjnD0n3rT5uQBwu9fvzATrg==}
    peerDependencies:
      '@types/node': '*'
    peerDependenciesMeta:
      '@types/node':
        optional: true

  '@rushstack/rig-package@0.5.3':
    resolution: {integrity: sha512-olzSSjYrvCNxUFZowevC3uz8gvKr3WTpHQ7BkpjtRpA3wK+T0ybep/SRUMfr195gBzJm5gaXw0ZMgjIyHqJUow==}

  '@rushstack/terminal@0.15.4':
    resolution: {integrity: sha512-OQSThV0itlwVNHV6thoXiAYZlQh4Fgvie2CzxFABsbO2MWQsI4zOh3LRNigYSTrmS+ba2j0B3EObakPzf/x6Zg==}
    peerDependencies:
      '@types/node': '*'
    peerDependenciesMeta:
      '@types/node':
        optional: true

  '@rushstack/ts-command-line@5.0.2':
    resolution: {integrity: sha512-+AkJDbu1GFMPIU8Sb7TLVXDv/Q7Mkvx+wAjEl8XiXVVq+p1FmWW6M3LYpJMmoHNckSofeMecgWg5lfMwNAAsEQ==}

  '@secretlint/config-creator@10.2.0':
    resolution: {integrity: sha512-KW0aNs45F480TXy8NfqAHeB9vq0vHmU2lzGzXXul6vSqshWkZD0ArAyww/yj8Wq9Y3TEI1JinxNO4G+RWWvKdg==}
    engines: {node: '>=20.0.0'}

  '@secretlint/config-loader@10.2.0':
    resolution: {integrity: sha512-Mmi3/GVg2wIS4VuBiYdV7eOLD+bV7IbwHHka8fBh2N/ODeQmulPfeIgmbDzcpBWxHFQPYZBN0mLYEC5iSj9f7g==}
    engines: {node: '>=20.0.0'}

  '@secretlint/core@10.2.0':
    resolution: {integrity: sha512-7yIk6wSP4AGsgqzGZm5v4hW3Tr/wXAth8Ax3D6ikPvv5oCNTj/3Dgq6JdaLOQa2sUJbyQrYcLCONtmwEdiQzxw==}
    engines: {node: '>=20.0.0'}

  '@secretlint/formatter@10.2.0':
    resolution: {integrity: sha512-0pu7QA+ebVzJS/sSf0JWMx0QwgiZnYRHxWjRaSsYkUCqY/MZeMn+TAs0jiSDCci23OcmRcNNrrpkjm6N/hIXcg==}
    engines: {node: '>=20.0.0'}

  '@secretlint/node@10.2.0':
    resolution: {integrity: sha512-B8acPnY5xNBfdOl5PrsG9Z+7vujhMHWx1pJChrCUIDo3HvRu3IM2SfFUt6TAmLzr7jz12BP55/xJa5ebzBXWHg==}
    engines: {node: '>=20.0.0'}

  '@secretlint/profiler@10.2.0':
    resolution: {integrity: sha512-Om/0m84ApSTTPWdm/tUCL4rTQ1D+s5XFDz8Ew+kPMScHedBsrM+dZQNRHj67y7CW+YmrgE8n4zFCYtvjQHAf4Q==}

  '@secretlint/resolver@10.2.0':
    resolution: {integrity: sha512-0CQvCkMCtDo8sgASJHlE02YigCgWK7DYR2cSM1PW9rA01jnlV4zWb3skTfgUeZw0F6Ie3c/eQMriEYe0SiWxJw==}

  '@secretlint/secretlint-formatter-sarif@10.2.0':
    resolution: {integrity: sha512-y1jIHG5VXHn8lywSUm9YhsuqIYHbQJNx6UZFWyAFAUUE9Isg1sto7NDSnlzY2JWsVG8B1xOzv2uEnDegZvL7qw==}

  '@secretlint/secretlint-rule-no-dotenv@10.2.0':
    resolution: {integrity: sha512-9hGk5e+Zxvo6SAIQglGk63tQ5Dn+IIfkEsuGLIh0gZDMu/PudKl/LeTC4fM3+lJLEA73QoVv4HJ057PRD1XSHw==}
    engines: {node: '>=20.0.0'}

  '@secretlint/secretlint-rule-preset-recommend@10.2.0':
    resolution: {integrity: sha512-gRe3I7r5VQgwmG6HO8r3e0PVEl2cSmCqxzvThBLNGUehB0w1zMsav6emoYAIsfsZU29OukZ5hnJPzXH6sth1qQ==}
    engines: {node: '>=20.0.0'}

  '@secretlint/source-creator@10.2.0':
    resolution: {integrity: sha512-BwHt5TiAx3aAfeLAd27LV9JbEIf33Wi1stke2x/V/1GpHPvyxcgCljTh2hm+Mib7oZQaU8Esj8Jkp4zlWPsgOA==}
    engines: {node: '>=20.0.0'}

  '@secretlint/types@10.2.0':
    resolution: {integrity: sha512-8fHvsBMQtibVDxHKCyjaxDdWStE6E063xwBqrBz1zl/VArzEVUzXF+NLNc/LdIuyVrgQ41BG7Bmvo5bbZQ+XEg==}
    engines: {node: '>=20.0.0'}

  '@sinclair/typebox@0.34.38':
    resolution: {integrity: sha512-HpkxMmc2XmZKhvaKIZZThlHmx1L0I/V1hWK1NubtlFnr6ZqdiOpV72TKudZUNQjZNsyDBay72qFEhEvb+bcwcA==}

  '@sindresorhus/is@4.6.0':
    resolution: {integrity: sha512-t09vSN3MdfsyCHoFcTRCH/iUtG7OJ0CsjzB8cjAmKc/va/kIgeDI/TxsigdncE/4be734m0cvIYwNaV4i2XqAw==}
    engines: {node: '>=10'}

  '@sindresorhus/merge-streams@2.3.0':
    resolution: {integrity: sha512-LtoMMhxAlorcGhmFYI+LhPgbPZCkgP6ra1YL604EeF6U98pLlQ3iWIGMdWSC+vWmPBWBNgmDBAhnAobLROJmwg==}
    engines: {node: '>=18'}

  '@stagewise/agent-interface@0.2.3':
    resolution: {integrity: sha512-vluDr01k2+jHorITI0mo2Whp7snASrpxN0nBkDy5cUu4l2hKcTzCJVUTZoAeUdw9yMHxLCwmDKRJ+Jf6hAmezA==}

  '@svgr/babel-plugin-add-jsx-attribute@8.0.0':
    resolution: {integrity: sha512-b9MIk7yhdS1pMCZM8VeNfUlSKVRhsHZNMl5O9SfaX0l0t5wjdgu4IDzGB8bpnGBBOjGST3rRFVsaaEtI4W6f7g==}
    engines: {node: '>=14'}
    peerDependencies:
      '@babel/core': ^7.0.0-0

  '@svgr/babel-plugin-remove-jsx-attribute@8.0.0':
    resolution: {integrity: sha512-BcCkm/STipKvbCl6b7QFrMh/vx00vIP63k2eM66MfHJzPr6O2U0jYEViXkHJWqXqQYjdeA9cuCl5KWmlwjDvbA==}
    engines: {node: '>=14'}
    peerDependencies:
      '@babel/core': ^7.0.0-0

  '@svgr/babel-plugin-remove-jsx-empty-expression@8.0.0':
    resolution: {integrity: sha512-5BcGCBfBxB5+XSDSWnhTThfI9jcO5f0Ai2V24gZpG+wXF14BzwxxdDb4g6trdOux0rhibGs385BeFMSmxtS3uA==}
    engines: {node: '>=14'}
    peerDependencies:
      '@babel/core': ^7.0.0-0

  '@svgr/babel-plugin-replace-jsx-attribute-value@8.0.0':
    resolution: {integrity: sha512-KVQ+PtIjb1BuYT3ht8M5KbzWBhdAjjUPdlMtpuw/VjT8coTrItWX6Qafl9+ji831JaJcu6PJNKCV0bp01lBNzQ==}
    engines: {node: '>=14'}
    peerDependencies:
      '@babel/core': ^7.0.0-0

  '@svgr/babel-plugin-svg-dynamic-title@8.0.0':
    resolution: {integrity: sha512-omNiKqwjNmOQJ2v6ge4SErBbkooV2aAWwaPFs2vUY7p7GhVkzRkJ00kILXQvRhA6miHnNpXv7MRnnSjdRjK8og==}
    engines: {node: '>=14'}
    peerDependencies:
      '@babel/core': ^7.0.0-0

  '@svgr/babel-plugin-svg-em-dimensions@8.0.0':
    resolution: {integrity: sha512-mURHYnu6Iw3UBTbhGwE/vsngtCIbHE43xCRK7kCw4t01xyGqb2Pd+WXekRRoFOBIY29ZoOhUCTEweDMdrjfi9g==}
    engines: {node: '>=14'}
    peerDependencies:
      '@babel/core': ^7.0.0-0

  '@svgr/babel-plugin-transform-react-native-svg@8.1.0':
    resolution: {integrity: sha512-Tx8T58CHo+7nwJ+EhUwx3LfdNSG9R2OKfaIXXs5soiy5HtgoAEkDay9LIimLOcG8dJQH1wPZp/cnAv6S9CrR1Q==}
    engines: {node: '>=14'}
    peerDependencies:
      '@babel/core': ^7.0.0-0

  '@svgr/babel-plugin-transform-svg-component@8.0.0':
    resolution: {integrity: sha512-DFx8xa3cZXTdb/k3kfPeaixecQLgKh5NVBMwD0AQxOzcZawK4oo1Jh9LbrcACUivsCA7TLG8eeWgrDXjTMhRmw==}
    engines: {node: '>=12'}
    peerDependencies:
      '@babel/core': ^7.0.0-0

  '@svgr/babel-preset@8.1.0':
    resolution: {integrity: sha512-7EYDbHE7MxHpv4sxvnVPngw5fuR6pw79SkcrILHJ/iMpuKySNCl5W1qcwPEpU+LgyRXOaAFgH0KhwD18wwg6ug==}
    engines: {node: '>=14'}
    peerDependencies:
      '@babel/core': ^7.0.0-0

  '@svgr/core@8.1.0':
    resolution: {integrity: sha512-8QqtOQT5ACVlmsvKOJNEaWmRPmcojMOzCz4Hs2BGG/toAp/K38LcsMRyLp349glq5AzJbCEeimEoxaX6v/fLrA==}
    engines: {node: '>=14'}

  '@svgr/hast-util-to-babel-ast@8.0.0':
    resolution: {integrity: sha512-EbDKwO9GpfWP4jN9sGdYwPBU0kdomaPIL2Eu4YwmgP+sJeXT+L7bMwJUBnhzfH8Q2qMBqZ4fJwpCyYsAN3mt2Q==}
    engines: {node: '>=14'}

  '@svgr/plugin-jsx@8.1.0':
    resolution: {integrity: sha512-0xiIyBsLlr8quN+WyuxooNW9RJ0Dpr8uOnH/xrCVO8GLUcwHISwj1AG0k+LFzteTkAA0GbX0kj9q6Dk70PTiPA==}
    engines: {node: '>=14'}
    peerDependencies:
      '@svgr/core': '*'

  '@swc/core-darwin-arm64@1.12.1':
    resolution: {integrity: sha512-nUjWVcJ3YS2N40ZbKwYO2RJ4+o2tWYRzNOcIQp05FqW0+aoUCVMdAUUzQinPDynfgwVshDAXCKemY8X7nN5MaA==}
    engines: {node: '>=10'}
    cpu: [arm64]
    os: [darwin]

  '@swc/core-darwin-x64@1.12.1':
    resolution: {integrity: sha512-OGm4a4d3OeJn+tRt8H/eiHgTFrJbS6r8mi/Ob65tAEXZGHN900T2kR7c5ALr0V2hBOQ8BfhexwPoQlGQP/B95w==}
    engines: {node: '>=10'}
    cpu: [x64]
    os: [darwin]

  '@swc/core-linux-arm-gnueabihf@1.12.1':
    resolution: {integrity: sha512-76YeeQKyK0EtNkQiNBZ0nbVGooPf9IucY0WqVXVpaU4wuG7ZyLEE2ZAIgXafIuzODGQoLfetue7I8boMxh1/MA==}
    engines: {node: '>=10'}
    cpu: [arm]
    os: [linux]

  '@swc/core-linux-arm64-gnu@1.12.1':
    resolution: {integrity: sha512-BxJDIJPq1+aCh9UsaSAN6wo3tuln8UhNXruOrzTI8/ElIig/3sAueDM6Eq7GvZSGGSA7ljhNATMJ0elD7lFatQ==}
    engines: {node: '>=10'}
    cpu: [arm64]
    os: [linux]

  '@swc/core-linux-arm64-musl@1.12.1':
    resolution: {integrity: sha512-NhLdbffSXvY0/FwUSAl4hKBlpe5GHQGXK8DxTo3HHjLsD9sCPYieo3vG0NQoUYAy4ZUY1WeGjyxeq4qZddJzEQ==}
    engines: {node: '>=10'}
    cpu: [arm64]
    os: [linux]

  '@swc/core-linux-x64-gnu@1.12.1':
    resolution: {integrity: sha512-CrYnV8SZIgArQ9LKH0xEF95PKXzX9WkRSc5j55arOSBeDCeDUQk1Bg/iKdnDiuj5HC1hZpvzwMzSBJjv+Z70jA==}
    engines: {node: '>=10'}
    cpu: [x64]
    os: [linux]

  '@swc/core-linux-x64-musl@1.12.1':
    resolution: {integrity: sha512-BQMl3d0HaGB0/h2xcKlGtjk/cGRn2tnbsaChAKcjFdCepblKBCz1pgO/mL7w5iXq3s57wMDUn++71/a5RAkZOA==}
    engines: {node: '>=10'}
    cpu: [x64]
    os: [linux]

  '@swc/core-win32-arm64-msvc@1.12.1':
    resolution: {integrity: sha512-b7NeGnpqTfmIGtUqXBl0KqoSmOnH64nRZoT5l4BAGdvwY7nxitWR94CqZuwyLPty/bLywmyDA9uO12Kvgb3+gg==}
    engines: {node: '>=10'}
    cpu: [arm64]
    os: [win32]

  '@swc/core-win32-ia32-msvc@1.12.1':
    resolution: {integrity: sha512-iU/29X2D7cHBp1to62cUg/5Xk8K+lyOJiKIGGW5rdzTW/c2zz3d/ehgpzVP/rqC4NVr88MXspqHU4il5gmDajw==}
    engines: {node: '>=10'}
    cpu: [ia32]
    os: [win32]

  '@swc/core-win32-x64-msvc@1.12.1':
    resolution: {integrity: sha512-+Zh+JKDwiFqV5N9yAd2DhYVGPORGh9cfenu1ptr9yge+eHAf7vZJcC3rnj6QMR1QJh0Y5VC9+YBjRFjZVA7XDw==}
    engines: {node: '>=10'}
    cpu: [x64]
    os: [win32]

  '@swc/core@1.12.1':
    resolution: {integrity: sha512-aKXdDTqxTVFl/bKQZ3EQUjEMBEoF6JBv29moMZq0kbVO43na6u/u+3Vcbhbrh+A2N0X5OL4RaveuWfAjEgOmeA==}
    engines: {node: '>=10'}
    peerDependencies:
      '@swc/helpers': '>=0.5.17'
    peerDependenciesMeta:
      '@swc/helpers':
        optional: true

  '@swc/counter@0.1.3':
    resolution: {integrity: sha512-e2BR4lsJkkRlKZ/qCHPw9ZaSxc0MVUd7gtbtaB7aMvHeJVYe8sOB8DBZkP2DtISHGSku9sCK6T6cnY0CtXrOCQ==}

  '@swc/helpers@0.5.1':
    resolution: {integrity: sha512-sJ902EfIzn1Fa+qYmjdQqh8tPsoxyBz+8yBKC2HKUxyezKJFwPGOn7pv4WY6QuQW//ySQi5lJjA/ZT9sNWWNTg==}

  '@swc/types@0.1.24':
    resolution: {integrity: sha512-tjTMh3V4vAORHtdTprLlfoMptu1WfTZG9Rsca6yOKyNYsRr+MUXutKmliB17orgSZk5DpnDxs8GUdd/qwYxOng==}

  '@tailwindcss/node@4.1.10':
    resolution: {integrity: sha512-2ACf1znY5fpRBwRhMgj9ZXvb2XZW8qs+oTfotJ2C5xR0/WNL7UHZ7zXl6s+rUqedL1mNi+0O+WQr5awGowS3PQ==}

  '@tailwindcss/oxide-android-arm64@4.1.10':
    resolution: {integrity: sha512-VGLazCoRQ7rtsCzThaI1UyDu/XRYVyH4/EWiaSX6tFglE+xZB5cvtC5Omt0OQ+FfiIVP98su16jDVHDEIuH4iQ==}
    engines: {node: '>= 10'}
    cpu: [arm64]
    os: [android]

  '@tailwindcss/oxide-darwin-arm64@4.1.10':
    resolution: {integrity: sha512-ZIFqvR1irX2yNjWJzKCqTCcHZbgkSkSkZKbRM3BPzhDL/18idA8uWCoopYA2CSDdSGFlDAxYdU2yBHwAwx8euQ==}
    engines: {node: '>= 10'}
    cpu: [arm64]
    os: [darwin]

  '@tailwindcss/oxide-darwin-x64@4.1.10':
    resolution: {integrity: sha512-eCA4zbIhWUFDXoamNztmS0MjXHSEJYlvATzWnRiTqJkcUteSjO94PoRHJy1Xbwp9bptjeIxxBHh+zBWFhttbrQ==}
    engines: {node: '>= 10'}
    cpu: [x64]
    os: [darwin]

  '@tailwindcss/oxide-freebsd-x64@4.1.10':
    resolution: {integrity: sha512-8/392Xu12R0cc93DpiJvNpJ4wYVSiciUlkiOHOSOQNH3adq9Gi/dtySK7dVQjXIOzlpSHjeCL89RUUI8/GTI6g==}
    engines: {node: '>= 10'}
    cpu: [x64]
    os: [freebsd]

  '@tailwindcss/oxide-linux-arm-gnueabihf@4.1.10':
    resolution: {integrity: sha512-t9rhmLT6EqeuPT+MXhWhlRYIMSfh5LZ6kBrC4FS6/+M1yXwfCtp24UumgCWOAJVyjQwG+lYva6wWZxrfvB+NhQ==}
    engines: {node: '>= 10'}
    cpu: [arm]
    os: [linux]

  '@tailwindcss/oxide-linux-arm64-gnu@4.1.10':
    resolution: {integrity: sha512-3oWrlNlxLRxXejQ8zImzrVLuZ/9Z2SeKoLhtCu0hpo38hTO2iL86eFOu4sVR8cZc6n3z7eRXXqtHJECa6mFOvA==}
    engines: {node: '>= 10'}
    cpu: [arm64]
    os: [linux]

  '@tailwindcss/oxide-linux-arm64-musl@4.1.10':
    resolution: {integrity: sha512-saScU0cmWvg/Ez4gUmQWr9pvY9Kssxt+Xenfx1LG7LmqjcrvBnw4r9VjkFcqmbBb7GCBwYNcZi9X3/oMda9sqQ==}
    engines: {node: '>= 10'}
    cpu: [arm64]
    os: [linux]

  '@tailwindcss/oxide-linux-x64-gnu@4.1.10':
    resolution: {integrity: sha512-/G3ao/ybV9YEEgAXeEg28dyH6gs1QG8tvdN9c2MNZdUXYBaIY/Gx0N6RlJzfLy/7Nkdok4kaxKPHKJUlAaoTdA==}
    engines: {node: '>= 10'}
    cpu: [x64]
    os: [linux]

  '@tailwindcss/oxide-linux-x64-musl@4.1.10':
    resolution: {integrity: sha512-LNr7X8fTiKGRtQGOerSayc2pWJp/9ptRYAa4G+U+cjw9kJZvkopav1AQc5HHD+U364f71tZv6XamaHKgrIoVzA==}
    engines: {node: '>= 10'}
    cpu: [x64]
    os: [linux]

  '@tailwindcss/oxide-wasm32-wasi@4.1.10':
    resolution: {integrity: sha512-d6ekQpopFQJAcIK2i7ZzWOYGZ+A6NzzvQ3ozBvWFdeyqfOZdYHU66g5yr+/HC4ipP1ZgWsqa80+ISNILk+ae/Q==}
    engines: {node: '>=14.0.0'}
    cpu: [wasm32]
    bundledDependencies:
      - '@napi-rs/wasm-runtime'
      - '@emnapi/core'
      - '@emnapi/runtime'
      - '@tybys/wasm-util'
      - '@emnapi/wasi-threads'
      - tslib

  '@tailwindcss/oxide-win32-arm64-msvc@4.1.10':
    resolution: {integrity: sha512-i1Iwg9gRbwNVOCYmnigWCCgow8nDWSFmeTUU5nbNx3rqbe4p0kRbEqLwLJbYZKmSSp23g4N6rCDmm7OuPBXhDA==}
    engines: {node: '>= 10'}
    cpu: [arm64]
    os: [win32]

  '@tailwindcss/oxide-win32-x64-msvc@4.1.10':
    resolution: {integrity: sha512-sGiJTjcBSfGq2DVRtaSljq5ZgZS2SDHSIfhOylkBvHVjwOsodBhnb3HdmiKkVuUGKD0I7G63abMOVaskj1KpOA==}
    engines: {node: '>= 10'}
    cpu: [x64]
    os: [win32]

  '@tailwindcss/oxide@4.1.10':
    resolution: {integrity: sha512-v0C43s7Pjw+B9w21htrQwuFObSkio2aV/qPx/mhrRldbqxbWJK6KizM+q7BF1/1CmuLqZqX3CeYF7s7P9fbA8Q==}
    engines: {node: '>= 10'}

  '@tailwindcss/typography@0.5.16':
    resolution: {integrity: sha512-0wDLwCVF5V3x3b1SGXPCDcdsbDHMBe+lkFzBRaHeLvNi+nrrnZ1lA18u+OTWO8iSWU2GxUOCvlXtDuqftc1oiA==}
    peerDependencies:
      tailwindcss: '>=3.0.0 || insiders || >=4.0.0-alpha.20 || >=4.0.0-beta.1'

  '@tailwindcss/vite@4.1.10':
    resolution: {integrity: sha512-QWnD5HDY2IADv+vYR82lOhqOlS1jSCUUAmfem52cXAhRTKxpDh3ARX8TTXJTCCO7Rv7cD2Nlekabv02bwP3a2A==}
    peerDependencies:
      vite: ^5.2.0 || ^6

  '@tanstack/history@1.121.21':
    resolution: {integrity: sha512-8BFGA7fpElicM1aEfZRDoEiWgMrNb/fVuJjSKv+nYtbp7jdtqt57fROi/uDGf6PLlgJbMoT3GWxqveZisOUEKA==}
    engines: {node: '>=12'}

  '@tanstack/react-router-devtools@1.121.21':
    resolution: {integrity: sha512-GRAXKul76GwNgxVpTZo+0YUUdRJksH4afmVhL5RvsqAxmH0ocxwgIMsplRcSngruMiQvqPmf+vggIycOa1qSeA==}
    engines: {node: '>=12'}
    peerDependencies:
      '@tanstack/react-router': ^1.121.21
      react: '>=18.0.0 || >=19.0.0'
      react-dom: '>=18.0.0 || >=19.0.0'

  '@tanstack/react-router@1.121.21':
    resolution: {integrity: sha512-zBM0TxGYsi2RyqDKntrNIKIa9PXTfTn2dSLFr9vNwZ+XfWiVLHSeZOeV4QQc1DccC32l3GaR/9mDHolkgK7aPg==}
    engines: {node: '>=12'}
    peerDependencies:
      react: '>=18.0.0 || >=19.0.0'
      react-dom: '>=18.0.0 || >=19.0.0'

  '@tanstack/react-store@0.7.1':
    resolution: {integrity: sha512-qUTEKdId6QPWGiWyKAPf/gkN29scEsz6EUSJ0C3HgLMgaqTAyBsQ2sMCfGVcqb+kkhEXAdjleCgH6LAPD6f2sA==}
    peerDependencies:
      react: ^16.8.0 || ^17.0.0 || ^18.0.0 || ^19.0.0
      react-dom: ^16.8.0 || ^17.0.0 || ^18.0.0 || ^19.0.0

  '@tanstack/router-core@1.121.21':
    resolution: {integrity: sha512-QX27A00EFkCfYcH2e9ikXk/rlWxhVnqS+2QGgnYN1R6MzlvhBYwt7XdenhylJdviVED654dkr1Zma84QjGImIA==}
    engines: {node: '>=12'}

  '@tanstack/router-devtools-core@1.121.21':
    resolution: {integrity: sha512-rL/mW5nEhWktbScuU1iHeLt0qQ+vgMBXL/UkVPy/tqqeV+6tXZyuueMg9KjIESZXJcl8REJWA3mSP0hw8868ag==}
    engines: {node: '>=12'}
    peerDependencies:
      '@tanstack/router-core': ^1.121.21
      csstype: ^3.0.10
      solid-js: '>=1.9.5'
      tiny-invariant: ^1.3.3
    peerDependenciesMeta:
      csstype:
        optional: true

  '@tanstack/router-generator@1.121.21':
    resolution: {integrity: sha512-Q6ipI7vk22IRYE8c00FiGdsTEBMUQ+ZAu+NTuIyyNt/HVzrv2Ek4RIAdTMJ3PAJo5RgfOqcUwD4NKhrVSq1oAA==}
    engines: {node: '>=12'}

  '@tanstack/router-plugin@1.121.21':
    resolution: {integrity: sha512-v+rH7+8ThXnSIphb6Iw+ncPiQSgm6OwqpYNF7eWRreD/fzbRFphso6+viFzDLKGZjKV4RHuw3cZWeN50zL+2ug==}
    engines: {node: '>=12'}
    peerDependencies:
      '@rsbuild/core': '>=1.0.2'
      '@tanstack/react-router': ^1.121.21
      vite: '>=5.0.0 || >=6.0.0'
      vite-plugin-solid: ^2.11.2
      webpack: '>=5.92.0'
    peerDependenciesMeta:
      '@rsbuild/core':
        optional: true
      '@tanstack/react-router':
        optional: true
      vite:
        optional: true
      vite-plugin-solid:
        optional: true
      webpack:
        optional: true

  '@tanstack/router-utils@1.121.21':
    resolution: {integrity: sha512-u7ubq1xPBtNiU7Fm+EOWlVWdgFLzuKOa1thhqdscVn8R4dNMUd1VoOjZ6AKmLw201VaUhFtlX+u0pjzI6szX7A==}
    engines: {node: '>=12'}

  '@tanstack/store@0.7.1':
    resolution: {integrity: sha512-PjUQKXEXhLYj2X5/6c1Xn/0/qKY0IVFxTJweopRfF26xfjVyb14yALydJrHupDh3/d+1WKmfEgZPBVCmDkzzwg==}

  '@tanstack/virtual-file-routes@1.121.21':
    resolution: {integrity: sha512-3nuYsTyaq6ZN7jRZ9z6Gj3GXZqBOqOT0yzd/WZ33ZFfv4yVNIvsa5Lw+M1j3sgyEAxKMqGu/FaNi7FCjr3yOdw==}
    engines: {node: '>=12'}

  '@textlint/ast-node-types@15.2.0':
    resolution: {integrity: sha512-nr9wEiZCNYafGZ++uWFZgPlDX3Bi7u4T2d5swpaoMvc1G2toXsBfe7UNVwXZq5dvYDbQN7vDeb3ltlKQ8JnPNQ==}

  '@textlint/linter-formatter@15.2.0':
    resolution: {integrity: sha512-L+fM2OTs17hRxPCLKUdPjHce7cJp81gV9ku53FCL+cXnq5bZx0XYYkqKdtC0jnXujkQmrTYU3SYFrb4DgXqbtA==}

  '@textlint/module-interop@15.2.0':
    resolution: {integrity: sha512-M3y1s2dZZH8PSHo4RUlnPOdK3qN90wmYGaEdy+il9/BQfrrift7S9R8lOfhHoPS0m9FEsnwyj3dQLkCUugPd9Q==}

  '@textlint/resolver@15.2.0':
    resolution: {integrity: sha512-1UC+5bEtuoht7uu0uGofb7sX7j17Mvyst9InrRtI4XgKhh1uMZz5YFiMYpNwry1GgCZvq7Wyq1fqtEIsvYWqFw==}

  '@textlint/types@15.2.0':
    resolution: {integrity: sha512-wpF+xjGJgJK2JiwUdYjuNZrbuas3KfC9VDnHKac6aBLFyrI1iXuXtuxKXQDFi5/hebACactSJOuVVbuQbdJZ1Q==}

  '@trivago/prettier-plugin-sort-imports@5.2.2':
    resolution: {integrity: sha512-fYDQA9e6yTNmA13TLVSA+WMQRc5Bn/c0EUBditUHNfMMxN7M82c38b1kEggVE3pLpZ0FwkwJkUEKMiOi52JXFA==}
    engines: {node: '>18.12'}
    peerDependencies:
      '@vue/compiler-sfc': 3.x
      prettier: 2.x - 3.x
      prettier-plugin-svelte: 3.x
      svelte: 4.x || 5.x
    peerDependenciesMeta:
      '@vue/compiler-sfc':
        optional: true
      prettier-plugin-svelte:
        optional: true
      svelte:
        optional: true

  '@tsconfig/node10@1.0.11':
    resolution: {integrity: sha512-DcRjDCujK/kCk/cUe8Xz8ZSpm8mS3mNNpta+jGCA6USEDfktlNvm1+IuZ9eTcDbNk41BHwpHHeW+N1lKCz4zOw==}

  '@tsconfig/node12@1.0.11':
    resolution: {integrity: sha512-cqefuRsh12pWyGsIoBKJA9luFu3mRxCA+ORZvA4ktLSzIuCUtWVxGIuXigEwO5/ywWFMZ2QEGKWvkZG1zDMTag==}

  '@tsconfig/node14@1.0.3':
    resolution: {integrity: sha512-ysT8mhdixWK6Hw3i1V2AeRqZ5WfXg1G43mqoYlM2nc6388Fq5jcXyr5mRsqViLx/GJYdoL0bfXD8nmF+Zn/Iow==}

  '@tsconfig/node16@1.0.4':
    resolution: {integrity: sha512-vxhUy4J8lyeyinH7Azl1pdd43GJhZH/tP2weN8TntQblOY+A0XbT8DJk1/oCPuOOyg/Ja757rG0CgHcWC8OfMA==}

  '@types/argparse@1.0.38':
    resolution: {integrity: sha512-ebDJ9b0e702Yr7pWgB0jzm+CX4Srzz8RcXtLJDJB+BSccqMa36uyH/zUsSYao5+BD1ytv3k3rPYCq4mAE1hsXA==}

  '@types/babel__core@7.20.5':
    resolution: {integrity: sha512-qoQprZvz5wQFJwMDqeseRXWv3rqMvhgpbXFfVyWhbx9X47POIA6i/+dXefEmZKoAgOaTdaIgNSMqMIU61yRyzA==}

  '@types/babel__generator@7.27.0':
    resolution: {integrity: sha512-ufFd2Xi92OAVPYsy+P4n7/U7e68fex0+Ee8gSG9KX7eo084CWiQ4sdxktvdl0bOPupXtVJPY19zk6EwWqUQ8lg==}

  '@types/babel__template@7.4.4':
    resolution: {integrity: sha512-h/NUaSyG5EyxBIp8YRxo4RMe2/qQgvyowRwVMzhYhBCONbW8PUsg4lkFMrhgZhUe5z3L3MiLDuvyJ/CaPa2A8A==}

  '@types/babel__traverse@7.20.7':
    resolution: {integrity: sha512-dkO5fhS7+/oos4ciWxyEyjWe48zmG6wbCheo/G2ZnHx4fs3EU6YC6UM8rk56gAjNJ9P3MTH2jo5jb92/K6wbng==}

  '@types/cardinal@2.1.1':
    resolution: {integrity: sha512-/xCVwg8lWvahHsV2wXZt4i64H1sdL+sN1Uoq7fAc8/FA6uYHjuIveDwPwvGUYp4VZiv85dVl6J/Bum3NDAOm8g==}

  '@types/chai@5.2.2':
    resolution: {integrity: sha512-8kB30R7Hwqf40JPiKhVzodJs2Qc1ZJ5zuT3uzw5Hq/dhNCl3G3l83jfpdI1e20BP348+fV7VIL/+FxaXkqBmWg==}

  '@types/debug@4.1.12':
    resolution: {integrity: sha512-vIChWdVG3LG1SMxEvI/AK+FWJthlrqlTu7fbrlywTkkaONwk/UAGaULXRlf8vkzFBLVm0zkMdCquhL5aOjhXPQ==}

  '@types/deep-eql@4.0.2':
    resolution: {integrity: sha512-c9h9dVVMigMPc4bwTvC5dxqtqJZwQPePsWjPlpSOnojbor6pGqdk541lfA7AqFQr5pB1BRdq0juY9db81BwyFw==}

  '@types/diff-match-patch@1.0.36':
    resolution: {integrity: sha512-xFdR6tkm0MWvBfO8xXCSsinYxHcqkQUlcHeSpMC2ukzOb6lwQAfDmW+Qt0AvlGd8HpsS28qKsB+oPeJn9I39jg==}

  '@types/estree-jsx@1.0.5':
    resolution: {integrity: sha512-52CcUVNFyfb1A2ALocQw/Dd1BQFNmSdkuC3BkZ6iqhdMfQz7JWOFRuJFloOzjk+6WijU56m9oKXFAXc7o3Towg==}

  '@types/estree@1.0.8':
    resolution: {integrity: sha512-dWHzHa2WqEXI/O1E9OjrocMTKJl2mSrEolh1Iomrv6U+JuNwaHXsXx9bLu5gG7BUWFIN0skIQJQ/L1rIex4X6w==}

  '@types/hast@2.3.10':
    resolution: {integrity: sha512-McWspRw8xx8J9HurkVBfYj0xKoE25tOFlHGdx4MJ5xORQrMGZNqJhVQWaIbm6Oyla5kYOXtDiopzKRJzEOkwJw==}

  '@types/hast@3.0.4':
    resolution: {integrity: sha512-WPs+bbQw5aCj+x6laNGWLH3wviHtoCv/P3+otBhbOhJgG8qtpdAMlTCxLtsTWA7LH1Oh/bFCHsBn0TPS5m30EQ==}

  '@types/istanbul-lib-coverage@2.0.6':
    resolution: {integrity: sha512-2QF/t/auWm0lsy8XtKVPG19v3sSOQlJe/YHZgfjb/KBBHOGSV+J2q/S671rcq9uTBrLAXmZpqJiaQbMT+zNU1w==}

  '@types/js-yaml@4.0.9':
    resolution: {integrity: sha512-k4MGaQl5TGo/iipqb2UDG2UwjXziSWkh0uysQelTlJpX1qGlpUZYm8PnO4DxG1qBomtJUdYJ6qR6xdIah10JLg==}

  '@types/lodash-es@4.17.12':
    resolution: {integrity: sha512-0NgftHUcV4v34VhXm8QBSftKVXtbkBG3ViCjs6+eJ5a6y6Mi/jiFGPc1sC7QK+9BFhWrURE3EOggmWaSxL9OzQ==}

  '@types/lodash@4.17.20':
    resolution: {integrity: sha512-H3MHACvFUEiujabxhaI/ImO6gUrd8oOurg7LQtS7mbwIXA/cUqWrvBsaeJ23aZEPk1TAYkurjfMbSELfoCXlGA==}

  '@types/marked-terminal@6.1.1':
    resolution: {integrity: sha512-DfoUqkmFDCED7eBY9vFUhJ9fW8oZcMAK5EwRDQ9drjTbpQa+DnBTQQCwWhTFVf4WsZ6yYcJTI8D91wxTWXRZZQ==}

  '@types/mdast@4.0.4':
    resolution: {integrity: sha512-kGaNbPh1k7AFzgpud/gMdvIm5xuECykRR+JnWKQno9TAXVa6WIVCGTPvYGekIDL4uwCZQSYbUxNBSb1aUo79oA==}

  '@types/mocha@10.0.10':
    resolution: {integrity: sha512-xPyYSz1cMPnJQhl0CLMH68j3gprKZaTjG3s5Vi+fDgx+uhG9NOXwbVt52eFS8ECyXhyKcjDLCBEqBExKuiZb7Q==}

  '@types/ms@2.1.0':
    resolution: {integrity: sha512-GsCCIZDE/p3i96vtEqx+7dBUGXrc7zeSK3wwPHIaRThS+9OhWIXRqzs4d6k1SVU8g91DrNRWxWUGhp5KXQb2VA==}

  '@types/node@24.2.1':
    resolution: {integrity: sha512-DRh5K+ka5eJic8CjH7td8QpYEV6Zo10gfRkjHCO3weqZHWDtAaSTFtl4+VMqOJ4N5jcuhZ9/l+yy8rVgw7BQeQ==}

  '@types/normalize-package-data@2.4.4':
    resolution: {integrity: sha512-37i+OaWTh9qeK4LSHPsyRC7NahnGotNuZvjLSgcPzblpHB3rrCJxAOgI5gCdKm7coonsaX1Of0ILiTcnZjbfxA==}

  '@types/parse-json@4.0.2':
    resolution: {integrity: sha512-dISoDXWWQwUquiKsyZ4Ng+HX2KsPL7LyHKHQwgGFEA3IaKac4Obd+h2a/a6waisAoepJlBcx9paWqjA8/HVjCw==}

  '@types/react-dom@19.1.6':
    resolution: {integrity: sha512-4hOiT/dwO8Ko0gV1m/TJZYk3y0KBnY9vzDh7W+DH17b2HFSOGgdj33dhihPeuy3l0q23+4e+hoXHV6hCC4dCXw==}
    peerDependencies:
      '@types/react': ^19.0.0

  '@types/react-i18next@8.1.0':
    resolution: {integrity: sha512-d4xhcjX5b3roNMObRNMfb1HinHQlQLPo8xlDj60dnHeeAw2bBymR2cy/l1giJpHzo/ZFgSvgVUvIWr4kCrenCg==}
    deprecated: This is a stub types definition. react-i18next provides its own type definitions, so you do not need this installed.

  '@types/react-syntax-highlighter@15.5.13':
    resolution: {integrity: sha512-uLGJ87j6Sz8UaBAooU0T6lWJ0dBmjZgN1PZTrj05TNql2/XpC6+4HhMT5syIdFUUt+FASfCeLLv4kBygNU+8qA==}

  '@types/react@19.1.10':
    resolution: {integrity: sha512-EhBeSYX0Y6ye8pNebpKrwFJq7BoQ8J5SO6NlvNwwHjSj6adXJViPQrKlsyPw7hLBLvckEMO1yxeGdR82YBBlDg==}

  '@types/react@19.1.8':
    resolution: {integrity: sha512-AwAfQ2Wa5bCx9WP8nZL2uMZWod7J7/JSplxbTmBQ5ms6QpqNYm672H0Vu9ZVKVngQ+ii4R/byguVEUZQyeg44g==}

  '@types/resolve@1.20.6':
    resolution: {integrity: sha512-A4STmOXPhMUtHH+S6ymgE2GiBSMqf4oTvcQZMcHzokuTLVYzXTB8ttjcgxOVaAp2lGwEdzZ0J+cRbbeevQj1UQ==}

  '@types/sarif@2.1.7':
    resolution: {integrity: sha512-kRz0VEkJqWLf1LLVN4pT1cg1Z9wAuvI6L97V3m2f5B76Tg8d413ddvLBPTEHAZJlnn4XSvu0FkZtViCQGVyrXQ==}

  '@types/semver@7.7.0':
    resolution: {integrity: sha512-k107IF4+Xr7UHjwDc7Cfd6PRQfbdkiRabXGRjo07b4WyPahFBZCZ1sE+BNxYIJPPg73UkfOsVOLwqVc/6ETrIA==}

  '@types/turndown@5.0.5':
    resolution: {integrity: sha512-TL2IgGgc7B5j78rIccBtlYAnkuv8nUQqhQc+DSYV5j9Be9XOcm/SKOVRuA47xAVI3680Tk9B1d8flK2GWT2+4w==}

  '@types/unist@2.0.11':
    resolution: {integrity: sha512-CmBKiL6NNo/OqgmMn95Fk9Whlp2mtvIv+KNpQKN2F4SjvrEesubTRWGYSg+BnWZOnlCaSTU1sMpsBOzgbYhnsA==}

  '@types/unist@3.0.3':
    resolution: {integrity: sha512-ko/gIFJRv177XgZsZcBwnqJN5x/Gien8qNOn0D5bQU/zAzVf9Zt3BlcUiLqhV9y4ARk0GbT3tnUiPNgnTXzc/Q==}

  '@types/vscode@1.102.0':
    resolution: {integrity: sha512-V9sFXmcXz03FtYTSUsYsu5K0Q9wH9w9V25slddcxrh5JgORD14LpnOA7ov0L9ALi+6HrTjskLJ/tY5zeRF3TFA==}

  '@types/ws@8.18.1':
    resolution: {integrity: sha512-ThVF6DCVhA8kUGy+aazFQ4kXQ7E1Ty7A3ypFOe0IcJV8O/M511G99AW24irKrW56Wt44yG9+ij8FaqoBGkuBXg==}

  '@types/yargs-parser@21.0.3':
    resolution: {integrity: sha512-I4q9QU9MQv4oEOz4tAHJtNz1cwuLxn2F3xcc2iV5WdqLPpUnj30aUuxt1mAxYTG+oe8CZMV/+6rU4S4gRDzqtQ==}

  '@typespec/ts-http-runtime@0.3.0':
    resolution: {integrity: sha512-sOx1PKSuFwnIl7z4RN0Ls7N9AQawmR9r66eI5rFCzLDIs8HTIYrIpH9QjYWoX0lkgGrkLxXhi4QnK7MizPRrIg==}
    engines: {node: '>=20.0.0'}

  '@umijs/clack-prompts@0.0.7':
    resolution: {integrity: sha512-WM+EABQglSSFF9IA+L2JyYa+6hnPcK1bi0TRjyKA/a8BxfQTeS1ZptFpYQdhSi/Qw2zpduRijDeFGBVviPt7YQ==}

  '@umijs/mako-darwin-arm64@0.11.13':
    resolution: {integrity: sha512-ah39+aJbW1otrJKMWguqFJCT9Aretv1mhoxI1Zk5H4GIrZi7MujPxZn4tE7qjZORvWrJXDwdd9EZvNMPyeFZuA==}
    engines: {node: '>= 10'}
    cpu: [arm64]
    os: [darwin]

  '@umijs/mako-darwin-x64@0.11.13':
    resolution: {integrity: sha512-iXeZAUEJu1M3OxjTfHYipqKHh8avcaGt8h9VAmfXq2YOsGC2+xGIHSUyqSzPIbm8YKHIA1n05vp1B0c8Ls++Ag==}
    engines: {node: '>= 10'}
    cpu: [x64]
    os: [darwin]

  '@umijs/mako-linux-arm64-gnu@0.11.13':
    resolution: {integrity: sha512-FGEwaDWwQBsJPIdvXVovf0erwxfhB/5+r8Bfu+WULWoGIo2UCgBFxPhfiHn97rp/88hsNQTb0/yjX4VjctPr3A==}
    engines: {node: '>= 10'}
    cpu: [arm64]
    os: [linux]

  '@umijs/mako-linux-arm64-musl@0.11.13':
    resolution: {integrity: sha512-kANZz1VuVlYhAIomIh0luflKVttR8h7fBFTFqNh1pnQknNxwu0h/1zF5t/MDOqQ2ZETTypNuYr/cXKnD29LfbQ==}
    engines: {node: '>= 10'}
    cpu: [arm64]
    os: [linux]

  '@umijs/mako-linux-x64-gnu@0.11.13':
    resolution: {integrity: sha512-+/vQEsGNU1KzMNOzH0oT/bi/GAX9A/aWNDbIBnzuqIdUA04Vp/yAxVHJPZrMzBmYqeuSBM108TnzSdGblJqDJQ==}
    engines: {node: '>= 10'}
    cpu: [x64]
    os: [linux]

  '@umijs/mako-linux-x64-musl@0.11.13':
    resolution: {integrity: sha512-0wNKRlfct+S138uWXjdU625H4MQ2LB3a93r3e4Wu4eAsPPbLymSng8zyRNdrEy8x67q90gwDNeCa6WFDGdBJgw==}
    engines: {node: '>= 10'}
    cpu: [x64]
    os: [linux]

  '@umijs/mako-win32-ia32-msvc@0.11.13':
    resolution: {integrity: sha512-6SzGmQzOjPh8I48oK/zq5Zx7AjISxQ0+n2zVcB5x/7IULDdkicGMauDUr8P7nJUdLzS/dNOMK5lhzbCnn4YBSQ==}
    engines: {node: '>= 10'}
    cpu: [ia32]
    os: [win32]

  '@umijs/mako-win32-x64-msvc@0.11.13':
    resolution: {integrity: sha512-gbWDUUHvHnmiyI+yC9c/peJnFueq+TDT57sc+97pBxYD+Gb0uPqVlHdL/NHoEzzIS3r79dlYxSA5chW0EnHDYg==}
    engines: {node: '>= 10'}
    cpu: [x64]
    os: [win32]

  '@umijs/mako@0.11.13':
    resolution: {integrity: sha512-r/Iah8JIdLHvHcLjVYRD3E3Qp8BVtISlUUiPOn7T5PhX+6qD8W5xQ3h3wvoZRjljcVXNpht80j//lzeNSsNCWw==}
    engines: {node: '>= 16'}
    hasBin: true

  '@umijs/tools@0.1.36':
    resolution: {integrity: sha512-+0WOQ+N6NrKrT3WuxK4GWBmcCmGR7chITW19unxQeyzqXCoJ0pMTpmFF8g/fxjFth+5SYwS1lFWLEdjg4tS6lA==}
    hasBin: true

  '@ungap/structured-clone@1.3.0':
    resolution: {integrity: sha512-WmoN8qaIAo7WTYWbAZuG8PYEhn5fkz7dZrqTBZ7dtt//lL2Gwms1IcnQ5yHqjDfX8Ft5j4YzDM23f87zBfDe9g==}

  '@vitejs/plugin-react@4.5.2':
    resolution: {integrity: sha512-QNVT3/Lxx99nMQWJWF7K4N6apUEuT0KlZA3mx/mVaoGj3smm/8rc8ezz15J1pcbcjDK0V15rpHetVfya08r76Q==}
    engines: {node: ^14.18.0 || >=16.0.0}
    peerDependencies:
      vite: ^4.2.0 || ^5.0.0 || ^6.0.0 || ^7.0.0-beta.0

  '@vitest/expect@3.2.4':
    resolution: {integrity: sha512-Io0yyORnB6sikFlt8QW5K7slY4OjqNX9jmJQ02QDda8lyM6B5oNgVWoSoKPac8/kgnCUzuHQKrSLtu/uOqqrig==}

  '@vitest/mocker@3.2.4':
    resolution: {integrity: sha512-46ryTE9RZO/rfDd7pEqFl7etuyzekzEhUbTW3BvmeO/BcCMEgq59BKhek3dXDWgAj4oMK6OZi+vRr1wPW6qjEQ==}
    peerDependencies:
      msw: ^2.4.9
      vite: ^5.0.0 || ^6.0.0 || ^7.0.0-0
    peerDependenciesMeta:
      msw:
        optional: true
      vite:
        optional: true

  '@vitest/pretty-format@3.2.4':
    resolution: {integrity: sha512-IVNZik8IVRJRTr9fxlitMKeJeXFFFN0JaB9PHPGQ8NKQbGpfjlTx9zO4RefN8gp7eqjNy8nyK3NZmBzOPeIxtA==}

  '@vitest/runner@3.2.4':
    resolution: {integrity: sha512-oukfKT9Mk41LreEW09vt45f8wx7DordoWUZMYdY/cyAk7w5TWkTRCNZYF7sX7n2wB7jyGAl74OxgwhPgKaqDMQ==}

  '@vitest/snapshot@3.2.4':
    resolution: {integrity: sha512-dEYtS7qQP2CjU27QBC5oUOxLE/v5eLkGqPE0ZKEIDGMs4vKWe7IjgLOeauHsR0D5YuuycGRO5oSRXnwnmA78fQ==}

  '@vitest/spy@3.2.4':
    resolution: {integrity: sha512-vAfasCOe6AIK70iP5UD11Ac4siNUNJ9i/9PZ3NKx07sG6sUxeag1LWdNrMWeKKYBLlzuK+Gn65Yd5nyL6ds+nw==}

  '@vitest/utils@3.2.4':
    resolution: {integrity: sha512-fB2V0JFrQSMsCo9HiSq3Ezpdv4iYaXRG1Sx8edX3MwxfyNn83mKiGzOcH+Fkxt4MHxr3y42fQi1oeAInqgX2QA==}

  '@vscode/test-cli@0.0.11':
    resolution: {integrity: sha512-qO332yvzFqGhBMJrp6TdwbIydiHgCtxXc2Nl6M58mbH/Z+0CyLR76Jzv4YWPEthhrARprzCRJUqzFvTHFhTj7Q==}
    engines: {node: '>=18'}
    hasBin: true

  '@vscode/test-electron@2.5.2':
    resolution: {integrity: sha512-8ukpxv4wYe0iWMRQU18jhzJOHkeGKbnw7xWRX3Zw1WJA4cEKbHcmmLPdPrPtL6rhDcrlCZN+xKRpv09n4gRHYg==}
    engines: {node: '>=16'}

  '@vscode/vsce-sign-alpine-arm64@2.0.5':
    resolution: {integrity: sha512-XVmnF40APwRPXSLYA28Ye+qWxB25KhSVpF2eZVtVOs6g7fkpOxsVnpRU1Bz2xG4ySI79IRuapDJoAQFkoOgfdQ==}
    cpu: [arm64]
    os: [alpine]

  '@vscode/vsce-sign-alpine-x64@2.0.5':
    resolution: {integrity: sha512-JuxY3xcquRsOezKq6PEHwCgd1rh1GnhyH6urVEWUzWn1c1PC4EOoyffMD+zLZtFuZF5qR1I0+cqDRNKyPvpK7Q==}
    cpu: [x64]
    os: [alpine]

  '@vscode/vsce-sign-darwin-arm64@2.0.5':
    resolution: {integrity: sha512-z2Q62bk0ptADFz8a0vtPvnm6vxpyP3hIEYMU+i1AWz263Pj8Mc38cm/4sjzxu+LIsAfhe9HzvYNS49lV+KsatQ==}
    cpu: [arm64]
    os: [darwin]

  '@vscode/vsce-sign-darwin-x64@2.0.5':
    resolution: {integrity: sha512-ma9JDC7FJ16SuPXlLKkvOD2qLsmW/cKfqK4zzM2iJE1PbckF3BlR08lYqHV89gmuoTpYB55+z8Y5Fz4wEJBVDA==}
    cpu: [x64]
    os: [darwin]

  '@vscode/vsce-sign-linux-arm64@2.0.5':
    resolution: {integrity: sha512-Hr1o0veBymg9SmkCqYnfaiUnes5YK6k/lKFA5MhNmiEN5fNqxyPUCdRZMFs3Ajtx2OFW4q3KuYVRwGA7jdLo7Q==}
    cpu: [arm64]
    os: [linux]

  '@vscode/vsce-sign-linux-arm@2.0.5':
    resolution: {integrity: sha512-cdCwtLGmvC1QVrkIsyzv01+o9eR+wodMJUZ9Ak3owhcGxPRB53/WvrDHAFYA6i8Oy232nuen1YqWeEohqBuSzA==}
    cpu: [arm]
    os: [linux]

  '@vscode/vsce-sign-linux-x64@2.0.5':
    resolution: {integrity: sha512-XLT0gfGMcxk6CMRLDkgqEPTyG8Oa0OFe1tPv2RVbphSOjFWJwZgK3TYWx39i/7gqpDHlax0AP6cgMygNJrA6zg==}
    cpu: [x64]
    os: [linux]

  '@vscode/vsce-sign-win32-arm64@2.0.5':
    resolution: {integrity: sha512-hco8eaoTcvtmuPhavyCZhrk5QIcLiyAUhEso87ApAWDllG7djIrWiOCtqn48k4pHz+L8oCQlE0nwNHfcYcxOPw==}
    cpu: [arm64]
    os: [win32]

  '@vscode/vsce-sign-win32-x64@2.0.5':
    resolution: {integrity: sha512-1ixKFGM2FwM+6kQS2ojfY3aAelICxjiCzeg4nTHpkeU1Tfs4RC+lVLrgq5NwcBC7ZLr6UfY3Ct3D6suPeOf7BQ==}
    cpu: [x64]
    os: [win32]

  '@vscode/vsce-sign@2.0.6':
    resolution: {integrity: sha512-j9Ashk+uOWCDHYDxgGsqzKq5FXW9b9MW7QqOIYZ8IYpneJclWTBeHZz2DJCSKQgo+JAqNcaRRE1hzIx0dswqAw==}

  '@vscode/vsce@3.6.0':
    resolution: {integrity: sha512-u2ZoMfymRNJb14aHNawnXJtXHLXDVKc1oKZaH4VELKT/9iWKRVgtQOdwxCgtwSxJoqYvuK4hGlBWQJ05wxADhg==}
    engines: {node: '>= 20'}
    hasBin: true

  abort-controller@3.0.0:
    resolution: {integrity: sha512-h8lQ8tacZYnR3vNQTgibj+tODHI5/+l06Au2Pcriv/Gmet0eaj4TwWH41sO9wnHDiQsEj19q0drzdWdeAHtweg==}
    engines: {node: '>=6.5'}

  abstract-logging@2.0.1:
    resolution: {integrity: sha512-2BjRTZxTPvheOvGbBslFSYOUkr+SjPtOnrLP33f+VIWLzezQpZcqVg7ja3L4dBXmzzgwT+a029jRx5PCi3JuiA==}

  accepts@1.3.8:
    resolution: {integrity: sha512-PYAthTa2m2VKxuvSD3DPC/Gy+U+sOA1LAuT8mkmRuvw+NACSaeXEQ+NHcVF7rONl6qcaxV3Uuemwawk+7+SJLw==}
    engines: {node: '>= 0.6'}

  accepts@2.0.0:
    resolution: {integrity: sha512-5cvg6CtKwfgdmVqY1WIiXKc3Q1bkRqGLi+2W/6ao+6Y7gu/RCwRuAhGEzh5B4KlszSuTLgZYuqFqo5bImjNKng==}
    engines: {node: '>= 0.6'}

  acorn-walk@8.3.4:
    resolution: {integrity: sha512-ueEepnujpqee2o5aIYnvHU6C0A42MNdsIDeqy5BydrkuC5R1ZuUFnm27EeFJGoEHJQgn3uleRvmTXaJgfXbt4g==}
    engines: {node: '>=0.4.0'}

  acorn@8.15.0:
    resolution: {integrity: sha512-NZyJarBfL7nWwIq+FDL6Zp/yHEhePMNnnJ0y3qfieCrmNvYct8uvtiV41UvlSe6apAfk0fY1FbWx+NwfmpvtTg==}
    engines: {node: '>=0.4.0'}
    hasBin: true

  agent-base@7.1.4:
    resolution: {integrity: sha512-MnA+YT8fwfJPgBx3m60MNqakm30XOkyIoH1y6huTQvC0PwZG7ki8NacLBcrPbNoo8vEZy7Jpuk7+jMO+CUovTQ==}
    engines: {node: '>= 14'}

  ahooks@3.8.5:
    resolution: {integrity: sha512-Y+MLoJpBXVdjsnnBjE5rOSPkQ4DK+8i5aPDzLJdIOsCpo/fiAeXcBY1Y7oWgtOK0TpOz0gFa/XcyO1UGdoqLcw==}
    engines: {node: '>=8.0.0'}
    peerDependencies:
      react: ^16.8.0 || ^17.0.0 || ^18.0.0 || ^19.0.0

  ai@4.3.19:
    resolution: {integrity: sha512-dIE2bfNpqHN3r6IINp9znguYdhIOheKW2LDigAMrgt/upT3B8eBGPSCblENvaZGoq+hxaN9fSMzjWpbqloP+7Q==}
    engines: {node: '>=18'}
    peerDependencies:
      react: ^18 || ^19 || ^19.0.0-rc
      zod: ^3.23.8
    peerDependenciesMeta:
      react:
        optional: true

  ajv-draft-04@1.0.0:
    resolution: {integrity: sha512-mv00Te6nmYbRp5DCwclxtt7yV/joXJPGS7nM+97GdxvuttCOfgI3K4U25zboyeX0O+myI8ERluxQe5wljMmVIw==}
    peerDependencies:
      ajv: ^8.5.0
    peerDependenciesMeta:
      ajv:
        optional: true

  ajv-formats@3.0.1:
    resolution: {integrity: sha512-8iUql50EUR+uUcdRQ3HDqa6EVyo3docL8g5WJ3FNcWmu62IbkGUue/pEyLBW8VGKKucTPgqeks4fIU1DA4yowQ==}
    peerDependencies:
      ajv: ^8.0.0
    peerDependenciesMeta:
      ajv:
        optional: true

  ajv@6.12.6:
    resolution: {integrity: sha512-j3fVLgvTo527anyYyJOGTYJbG+vnnQYvE0m5mmkc1TK+nxAppkCLMIL0aZ4dblVCNoGShhm+kzE4ZUykBoMg4g==}

  ajv@8.12.0:
    resolution: {integrity: sha512-sRu1kpcO9yLtYxBKvqfTeh9KzZEwO3STyX1HT+4CaDzC6HpTGYhIhPIzj9XuKU7KYDwnaeh5hcOwjy1QuJzBPA==}

  ajv@8.13.0:
    resolution: {integrity: sha512-PRA911Blj99jR5RMeTunVbNXMF6Lp4vZXnk5GQjcnUWUTsrXtekg/pnmFFI2u/I36Y/2bITGS30GZCXei6uNkA==}

  ajv@8.17.1:
    resolution: {integrity: sha512-B/gBuNg5SiMTrPkC+A2+cW0RszwxYmn6VYxB/inlBStS5nx6xHIt/ehKRhIMhqusl7a8LjQoZnjCs5vhwxOQ1g==}

  ansi-escapes@7.0.0:
    resolution: {integrity: sha512-GdYO7a61mR0fOlAsvC9/rIHf7L96sBc6dEWzeOu+KAea5bZyQRPIpojrVoI4AXGJS/ycu/fBTdLrUkA4ODrvjw==}
    engines: {node: '>=18'}

  ansi-regex@5.0.1:
    resolution: {integrity: sha512-quJQXlTSUGL2LH9SUXo8VwsY4soanhgo6LNSm84E1LBcE8s3O0wpdiRzyR9z/ZZJMlMWv37qOOb9pdJlMUEKFQ==}
    engines: {node: '>=8'}

  ansi-regex@6.1.0:
    resolution: {integrity: sha512-7HSX4QQb4CspciLpVFwyRe79O3xsIZDDLER21kERQ71oaPodF8jL725AgJMFAYbooIqolJoRLuM81SpeUkpkvA==}
    engines: {node: '>=12'}

  ansi-styles@4.3.0:
    resolution: {integrity: sha512-zbB9rCJAT1rbjiVDb2hqKFHNYLxgtk8NURxZ3IZwD3F6NtxbXZQCnnSi1Lkx+IDohdPlFp222wVALIheZJQSEg==}
    engines: {node: '>=8'}

  ansi-styles@6.2.1:
    resolution: {integrity: sha512-bN798gFfQX+viw3R7yrGWRqnrN2oRkEkUjjl4JNn4E8GxxbjtG3FbrEIIY3l8/hrwUwIeCZvi4QuOTP4MErVug==}
    engines: {node: '>=12'}

  ansis@4.1.0:
    resolution: {integrity: sha512-BGcItUBWSMRgOCe+SVZJ+S7yTRG0eGt9cXAHev72yuGcY23hnLA7Bky5L/xLyPINoSN95geovfBkqoTlNZYa7w==}
    engines: {node: '>=14'}

  antd-style@3.7.1:
    resolution: {integrity: sha512-CQOfddVp4aOvBfCepa+Kj2e7ap+2XBINg1Kn2osdE3oQvrD7KJu/K0sfnLcFLkgCJygbxmuazYdWLKb+drPDYA==}
    peerDependencies:
      antd: '>=5.8.1'
      react: '>=18'

  antd@5.26.1:
    resolution: {integrity: sha512-CiLGZ2Ftld+fuoj+U3OL8uouuqUppqFJnW4O/4bOgSWzM9XsJGibpNtUa9QArhrZ5ndfnzlPP/4RVXUK/xfSvQ==}
    peerDependencies:
      react: '>=16.9.0'
      react-dom: '>=16.9.0'

  any-promise@1.3.0:
    resolution: {integrity: sha512-7UvmKalWRt1wgjL1RrGxoSJW/0QZFIegpeGvZG9kjp8vrRu55XTHbwnqq2GpXm9uLbcuhxm3IqX9OB4MZR1b2A==}

  anymatch@3.1.3:
    resolution: {integrity: sha512-KMReFUr0B4t+D+OBkjR3KYqvocp2XaSzO55UcB6mgQMd3KbcE+mWTyvVV7D/zsdEbNnV6acZUutkiHQXvTr1Rw==}
    engines: {node: '>= 8'}

  arg@4.1.3:
    resolution: {integrity: sha512-58S9QDqG0Xx27YwPSt9fJxivjYl432YCwfDMfZ+71RAqUrZef7LrKQZ3LHLOwCS4FLNBplP533Zx895SeOCHvA==}

  argparse@1.0.10:
    resolution: {integrity: sha512-o5Roy6tNG4SL/FOkCAN6RzjiakZS25RLYFrcMttJqbdd8BWrnA+fGz57iN5Pb06pvBGvl5gQ0B48dJlslXvoTg==}

  argparse@2.0.1:
    resolution: {integrity: sha512-8+9WqebbFzpX9OR+Wa6O29asIogeRMzcGtAINdpMHHyAg10f05aSFVBbcEqGf/PXw1EjAZ+q2/bEBg3DvurK3Q==}

  aria-hidden@1.2.6:
    resolution: {integrity: sha512-ik3ZgC9dY/lYVVM++OISsaYDeg1tb0VtP5uL3ouh1koGOaUMDPpbFIei4JkFimWUFPn90sbMNMXQAIVOlnYKJA==}
    engines: {node: '>=10'}

  array-flatten@1.1.1:
    resolution: {integrity: sha512-PCVAQswWemu6UdxsDFFX/+gVeYqKAod3D3UVm91jHwynguOwAvYPhx8nNlM++NqRcK6CxxpUafjmhIdKiHibqg==}

  asn1.js@4.10.1:
    resolution: {integrity: sha512-p32cOF5q0Zqs9uBiONKYLm6BClCoBCM5O9JfeUSlnQLBTxYdTK+pW+nXflm8UkKd2UYlEbYz5qEi0JuZR9ckSw==}

  assert-okam@1.5.0:
    resolution: {integrity: sha512-pchhPo40i8GsTj/7h6P8LSSzwRErnh2nCEiwXNTxy4VYw6lSesSac4rTKqwsA+fOZdj6FT81Mb9U1vIZEua1EQ==}

  assertion-error@2.0.1:
    resolution: {integrity: sha512-Izi8RQcffqCeNVgFigKli1ssklIbpHnCYc6AknXGYoB6grJqyeby7jv12JUQgmTAnIDnbck1uxksT4dzN3PWBA==}
    engines: {node: '>=12'}

  ast-types@0.16.1:
    resolution: {integrity: sha512-6t10qk83GOG8p0vKmaCr8eiilZwO171AvbROMtvvNiwrTly62t+7XkA8RdIIVbpMhCASAsxgAzdRSwh6nw/5Dg==}
    engines: {node: '>=4'}

  astral-regex@2.0.0:
    resolution: {integrity: sha512-Z7tMw1ytTXt5jqMcOP+OQteU1VuNK9Y02uuJtKQ1Sv69jXQKKg5cibLwGJow8yzZP+eAc18EmLGPal0bp36rvQ==}
    engines: {node: '>=8'}

  async@3.2.6:
    resolution: {integrity: sha512-htCUDlxyyCLMgaM3xXg0C0LW2xqfuQ6p05pCEIsXuyQ+a1koYKTuBMzRNwmybfLgvJDMd0r1LTn4+E0Ti6C2AA==}

  asynckit@0.4.0:
    resolution: {integrity: sha512-Oei9OH4tRh0YqU3GxhX79dM/mwVgvbZJaSNaRk+bshkj0S5cfHcgYakreBjrHwatXKbz+IoIdYLxrKim2MjW0Q==}

  atomic-sleep@1.0.0:
    resolution: {integrity: sha512-kNOjDqAh7px0XWNI+4QbzoiR/nTkHAWNud2uvnJquD1/x5a7EQZMJT0AczqK0Qn67oY/TTQ1LbUKajZpp3I9tQ==}
    engines: {node: '>=8.0.0'}

  auto-bind@5.0.1:
    resolution: {integrity: sha512-ooviqdwwgfIfNmDwo94wlshcdzfO64XV0Cg6oDsDYBJfITDz1EngD2z7DkbvCWn+XIMsIqW27sEVF6qcpJrRcg==}
    engines: {node: ^12.20.0 || ^14.13.1 || >=16.0.0}

  available-typed-arrays@1.0.7:
    resolution: {integrity: sha512-wvUjBtSGN7+7SjNpq/9M2Tg350UZD3q62IFZLbRAR1bSMlCo1ZaeW+BJ+D090e4hIIZLBcTDWe4Mh4jvUDajzQ==}
    engines: {node: '>= 0.4'}

  avvio@9.1.0:
    resolution: {integrity: sha512-fYASnYi600CsH/j9EQov7lECAniYiBFiiAtBNuZYLA2leLe9qOvZzqYHFjtIj6gD2VMoMLP14834LFWvr4IfDw==}

  axios@1.10.0:
    resolution: {integrity: sha512-/1xYAC4MP/HEG+3duIhFr4ZQXR4sQXOIe+o6sdqzeykGLx6Upp/1p8MHqhINOvGeP7xyNHe7tsiJByc4SSVUxw==}

  azure-devops-node-api@12.5.0:
    resolution: {integrity: sha512-R5eFskGvOm3U/GzeAuxRkUsAl0hrAwGgWn6zAd2KrZmrEhWZVqLew4OOupbQlXUuojUzpGtq62SmdhJ06N88og==}

  babel-dead-code-elimination@1.0.10:
    resolution: {integrity: sha512-DV5bdJZTzZ0zn0DC24v3jD7Mnidh6xhKa4GfKCbq3sfW8kaWhDdZjP3i81geA8T33tdYqWKw4D3fVv0CwEgKVA==}

  babel-plugin-macros@3.1.0:
    resolution: {integrity: sha512-Cg7TFGpIr01vOQNODXOOaGz2NpCU5gl8x1qJFbb6hbZxR7XrcE2vtbAsTAbJ7/xwJtUuJEw8K8Zr/AE0LHlesg==}
    engines: {node: '>=10', npm: '>=6'}

  bail@2.0.2:
    resolution: {integrity: sha512-0xO6mYd7JB2YesxDKplafRpsiOzPt9V02ddPCLbY1xYGPOX24NTyN50qnUxgCPcSoYMhKpAuBTjQoRZCAkUDRw==}

  balanced-match@1.0.2:
    resolution: {integrity: sha512-3oSeUO0TMV67hN1AmbXsK4yaqU7tjiHlbxRDZOpH0KW9+CeX4bRAaX0Anxt0tx2MrpRpWwQaPwIlISEJhYU5Pw==}

  base64-js@1.5.1:
    resolution: {integrity: sha512-AKpaYlHn8t4SVbOHCy+b5+KKgvR4vrsD8vbvrbiQJps7fKDTkjkDry6ji0rUJjC0kzbNePLwzxq8iypo41qeWA==}

  binary-extensions@2.3.0:
    resolution: {integrity: sha512-Ceh+7ox5qe7LJuLHoY0feh3pHuUDHAcRUeyL2VYghZwfpkNIy/+8Ocg0a3UuSoYzavmylwuLWQOf3hl0jjMMIw==}
    engines: {node: '>=8'}

  binaryextensions@6.11.0:
    resolution: {integrity: sha512-sXnYK/Ij80TO3lcqZVV2YgfKN5QjUWIRk/XSm2J/4bd/lPko3lvk0O4ZppH6m+6hB2/GTu+ptNwVFe1xh+QLQw==}
    engines: {node: '>=4'}

  bl@4.1.0:
    resolution: {integrity: sha512-1W07cM9gS6DcLperZfFSj+bWLtaPGSOHWhPiGzXmvVJbRLdG82sH/Kn8EtW1VqWVA54AKf2h5k5BbnIbwF3h6w==}

  bn.js@4.12.2:
    resolution: {integrity: sha512-n4DSx829VRTRByMRGdjQ9iqsN0Bh4OolPsFnaZBLcbi8iXcB+kJ9s7EnRt4wILZNV3kPLHkRVfOc/HvhC3ovDw==}

  bn.js@5.2.2:
    resolution: {integrity: sha512-v2YAxEmKaBLahNwE1mjp4WON6huMNeuDvagFZW+ASCuA/ku0bXR9hSMw0XpiqMoA3+rmnyck/tPRSFQkoC9Cuw==}

  body-parser@1.20.3:
    resolution: {integrity: sha512-7rAxByjUMqQ3/bHJy7D6OGXvx/MMc4IqBn/X0fcM1QUcAItpZrBEYhWGem+tzXH90c+G01ypMcYJBO9Y30203g==}
    engines: {node: '>= 0.8', npm: 1.2.8000 || >= 1.4.16}

  body-parser@2.2.0:
    resolution: {integrity: sha512-02qvAaxv8tp7fBa/mw1ga98OGm+eCbqzJOKoRt70sLmfEEi+jyBYVTDGfCL/k06/4EMk/z01gCe7HoCH/f2LTg==}
    engines: {node: '>=18'}

  boolbase@1.0.0:
    resolution: {integrity: sha512-JZOSA7Mo9sNGB8+UjSgzdLtokWAky1zbztM3WRLCbZ70/3cTANmQmOdR7y2g+J0e2WXywy1yS468tY+IruqEww==}

  boundary@2.0.0:
    resolution: {integrity: sha512-rJKn5ooC9u8q13IMCrW0RSp31pxBCHE3y9V/tp3TdWSLf8Em3p6Di4NBpfzbJge9YjjFEsD0RtFEjtvHL5VyEA==}

  brace-expansion@1.1.12:
    resolution: {integrity: sha512-9T9UjW3r0UW5c1Q7GTwllptXwhvYmEzFhzMfZ9H7FQWt+uZePjZPjBP/W1ZEyZ1twGWom5/56TF4lPcqjnDHcg==}

  brace-expansion@2.0.2:
    resolution: {integrity: sha512-Jt0vHyM+jmUBqojB7E1NIYadt0vI0Qxjxd2TErW94wDz+E2LAm5vKMXXwg6ZZBTHPuUlDgQHKXvjGBdfcF1ZDQ==}

  braces@3.0.3:
    resolution: {integrity: sha512-yQbXgO/OSZVD2IsiLlro+7Hf6Q18EJrKSEsdoMzKePKXct3gvD8oLcOQdIzGupr5Fj+EDe8gO/lxc1BzfMpxvA==}
    engines: {node: '>=8'}

  brorand@1.1.0:
    resolution: {integrity: sha512-cKV8tMCEpQs4hK/ik71d6LrPOnpkpGBR0wzxqr68g2m/LB2GxVYQroAjMJZRVM1Y4BCjCKc3vAamxSzOY2RP+w==}

  browser-stdout@1.3.1:
    resolution: {integrity: sha512-qhAVI1+Av2X7qelOfAIYwXONood6XlZE/fXaBSmW/T5SzLAmCgzi+eiWE7fUvbHaeNBQH13UftjpXxsfLkMpgw==}

  browserify-aes@1.2.0:
    resolution: {integrity: sha512-+7CHXqGuspUn/Sl5aO7Ea0xWGAtETPXNSAjHo48JfLdPWcMng33Xe4znFvQweqc/uzk5zSOI3H52CYnjCfb5hA==}

  browserify-cipher@1.0.1:
    resolution: {integrity: sha512-sPhkz0ARKbf4rRQt2hTpAHqn47X3llLkUGn+xEJzLjwY8LRs2p0v7ljvI5EyoRO/mexrNunNECisZs+gw2zz1w==}

  browserify-des@1.0.2:
    resolution: {integrity: sha512-BioO1xf3hFwz4kc6iBhI3ieDFompMhrMlnDFC4/0/vd5MokpuAc3R+LYbwTA9A5Yc9pq9UYPqffKpW2ObuwX5A==}

  browserify-rsa@4.1.1:
    resolution: {integrity: sha512-YBjSAiTqM04ZVei6sXighu679a3SqWORA3qZTEqZImnlkDIFtKc6pNutpjyZ8RJTjQtuYfeetkxM11GwoYXMIQ==}
    engines: {node: '>= 0.10'}

  browserify-sign@4.2.3:
    resolution: {integrity: sha512-JWCZW6SKhfhjJxO8Tyiiy+XYB7cqd2S5/+WeYHsKdNKFlCBhKbblba1A/HN/90YwtxKc8tCErjffZl++UNmGiw==}
    engines: {node: '>= 0.12'}

  browserify-zlib@0.2.0:
    resolution: {integrity: sha512-Z942RysHXmJrhqk88FmKBVq/v5tqmSkDz7p54G/MGyjMnCFFnC79XWNbg+Vta8W6Wb2qtSZTSxIGkJrRpCFEiA==}

  browserslist@4.25.0:
    resolution: {integrity: sha512-PJ8gYKeS5e/whHBh8xrwYK+dAvEj7JXtz6uTucnMRB8OiGTsKccFekoRrjajPBHV8oOY+2tI4uxeceSimKwMFA==}
    engines: {node: ^6 || ^7 || ^8 || ^9 || ^10 || ^11 || ^12 || >=13.7}
    hasBin: true

  buffer-crc32@0.2.13:
    resolution: {integrity: sha512-VO9Ht/+p3SN7SKWqcrgEzjGbRSJYTx+Q1pTQC0wrWqHx0vpJraQ6GtHx8tvcg1rlK1byhU5gccxgOgj7B0TDkQ==}

  buffer-equal-constant-time@1.0.1:
    resolution: {integrity: sha512-zRpUiDwd/xk6ADqPMATG8vc9VPrkck7T07OIx0gnjmJAnHnTVXNQG3vfvWNuiZIkwu9KrKdA1iJKfsfTVxE6NA==}

  buffer-from@1.1.2:
    resolution: {integrity: sha512-E+XQCRwSbaaiChtv6k6Dwgc+bx+Bs6vuKJHHl5kox/BaKbhiXzqQOwK4cO22yElGp2OCmjwVhT3HmxgyPGnJfQ==}

  buffer-okam@4.9.2:
    resolution: {integrity: sha512-t+vozme+an7flUs6GXHGMiP3PdodTse1NgRHSDWioIFJAtmMlj3pj7qD20Mkr9hZy0+9HA4R0xcumpMewrRdZQ==}

  buffer-xor@1.0.3:
    resolution: {integrity: sha512-571s0T7nZWK6vB67HI5dyUF7wXiNcfaPPPTl6zYCNApANjIvYJTg7hlud/+cJpdAhS7dVzqMLmfhfHR3rAcOjQ==}

  buffer@5.7.1:
    resolution: {integrity: sha512-EHcyIPBQ4BSGlvjB16k5KgAJ27CIsHY/2JBmCRReo48y9rQ3MaUzWX3KVlBa4U7MyX02HdVj0K7C3WaB3ju7FQ==}

  buffer@6.0.3:
    resolution: {integrity: sha512-FTiCpNxtwiZZHEZbcbTIcZjERVICn9yq/pDFkTl95/AxzD1naBctN7YO68riM/gLSDY7sdrMby8hofADYuuqOA==}

  builtin-status-codes@3.0.0:
    resolution: {integrity: sha512-HpGFw18DgFWlncDfjTa2rcQ4W88O1mC8e8yZ2AvQY5KDaktSTwo+KRf6nHK6FRI5FyRyb/5T6+TSxfP7QyGsmQ==}

  bundle-name@4.1.0:
    resolution: {integrity: sha512-tjwM5exMg6BGRI+kNmTntNsvdZS1X8BFYS6tnJ2hdH0kVxM6/eVZ2xy+FqStSWvYmtfFMDLIxurorHwDKfDz5Q==}
    engines: {node: '>=18'}

  bytes@3.0.0:
    resolution: {integrity: sha512-pMhOfFDPiv9t5jjIXkHosWmkSyQbvsgEVNkz0ERHbuLh2T/7j4Mqqpz523Fe8MVY89KC6Sh/QfS2sM+SjgFDcw==}
    engines: {node: '>= 0.8'}

  bytes@3.1.2:
    resolution: {integrity: sha512-/Nf7TyzTx6S3yRJObOAV7956r8cr2+Oj8AC5dt8wSP3BQAoeX58NoHyCU8P8zGkNXStjTSi6fzO6F0pBdcYbEg==}
    engines: {node: '>= 0.8'}

  c8@9.1.0:
    resolution: {integrity: sha512-mBWcT5iqNir1zIkzSPyI3NCR9EZCVI3WUD+AVO17MVWTSFNyUueXE82qTeampNtTr+ilN/5Ua3j24LgbCKjDVg==}
    engines: {node: '>=14.14.0'}
    hasBin: true

  cac@6.7.14:
    resolution: {integrity: sha512-b6Ilus+c3RrdDk+JhLKUAQfzzgLEPy6wcXqS7f/xe1EETvsDP6GORG7SFuOs6cID5YkqchW/LXZbX5bc8j7ZcQ==}
    engines: {node: '>=8'}

  call-bind-apply-helpers@1.0.2:
    resolution: {integrity: sha512-Sp1ablJ0ivDkSzjcaJdxEunN5/XvksFJ2sMBFfq6x0ryhQV/2b/KwFe21cMpmHtPOSij8K99/wSfoEuTObmuMQ==}
    engines: {node: '>= 0.4'}

  call-bind@1.0.8:
    resolution: {integrity: sha512-oKlSFMcMwpUg2ednkhQ454wfWiU/ul3CkJe/PEHcTKuiX6RpbehUiFMXu13HalGZxfUwCQzZG747YXBn1im9ww==}
    engines: {node: '>= 0.4'}

  call-bound@1.0.4:
    resolution: {integrity: sha512-+ys997U96po4Kx/ABpBCqhA9EuxJaQWDQg7295H4hBphv3IZg0boBKuwYpt4YXp6MZ5AmZQnU/tyMTlRpaSejg==}
    engines: {node: '>= 0.4'}

  callsites@3.1.0:
    resolution: {integrity: sha512-P8BjAsXvZS+VIDUI11hHCQEv74YT67YUi5JJFNWIqL235sBmjX4+qx9Muvls5ivyNENctx46xQLQ3aTuE7ssaQ==}
    engines: {node: '>=6'}

  camelcase@6.3.0:
    resolution: {integrity: sha512-Gmy6FhYlCY7uOElZUSbxo2UCDH8owEk996gkbrpsgGtrJLM3J7jGxl9Ic7Qwwj4ivOE5AWZWRMecDdF7hqGjFA==}
    engines: {node: '>=10'}

  caniuse-lite@1.0.30001723:
    resolution: {integrity: sha512-1R/elMjtehrFejxwmexeXAtae5UO9iSyFn6G/I806CYC/BLyyBk1EPhrKBkWhy6wM6Xnm47dSJQec+tLJ39WHw==}

  ccount@2.0.1:
    resolution: {integrity: sha512-eyrF0jiFpY+3drT6383f1qhkbGsLSifNAjA61IUjZjmLCWjItY6LB9ft9YhoDgwfmclB2zhu51Lc7+95b8NRAg==}

  chai@5.2.1:
    resolution: {integrity: sha512-5nFxhUrX0PqtyogoYOA8IPswy5sZFTOsBFl/9bNsmDLgsxYTzSZQJDPppDnZPTQbzSEm0hqGjWPzRemQCYbD6A==}
    engines: {node: '>=18'}

  chalk@4.1.2:
    resolution: {integrity: sha512-oKnbhFyRIXpUuez8iBMmyEa4nbj4IOQyuhc/wy9kY7/WVPcwIO9VA668Pu8RkO7+0G76SLROeyw9CpQ061i4mA==}
    engines: {node: '>=10'}

  chalk@5.5.0:
    resolution: {integrity: sha512-1tm8DTaJhPBG3bIkVeZt1iZM9GfSX2lzOeDVZH9R9ffRHpmHvxZ/QhgQH/aDTkswQVt+YHdXAdS/In/30OjCbg==}
    engines: {node: ^12.17.0 || ^14.13 || >=16.0.0}

  char-regex@1.0.2:
    resolution: {integrity: sha512-kWWXztvZ5SBQV+eRgKFeh8q5sLuZY2+8WUIzlxWVTg+oGwY14qylx1KbKzHd8P6ZYkAg0xyIDU9JMHhyJMZ1jw==}
    engines: {node: '>=10'}

  character-entities-html4@2.1.0:
    resolution: {integrity: sha512-1v7fgQRj6hnSwFpq1Eu0ynr/CDEw0rXo2B61qXrLNdHZmPKgb7fqS1a2JwF0rISo9q77jDI8VMEHoApn8qDoZA==}

  character-entities-legacy@1.1.4:
    resolution: {integrity: sha512-3Xnr+7ZFS1uxeiUDvV02wQ+QDbc55o97tIV5zHScSPJpcLm/r0DFPcoY3tYRp+VZukxuMeKgXYmsXQHO05zQeA==}

  character-entities-legacy@3.0.0:
    resolution: {integrity: sha512-RpPp0asT/6ufRm//AJVwpViZbGM/MkjQFxJccQRHmISF/22NBtsHqAWmL+/pmkPWoIUJdWyeVleTl1wydHATVQ==}

  character-entities@1.2.4:
    resolution: {integrity: sha512-iBMyeEHxfVnIakwOuDXpVkc54HijNgCyQB2w0VfGQThle6NXn50zU6V/u+LDhxHcDUPojn6Kpga3PTAD8W1bQw==}

  character-entities@2.0.2:
    resolution: {integrity: sha512-shx7oQ0Awen/BRIdkjkvz54PnEEI/EjwXDSIZp86/KKdbafHh1Df/RYGBhn4hbe2+uKC9FnT5UCEdyPz3ai9hQ==}

  character-reference-invalid@1.1.4:
    resolution: {integrity: sha512-mKKUkUbhPpQlCOfIuZkvSEgktjPFIsZKRRbC6KWVEMvlzblj3i3asQv5ODsrwt0N3pHAEvjP8KTQPHkp0+6jOg==}

  character-reference-invalid@2.0.1:
    resolution: {integrity: sha512-iBZ4F4wRbyORVsu0jPV7gXkOsGYjGHPmAyv+HiHG8gi5PtC9KI2j1+v8/tlibRvjoWX027ypmG/n0HtO5t7unw==}

  chardet@2.1.0:
    resolution: {integrity: sha512-bNFETTG/pM5ryzQ9Ad0lJOTa6HWD/YsScAR3EnCPZRPlQh77JocYktSHOUHelyhm8IARL+o4c4F1bP5KVOjiRA==}

  check-error@2.1.1:
    resolution: {integrity: sha512-OAlb+T7V4Op9OwdkjmguYRqncdlx5JiofwOAUkmTF+jNdHwzTaTs4sRAGpzLF3oOz5xAyDGrPgeIDFQmDOTiJw==}
    engines: {node: '>= 16'}

  cheerio-select@2.1.0:
    resolution: {integrity: sha512-9v9kG0LvzrlcungtnJtpGNxY+fzECQKhK4EGJX2vByejiMX84MFNQw4UxPJl3bFbTMw+Dfs37XaIkCwTZfLh4g==}

  cheerio@1.1.0:
    resolution: {integrity: sha512-+0hMx9eYhJvWbgpKV9hN7jg0JcwydpopZE4hgi+KvQtByZXPp04NiCWU0LzcAbP63abZckIHkTQaXVF52mX3xQ==}
    engines: {node: '>=18.17'}

  chokidar@3.6.0:
    resolution: {integrity: sha512-7VT13fmjotKpGipCW9JEQAusEPE+Ei8nl6/g4FBAmIm0GOOLMua9NDDo/DWp0ZAxCr3cPq5ZpBqmPAQgDda2Pw==}
    engines: {node: '>= 8.10.0'}

  chokidar@4.0.3:
    resolution: {integrity: sha512-Qgzu8kfBvo+cA4962jnP1KkS6Dop5NS6g7R5LFYJr4b8Ub94PPQXUksCw9PvXoeXPRRddRNC5C1JQUR2SMGtnA==}
    engines: {node: '>= 14.16.0'}

  chownr@1.1.4:
    resolution: {integrity: sha512-jJ0bqzaylmJtVnNgzTeSOs8DPavpbYgEr/b0YL8/2GO3xJEhInFmhKMUnEJQjZumK7KXGFhUy89PrsJWlakBVg==}

  chownr@3.0.0:
    resolution: {integrity: sha512-+IxzY9BZOQd/XuYPRmrvEVjF/nqj5kgT4kEq7VofrDoM1MxoRjEWkrCC3EtLi59TVawxTAn+orJwFQcrqEN1+g==}
    engines: {node: '>=18'}

  cipher-base@1.0.6:
    resolution: {integrity: sha512-3Ek9H3X6pj5TgenXYtNWdaBon1tgYCaebd+XPg0keyjEbEfkD4KkmAxkQ/i1vYvxdcT5nscLBfq9VJRmCBcFSw==}
    engines: {node: '>= 0.10'}

  class-variance-authority@0.7.1:
    resolution: {integrity: sha512-Ka+9Trutv7G8M6WT6SeiRWz792K5qEqIGEGzXKhAE6xOWAY6pPH8U+9IY3oCMv6kqTmLsv7Xh/2w2RigkePMsg==}

  classnames@2.5.1:
    resolution: {integrity: sha512-saHYOzhIQs6wy2sVxTM6bUDsQO4F50V9RQ22qBpEdCW+I+/Wmke2HOl6lS6dTpdxVhb88/I6+Hs+438c3lfUow==}

  cli-boxes@3.0.0:
    resolution: {integrity: sha512-/lzGpEWL/8PfI0BmBOPRwp0c/wFNX1RdUML3jK/RcSBA9T8mZDdQpqYBKtCFTOfQbwPqWEOpjqW+Fnayc0969g==}
    engines: {node: '>=10'}

  cli-cursor@4.0.0:
    resolution: {integrity: sha512-VGtlMu3x/4DOtIUwEkRezxUZ2lBacNJCHash0N0WeZDBS+7Ux1dm3XWAgWYxLJFMMdOeXMHXorshEFhbMSGelg==}
    engines: {node: ^12.20.0 || ^14.13.1 || >=16.0.0}

  cli-cursor@5.0.0:
    resolution: {integrity: sha512-aCj4O5wKyszjMmDT4tZj93kxyydN/K5zPWSCe6/0AV/AA1pqe5ZBIw0a2ZfPQV7lL5/yb5HsUreJ6UFAF1tEQw==}
    engines: {node: '>=18'}

  cli-highlight@2.1.11:
    resolution: {integrity: sha512-9KDcoEVwyUXrjcJNvHD0NFc/hiwe/WPVYIleQh2O1N2Zro5gWJZ/K+3DGn8w8P/F6FxOgzyC5bxDyHIgCSPhGg==}
    engines: {node: '>=8.0.0', npm: '>=5.0.0'}
    hasBin: true

  cli-spinners@2.9.2:
    resolution: {integrity: sha512-ywqV+5MmyL4E7ybXgKys4DugZbX0FC6LnwrhjuykIjnK9k8OQacQ7axGKnjDXWNhns0xot3bZI5h55H8yo9cJg==}
    engines: {node: '>=6'}

  cli-table3@0.6.5:
    resolution: {integrity: sha512-+W/5efTR7y5HRD7gACw9yQjqMVvEMLBHmboM/kPWam+H+Hmyrgjh6YncVKK122YZkXrLudzTuAukUw9FnMf7IQ==}
    engines: {node: 10.* || >= 12.*}

  cli-truncate@4.0.0:
    resolution: {integrity: sha512-nPdaFdQ0h/GEigbPClz11D0v/ZJEwxmeVZGeMo3Z5StPtUTkA9o1lD6QwoirYiSDzbcwn2XcjwmCp68W1IS4TA==}
    engines: {node: '>=18'}

  clipboardy@4.0.0:
    resolution: {integrity: sha512-5mOlNS0mhX0707P2I0aZ2V/cmHUEO/fL7VFLqszkhUsxt7RwnmrInf/eEQKlf5GzvYeHIjT+Ov1HRfNmymlG0w==}
    engines: {node: '>=18'}

  cliui@7.0.4:
    resolution: {integrity: sha512-OcRE68cOsVMXp1Yvonl/fzkQOyjLSu/8bhPDfQt0e0/Eb283TKP20Fs2MqoPsr9SwA595rRCA+QMzYc9nBP+JQ==}

  cliui@8.0.1:
    resolution: {integrity: sha512-BSeNnyus75C4//NQ9gQt1/csTXyo/8Sb+afLAkzAptFuMsod9HFokGNudZpi/oQV73hnVK+sR+5PVRMd+Dr7YQ==}
    engines: {node: '>=12'}

  clsx@2.1.1:
    resolution: {integrity: sha512-eYm0QWBtUrBWZWG0d386OGAw16Z995PiOVo2B7bjWSbHedGl5e0ZWaq65kOGgUSNesEIDkB9ISbTg/JK9dhCZA==}
    engines: {node: '>=6'}

  cmdk@1.1.1:
    resolution: {integrity: sha512-Vsv7kFaXm+ptHDMZ7izaRsP70GgrW9NBNGswt9OZaVBLlE0SNpDq8eu/VGXyF9r7M0azK3Wy7OlYXsuyYLFzHg==}
    peerDependencies:
      react: ^18 || ^19 || ^19.0.0-rc
      react-dom: ^18 || ^19 || ^19.0.0-rc

  cockatiel@3.2.1:
    resolution: {integrity: sha512-gfrHV6ZPkquExvMh9IOkKsBzNDk6sDuZ6DdBGUBkvFnTCqCxzpuq48RySgP0AnaqQkw2zynOFj9yly6T1Q2G5Q==}
    engines: {node: '>=16'}

  code-excerpt@4.0.0:
    resolution: {integrity: sha512-xxodCmBen3iy2i0WtAK8FlFNrRzjUqjRsMfho58xT/wvZU1YTM3fCnRjcy1gJPMepaRlgm/0e6w8SpWHpn3/cA==}
    engines: {node: ^12.20.0 || ^14.13.1 || >=16.0.0}

  color-convert@2.0.1:
    resolution: {integrity: sha512-RRECPsj7iu/xb5oKYcsFHSppFNnsj/52OVTRKb4zP5onXwVF3zVmmToNcOfGC+CRDpfK/U584fMg38ZHCaElKQ==}
    engines: {node: '>=7.0.0'}

  color-name@1.1.4:
    resolution: {integrity: sha512-dOy+3AuW3a2wNbZHIuMZpTcgjGuLU/uBL/ubcZF9OXbDo8ff4O8yVp5Bf0efS8uEoYo5q4Fx7dY9OgQGXgAsQA==}

  colorette@2.0.20:
    resolution: {integrity: sha512-IfEDxwoWIjkeXL1eXcDiow4UbKjhLdq6/EuSVR9GMN7KVH3r9gQ83e73hsz1Nd1T3ijd5xv1wcWRYO+D6kCI2w==}

  combined-stream@1.0.8:
    resolution: {integrity: sha512-FQN4MRfuJeHf7cBbBMJFXhKSDq+2kAArBlmRBvcvFE5BB1HZKXtSFASDhdlz9zOYwxh8lDdnvmMOe/+5cdoEdg==}
    engines: {node: '>= 0.8'}

  comma-separated-tokens@1.0.8:
    resolution: {integrity: sha512-GHuDRO12Sypu2cV70d1dkA2EUmXHgntrzbpvOB+Qy+49ypNfGgFQIC2fhhXbnyrJRynDCAARsT7Ou0M6hirpfw==}

  comma-separated-tokens@2.0.3:
    resolution: {integrity: sha512-Fu4hJdvzeylCfQPp9SGWidpzrMs7tTrlu6Vb8XGaRGck8QSNZJJp538Wrb60Lax4fPwR64ViY468OIUTbRlGZg==}

  commander@12.1.0:
    resolution: {integrity: sha512-Vw8qHK3bZM9y/P10u3Vib8o/DdkvA2OtPtZvD871QKjy74Wj1WSKFILMPRPSdUSx5RFK1arlJzEtA4PkFgnbuA==}
    engines: {node: '>=18'}

  commander@13.1.0:
    resolution: {integrity: sha512-/rFeCpNJQbhSZjGVwO9RFV3xPqbnERS8MmIQzCtD/zl6gpJuV/bMLuN92oG3F7d8oDEHHRrujSXNUr8fpjntKw==}
    engines: {node: '>=18'}

  commander@14.0.0:
    resolution: {integrity: sha512-2uM9rYjPvyq39NwLRqaiLtWHyDC1FvryJDa2ATTVims5YAS4PupsEQsDvP14FqhFr0P49CYDugi59xaxJlTXRA==}
    engines: {node: '>=20'}

  compute-scroll-into-view@3.1.1:
    resolution: {integrity: sha512-VRhuHOLoKYOy4UbilLbUzbYg93XLjv2PncJC50EuTWPA3gaja1UjBsUP/D/9/juV3vQFr6XBEzn9KCAHdUvOHw==}

  concat-map@0.0.1:
    resolution: {integrity: sha512-/Srv4dswyQNBfohGpz9o6Yb3Gz3SrUDqBH5rTuhGR7ahtlbYKnVxw2bCFMRljaA7EXHaXZ8wsHdodFvbkhKmqg==}

  concurrently@9.2.0:
    resolution: {integrity: sha512-IsB/fiXTupmagMW4MNp2lx2cdSN2FfZq78vF90LBB+zZHArbIQZjQtzXCiXnvTxCZSvXanTqFLWBjw2UkLx1SQ==}
    engines: {node: '>=18'}
    hasBin: true

  console-browserify@1.2.0:
    resolution: {integrity: sha512-ZMkYO/LkF17QvCPqM0gxw8yUzigAOZOSWSHg91FH6orS7vcEj5dVZTidN2fQ14yBSdg97RqhSNwLUXInd52OTA==}

  constants-browserify@1.0.0:
    resolution: {integrity: sha512-xFxOwqIzR/e1k1gLiWEophSCMqXcwVHIH7akf7b/vxcUeGunlj3hvZaaqxwHsTgn+IndtkQJgSztIDWeumWJDQ==}

  content-disposition@0.5.2:
    resolution: {integrity: sha512-kRGRZw3bLlFISDBgwTSA1TMBFN6J6GWDeubmDE3AF+3+yXL8hTWv8r5rkLbqYXY4RjPk/EzHnClI3zQf1cFmHA==}
    engines: {node: '>= 0.6'}

  content-disposition@0.5.4:
    resolution: {integrity: sha512-FveZTNuGw04cxlAiWbzi6zTAL/lhehaWbTtgluJh4/E95DqMwTmha3KZN1aAWA8cFIhHzMZUvLevkw5Rqk+tSQ==}
    engines: {node: '>= 0.6'}

  content-disposition@1.0.0:
    resolution: {integrity: sha512-Au9nRL8VNUut/XSzbQA38+M78dzP4D+eqg3gfJHMIHHYa3bg067xj1KxMUWj+VULbiZMowKngFFbKczUrNJ1mg==}
    engines: {node: '>= 0.6'}

  content-type@1.0.5:
    resolution: {integrity: sha512-nTjqfcBFEipKdXCv4YDQWCfmcLZKm81ldF0pAopTvyrFGVbcR6P/VAAd5G7N+0tTr8QqiU0tFadD6FK4NtJwOA==}
    engines: {node: '>= 0.6'}

  convert-source-map@1.9.0:
    resolution: {integrity: sha512-ASFBup0Mz1uyiIjANan1jzLQami9z1PoYSZCiiYW2FczPbenXc45FZdBZLzOT+r6+iciuEModtmCti+hjaAk0A==}

  convert-source-map@2.0.0:
    resolution: {integrity: sha512-Kvp459HrV2FEJ1CAsi1Ku+MY3kasH19TFykTz2xWmMeq6bk2NU3XXvfJ+Q61m0xktWwt+1HSYf3JZsTms3aRJg==}

  convert-to-spaces@2.0.1:
    resolution: {integrity: sha512-rcQ1bsQO9799wq24uE5AM2tAILy4gXGIK/njFWcVQkGNZ96edlpY+A7bjwvzjYvLDyzmG1MmMLZhpcsb+klNMQ==}
    engines: {node: ^12.20.0 || ^14.13.1 || >=16.0.0}

  cookie-signature@1.0.6:
    resolution: {integrity: sha512-QADzlaHc8icV8I7vbaJXJwod9HWYp8uCqf1xa4OfNu1T7JVxQIrUgOWtHdNDtPiywmFbiS12VjotIXLrKM3orQ==}

  cookie-signature@1.2.2:
    resolution: {integrity: sha512-D76uU73ulSXrD1UXF4KE2TMxVVwhsnCgfAyTg9k8P6KGZjlXKrOLe4dJQKI3Bxi5wjesZoFXJWElNWBjPZMbhg==}
    engines: {node: '>=6.6.0'}

  cookie@0.7.1:
    resolution: {integrity: sha512-6DnInpx7SJ2AK3+CTUE/ZM0vWTUboZCegxhC2xiIydHR9jNuTAASBrfEpHhiGOZw/nX51bHt6YQl8jsGo4y/0w==}
    engines: {node: '>= 0.6'}

  cookie@0.7.2:
    resolution: {integrity: sha512-yki5XnKuf750l50uGTllt6kKILY4nQ1eNIQatoXEByZ5dWgnKqbnqmTrBE5B4N7lrMJKQ2ytWMiTO2o0v6Ew/w==}
    engines: {node: '>= 0.6'}

  cookie@1.0.2:
    resolution: {integrity: sha512-9Kr/j4O16ISv8zBBhJoi4bXOYNTkFLOqSL3UDB0njXxCXNezjeyVrJyGOWtgfs/q2km1gwBcfH8q1yEGoMYunA==}
    engines: {node: '>=18'}

  copy-anything@2.0.6:
    resolution: {integrity: sha512-1j20GZTsvKNkc4BY3NpMOM8tt///wY3FpIzozTOFO2ffuZcV61nojHXVKIy3WM+7ADCy5FVhdZYHYDdgTU0yJw==}

  copy-to-clipboard@3.3.3:
    resolution: {integrity: sha512-2KV8NhB5JqC3ky0r9PMCAZKbUHSwtEo4CwCs0KXgruG43gX5PMqDEBbVU4OUzw2MuAWUfsuFmWvEKG5QRfSnJA==}

  core-util-is@1.0.3:
    resolution: {integrity: sha512-ZQBvi1DcpJ4GDqanjucZ2Hj3wEO5pZDS89BWbkcrvdxksJorwUDDZamX9ldFkp9aw2lmBDLgkObEA4DWNJ9FYQ==}

  cors@2.8.5:
    resolution: {integrity: sha512-KIHbLJqu73RGr/hnbrO9uBeixNGuvSQjul/jdFvS/KFSIH1hWVd1ng7zOHx+YrEfInLG7q4n6GHQ9cDtxv/P6g==}
    engines: {node: '>= 0.10'}

  cosmiconfig@7.1.0:
    resolution: {integrity: sha512-AdmX6xUzdNASswsFtmwSt7Vj8po9IuqXm0UXz7QKPuEUmPB4XyjGfaAr2PSuELMwkRMVH1EpIkX5bTZGRB3eCA==}
    engines: {node: '>=10'}

  cosmiconfig@8.3.6:
    resolution: {integrity: sha512-kcZ6+W5QzcJ3P1Mt+83OUv/oHFqZHIx8DuxG6eZ5RGMERoLqp4BuGjhHLYGK+Kf5XVkQvqBSmAy/nGWN3qDgEA==}
    engines: {node: '>=14'}
    peerDependencies:
      typescript: '>=4.9.5'
    peerDependenciesMeta:
      typescript:
        optional: true

  cosmiconfig@9.0.0:
    resolution: {integrity: sha512-itvL5h8RETACmOTFc4UfIyB2RfEHi71Ax6E/PivVxq9NseKbOWpeyHEOIbmAw1rs8Ak0VursQNww7lf7YtUwzg==}
    engines: {node: '>=14'}
    peerDependencies:
      typescript: '>=4.9.5'
    peerDependenciesMeta:
      typescript:
        optional: true

  create-ecdh@4.0.4:
    resolution: {integrity: sha512-mf+TCx8wWc9VpuxfP2ht0iSISLZnt0JgWlrOKZiNqyUZWnjIaCIVNQArMHnCZKfEYRg6IM7A+NeJoN8gf/Ws0A==}

  create-hash@1.1.3:
    resolution: {integrity: sha512-snRpch/kwQhcdlnZKYanNF1m0RDlrCdSKQaH87w1FCFPVPNCQ/Il9QJKAX2jVBZddRdaHBMC+zXa9Gw9tmkNUA==}

  create-hash@1.2.0:
    resolution: {integrity: sha512-z00bCGNHDG8mHAkP7CtT1qVu+bFQUPjYq/4Iv3C3kWjTFV10zIjfSoeqXo9Asws8gwSHDGj/hl2u4OGIjapeCg==}

  create-hmac@1.1.7:
    resolution: {integrity: sha512-MJG9liiZ+ogc4TzUwuvbER1JRdgvUFSB5+VR/g5h82fGaIRWMWddtKBHi7/sVhfjQZ6SehlyhvQYrcYkaUIpLg==}

  create-require@1.1.1:
    resolution: {integrity: sha512-dcKFX3jn0MpIaXjisoRvexIJVEKzaq7z2rZKxf+MSr9TkdmHmsU4m2lcLojrj/FHl8mk5VxMmYA+ftRkP/3oKQ==}

  cross-spawn@7.0.6:
    resolution: {integrity: sha512-uV2QOWP2nWzsy2aMp8aRibhi9dlzF5Hgh5SHaB9OiTGEyDTiJJyx0uy51QXdyWbtAHNua4XJzUKca3OzKUd3vA==}
    engines: {node: '>= 8'}

  crypto-browserify@3.12.1:
    resolution: {integrity: sha512-r4ESw/IlusD17lgQi1O20Fa3qNnsckR126TdUuBgAu7GBYSIPvdNyONd3Zrxh0xCwA4+6w/TDArBPsMvhur+KQ==}
    engines: {node: '>= 0.10'}

  css-select@5.2.2:
    resolution: {integrity: sha512-TizTzUddG/xYLA3NXodFM0fSbNizXjOKhqiQQwvhlspadZokn1KDy0NZFS0wuEubIYAV5/c1/lAr0TaaFXEXzw==}

  css-what@6.2.2:
    resolution: {integrity: sha512-u/O3vwbptzhMs3L1fQE82ZSLHQQfto5gyZzwteVIEyeaY5Fc7R4dapF/BvRoSYFeqfBk4m0V1Vafq5Pjv25wvA==}
    engines: {node: '>= 6'}

  cssesc@3.0.0:
    resolution: {integrity: sha512-/Tb/JcjK111nNScGob5MNtsntNM1aCNUDipB/TkwZFhyDrrE47SOx/18wF2bbjgc3ZzCSKW1T5nt5EbFoAz/Vg==}
    engines: {node: '>=4'}
    hasBin: true

  csstype@3.1.3:
    resolution: {integrity: sha512-M1uQkMl8rQK/szD0LNhtqxIPLpimGm8sOBwU7lLnCpSbTyY3yeU1Vc7l4KT5zT4s/yOxHH5O7tIuuLOCnLADRw==}

  date-fns@4.1.0:
    resolution: {integrity: sha512-Ukq0owbQXxa/U3EGtsdVBkR1w7KOQ5gIBqdH2hkvknzZPYvBxb/aa6E8L7tmjFtkwZBu3UXBbjIgPo/Ez4xaNg==}

  dayjs@1.11.13:
    resolution: {integrity: sha512-oaMBel6gjolK862uaPQOVTA7q3TZhuSvuMQAAglQDOWYO9A91IrAOUJEyKVlqJlHE0vq5p5UXxzdPfMH/x6xNg==}

  debug@2.6.9:
    resolution: {integrity: sha512-bC7ElrdJaJnPbAP+1EotYvqZsb3ecl5wi6Bfi6BJTUcNowp6cvspg0jXznRTKDjm/E7AdgFBVeAPVMNcKGsHMA==}
    peerDependencies:
      supports-color: '*'
    peerDependenciesMeta:
      supports-color:
        optional: true

  debug@4.4.1:
    resolution: {integrity: sha512-KcKCqiftBJcZr++7ykoDIEwSa3XWowTfNPo92BYxjXiyYEVrUQh2aLyhxBCwww+heortUFxEJYcRzosstTEBYQ==}
    engines: {node: '>=6.0'}
    peerDependencies:
      supports-color: '*'
    peerDependenciesMeta:
      supports-color:
        optional: true

  decamelize@4.0.0:
    resolution: {integrity: sha512-9iE1PgSik9HeIIw2JO94IidnE3eBoQrFJ3w7sFuzSX4DpmZ3v5sZpUiV5Swcf6mQEF+Y0ru8Neo+p+nyh2J+hQ==}
    engines: {node: '>=10'}

  decode-named-character-reference@1.2.0:
    resolution: {integrity: sha512-c6fcElNV6ShtZXmsgNgFFV5tVX2PaV4g+MOAkb8eXHvn6sryJBrZa9r0zV6+dtTyoCKxtDy5tyQ5ZwQuidtd+Q==}

  decompress-response@6.0.0:
    resolution: {integrity: sha512-aW35yZM6Bb/4oJlZncMH2LCoZtJXTRxES17vE3hoRiowU2kWHaJKFkSBDnDR+cm9J+9QhXmREyIfv0pji9ejCQ==}
    engines: {node: '>=10'}

  deep-eql@5.0.2:
    resolution: {integrity: sha512-h5k/5U50IJJFpzfL6nO9jaaumfjO/f2NjK/oYB2Djzm4p9L+3T9qWpZqZ2hAbLPuuYq9wrU08WQyBTL5GbPk5Q==}
    engines: {node: '>=6'}

  deep-extend@0.6.0:
    resolution: {integrity: sha512-LOHxIOaPYdHlJRtCQfDIVZtfw/ufM8+rVj649RIHzcm/vGwQRXFt6OPqIFWsm2XEMrNIEtWR64sY1LEKD2vAOA==}
    engines: {node: '>=4.0.0'}

  default-browser-id@5.0.0:
    resolution: {integrity: sha512-A6p/pu/6fyBcA1TRz/GqWYPViplrftcW2gZC9q79ngNCKAeR/X3gcEdXQHl4KNXV+3wgIJ1CPkJQ3IHM6lcsyA==}
    engines: {node: '>=18'}

  default-browser@5.2.1:
    resolution: {integrity: sha512-WY/3TUME0x3KPYdRRxEJJvXRHV4PyPoUsxtZa78lwItwRQRHhd2U9xOscaT/YTf8uCXIAjeJOFBVEh/7FtD8Xg==}
    engines: {node: '>=18'}

  define-data-property@1.1.4:
    resolution: {integrity: sha512-rBMvIzlpA8v6E+SJZoo++HAYqsLrkg7MSfIinMPFhmkorw7X+dOXVJQs+QT69zGkzMyfDnIMN2Wid1+NbL3T+A==}
    engines: {node: '>= 0.4'}

  define-lazy-prop@3.0.0:
    resolution: {integrity: sha512-N+MeXYoqr3pOgn8xfyRPREN7gHakLYjhsHhWGT3fWAiL4IkAt0iDw14QiiEm2bE30c5XX5q0FtAA3CK5f9/BUg==}
    engines: {node: '>=12'}

  defu@6.1.4:
    resolution: {integrity: sha512-mEQCMmwJu317oSz8CwdIOdwf3xMif1ttiM8LTufzc3g6kR+9Pe236twL8j3IYT1F7GfRgGcW6MWxzZjLIkuHIg==}

  delayed-stream@1.0.0:
    resolution: {integrity: sha512-ZySD7Nf91aLB0RxL4KGrKHBXl7Eds1DAmEdcoVawXnLD7SDhpNgtuII2aAkg7a7QS41jxPSZ17p4VdGnMHk3MQ==}
    engines: {node: '>=0.4.0'}

  depd@2.0.0:
    resolution: {integrity: sha512-g7nH6P6dyDioJogAAGprGpCtVImJhpPk/roCzdb3fIh61/s/nPsfR6onyMwkCAR/OlC3yBC0lESvUoQEAssIrw==}
    engines: {node: '>= 0.8'}

  dequal@2.0.3:
    resolution: {integrity: sha512-0je+qPKHEMohvfRTCEo3CrPG6cAzAYgmzKyxRiYSSDkS6eGJdyVJm7WaYA5ECaAD9wLB2T4EEeymA5aFVcYXCA==}
    engines: {node: '>=6'}

  des.js@1.1.0:
    resolution: {integrity: sha512-r17GxjhUCjSRy8aiJpr8/UadFIzMzJGexI3Nmz4ADi9LYSFx4gTBp80+NaX/YsXWWLhpZ7v/v/ubEc/bCNfKwg==}

  destroy@1.2.0:
    resolution: {integrity: sha512-2sJGJTaXIIaR1w4iJSNoN0hnMY7Gpc/n8D4qSCJw8QqFWXf7cuAgnEHxBpweaVcPevC2l3KpjYCx3NypQQgaJg==}
    engines: {node: '>= 0.8', npm: 1.2.8000 || >= 1.4.16}

  detect-libc@2.0.4:
    resolution: {integrity: sha512-3UDv+G9CsCKO1WKMGw9fwq/SWJYbI0c5Y7LU1AXYoDdbhE2AHQ6N6Nb34sG8Fj7T5APy8qXDCKuuIHd1BR0tVA==}
    engines: {node: '>=8'}

  detect-node-es@1.1.0:
    resolution: {integrity: sha512-ypdmJU/TbBby2Dxibuv7ZLW3Bs1QEmM7nHjEANfohJLvE0XVujisn1qPJcZxg+qDucsr+bP6fLD1rPS3AhJ7EQ==}

  devlop@1.1.0:
    resolution: {integrity: sha512-RWmIqhcFf1lRYBvNmr7qTNuyCt/7/ns2jbpp1+PalgE/rDQcBT0fioSMUpJ93irlUhC5hrg4cYqe6U+0ImW0rA==}

  diff-match-patch@1.0.5:
    resolution: {integrity: sha512-IayShXAgj/QMXgB0IWmKx+rOPuGMhqm5w6jvFxmVenXKIzRqTAAsbBPT3kWQeGANj3jGgvcvv4yK6SxqYmikgw==}

  diff@4.0.2:
    resolution: {integrity: sha512-58lmxKSA4BNyLz+HHMUzlOEpg09FV+ev6ZMe3vJihgdxzgcwZ8VoEEPmALCZG9LmqfVoNMMKpttIYTVG6uDY7A==}
    engines: {node: '>=0.3.1'}

  diff@7.0.0:
    resolution: {integrity: sha512-PJWHUb1RFevKCwaFA9RlG5tCd+FO5iRh9A8HEtkmBH2Li03iJriB6m6JIN4rGz3K3JLawI7/veA1xzRKP6ISBw==}
    engines: {node: '>=0.3.1'}

  diff@8.0.2:
    resolution: {integrity: sha512-sSuxWU5j5SR9QQji/o2qMvqRNYRDOcBTgsJ/DeCf4iSN4gW+gNMXM7wFIP+fdXZxoNiAnHUTGjCr+TSWXdRDKg==}
    engines: {node: '>=0.3.1'}

  diffie-hellman@5.0.3:
    resolution: {integrity: sha512-kqag/Nl+f3GwyK25fhUMYj81BUOrZ9IuJsjIcDE5icNM9FJHAVm3VcUDxdLPoQtTuUylWm6ZIknYJwwaPxsUzg==}

  dom-serializer@2.0.0:
    resolution: {integrity: sha512-wIkAryiqt/nV5EQKqQpo3SToSOV9J0DnbJqwK7Wv/Trc92zIAYZ4FlMu+JPFW1DfGFt81ZTCGgDEabffXeLyJg==}

  domain-browser@1.2.0:
    resolution: {integrity: sha512-jnjyiM6eRyZl2H+W8Q/zLMA481hzi0eszAaBUzIVnmYVDBbnLxVNnfu1HgEBvCbL+71FrxMl3E6lpKH7Ge3OXA==}
    engines: {node: '>=0.4', npm: '>=1.2'}

  domelementtype@2.3.0:
    resolution: {integrity: sha512-OLETBj6w0OsagBwdXnPdN0cnMfF9opN69co+7ZrbfPGrdpPVNBUj02spi6B1N7wChLQiPn4CSH/zJvXw56gmHw==}

  domhandler@5.0.3:
    resolution: {integrity: sha512-cgwlv/1iFQiFnU96XXgROh8xTeetsnJiDsTc7TYCLFd9+/WNkIqPTxiM/8pSd8VIrhXGTf1Ny1q1hquVqDJB5w==}
    engines: {node: '>= 4'}

  domutils@3.2.2:
    resolution: {integrity: sha512-6kZKyUajlDuqlHKVX1w7gyslj9MPIXzIFiz/rGu35uC1wMi+kMhQwGhl4lt9unC9Vb9INnY9Z3/ZA3+FhASLaw==}

  dot-case@3.0.4:
    resolution: {integrity: sha512-Kv5nKlh6yRrdrGvxeJ2e5y2eRUpkUosIW4A2AS38zwSz27zu7ufDwQPi5Jhs3XAlGNetl3bmnGhQsMtkKJnj3w==}

  dotenv@17.2.1:
    resolution: {integrity: sha512-kQhDYKZecqnM0fCnzI5eIv5L4cAe/iRI+HqMbO/hbRdTAeXDG+M9FjipUxNfbARuEg4iHIbhnhs78BCHNbSxEQ==}
    engines: {node: '>=12'}

  dunder-proto@1.0.1:
    resolution: {integrity: sha512-KIN/nDJBQRcXw0MLVhZE9iQHmG68qAVIBg9CqmUYjmQIhgij9U5MFvrqkUL5FbtyyzZuOeOt0zdeRe4UY7ct+A==}
    engines: {node: '>= 0.4'}

  duplexify@3.7.1:
    resolution: {integrity: sha512-07z8uv2wMyS51kKhD1KsdXJg5WQ6t93RneqRxUHnskXVtlYYkLqM0gqStQZ3pj073g687jPCHrqNfCzawLYh5g==}

  duplexify@4.1.3:
    resolution: {integrity: sha512-M3BmBhwJRZsSx38lZyhE53Csddgzl5R7xGJNk7CVddZD6CcmwMCH8J+7AprIrQKH7TonKxaCjcv27Qmf+sQ+oA==}

  eastasianwidth@0.2.0:
    resolution: {integrity: sha512-I88TYZWc9XiYHRQ4/3c5rjjfgkjhLyW2luGIheGERbNQ6OY7yTybanSpDXZa8y7VUP9YmDcYa+eyq4ca7iLqWA==}

  ecdsa-sig-formatter@1.0.11:
    resolution: {integrity: sha512-nagl3RYrbNv6kQkeJIpt6NJZy8twLB/2vtz6yN9Z4vRKHN4/QZJIEbqohALSgwKdnksuY3k5Addp5lg8sVoVcQ==}

  editions@6.21.0:
    resolution: {integrity: sha512-ofkXJtn7z0urokN62DI3SBo/5xAtF0rR7tn+S/bSYV79Ka8pTajIIl+fFQ1q88DQEImymmo97M4azY3WX/nUdg==}
    engines: {node: '>=4'}

  ee-first@1.1.1:
    resolution: {integrity: sha512-WMwm9LhRUo+WUaRN+vRuETqG89IgZphVSNkdFgeb6sS/E4OrDIN7t48CAewSHXc6C8lefD8KKfr5vY61brQlow==}

  electron-to-chromium@1.5.169:
    resolution: {integrity: sha512-q7SQx6mkLy0GTJK9K9OiWeaBMV4XQtBSdf6MJUzDB/H/5tFXfIiX38Lci1Kl6SsgiEhz1SQI1ejEOU5asWEhwQ==}

  elliptic@6.6.1:
    resolution: {integrity: sha512-RaddvvMatK2LJHqFJ+YA4WysVN5Ita9E35botqIYspQ4TkRAlCicdzKOjlyv/1Za5RyTNn7di//eEV0uTAfe3g==}

  emoji-regex@10.4.0:
    resolution: {integrity: sha512-EC+0oUMY1Rqm4O6LLrgjtYDvcVYTy7chDnM4Q7030tP4Kwj3u/pR6gP9ygnp2CJMK5Gq+9Q2oqmrFJAz01DXjw==}

  emoji-regex@8.0.0:
    resolution: {integrity: sha512-MSjYzcWNOA0ewAHpz0MxpYFvwg6yjy1NG3xteoqz644VCo/RPgnr1/GGt+ic3iJTzQ8Eu3TdM14SawnVUmGE6A==}

  emoji-regex@9.2.2:
    resolution: {integrity: sha512-L18DaJsXSUk2+42pv8mLs5jJT2hqFkFE4j21wOmgbUqsZ2hL72NsUU785g9RXgo3s0ZNgVl42TiHp3ZtOv/Vyg==}

  emojilib@2.4.0:
    resolution: {integrity: sha512-5U0rVMU5Y2n2+ykNLQqMoqklN9ICBT/KsvC1Gz6vqHbz2AXXGkG+Pm5rMWk/8Vjrr/mY9985Hi8DYzn1F09Nyw==}

  encodeurl@1.0.2:
    resolution: {integrity: sha512-TPJXq8JqFaVYm2CWmPvnP2Iyo4ZSM7/QKcSmuMLDObfpH5fi7RUGmd/rTDf+rut/saiDiQEeVTNgAmJEdAOx0w==}
    engines: {node: '>= 0.8'}

  encodeurl@2.0.0:
    resolution: {integrity: sha512-Q0n9HRi4m6JuGIV1eFlmvJB7ZEVxu93IrMyiMsGC0lrMJMWzRgx6WGquyfQgZVb31vhGgXnfmPNNXmxnOkRBrg==}
    engines: {node: '>= 0.8'}

  encoding-sniffer@0.2.1:
    resolution: {integrity: sha512-5gvq20T6vfpekVtqrYQsSCFZ1wEg5+wW0/QaZMWkFr6BqD3NfKs0rLCx4rrVlSWJeZb5NBJgVLswK/w2MWU+Gw==}

  end-of-stream@1.4.5:
    resolution: {integrity: sha512-ooEGc6HP26xXq/N+GCGOT0JKCLDGrq2bQUZrQ7gyrJiZANJ/8YDTxTpQBXGMn+WbIQXNVpyWymm7KYVICQnyOg==}

  enhanced-resolve@5.18.1:
    resolution: {integrity: sha512-ZSW3ma5GkcQBIpwZTSRAI8N71Uuwgs93IezB7mf7R60tC8ZbJideoDNKjHn2O9KIlx6rkGTTEk1xUCK2E1Y2Yg==}
    engines: {node: '>=10.13.0'}

  enhanced-resolve@5.18.2:
    resolution: {integrity: sha512-6Jw4sE1maoRJo3q8MsSIn2onJFbLTOjY9hlx4DZXmOKvLRd1Ok2kXmAGXaafL2+ijsJZ1ClYbl/pmqr9+k4iUQ==}
    engines: {node: '>=10.13.0'}

  entities@4.5.0:
    resolution: {integrity: sha512-V0hjH4dGPh9Ao5p0MoRY6BVqtwCjhz6vI5LT8AJ55H+4g9/4vbHx1I54fS0XuclLhDHArPQCiMjDxjaL8fPxhw==}
    engines: {node: '>=0.12'}

  entities@6.0.1:
    resolution: {integrity: sha512-aN97NXWF6AWBTahfVOIrB/NShkzi5H7F9r1s9mD3cDj4Ko5f2qhhVoYMibXF7GlLveb/D2ioWay8lxI97Ven3g==}
    engines: {node: '>=0.12'}

  env-paths@2.2.1:
    resolution: {integrity: sha512-+h1lkLKhZMTYjog1VEpJNG7NZJWcuc2DDk/qsqSTRRCOXiLjeQ1d1/udrUGhqMxUgAlwKNZ0cf2uqan5GLuS2A==}
    engines: {node: '>=6'}

  environment@1.1.0:
    resolution: {integrity: sha512-xUtoPkMggbz0MPyPiIWr1Kp4aeWJjDZ6SMvURhimjdZgsRuDplF5/s9hcgGhyXMhs+6vpnuoiZ2kFiu3FMnS8Q==}
    engines: {node: '>=18'}

  errno@0.1.8:
    resolution: {integrity: sha512-dJ6oBr5SQ1VSd9qkk7ByRgb/1SH4JZjCHSW/mr63/QcXO9zLVxvJ6Oy13nio03rxpSnVDDjFor75SjVeZWPW/A==}
    hasBin: true

  error-ex@1.3.2:
    resolution: {integrity: sha512-7dFHNmqeFSEt2ZBsCriorKnn3Z2pj+fd9kmI6QoWw4//DL+icEBfc0U7qJCisqrTsKTjw4fNFy2pW9OqStD84g==}

  es-define-property@1.0.1:
    resolution: {integrity: sha512-e3nRfgfUZ4rNGL232gUgX06QNyyez04KdjFrF+LTRoOXmrOgFKDg4BCdsjW8EnT69eqdYGmRpJwiPVYNrCaW3g==}
    engines: {node: '>= 0.4'}

  es-errors@1.3.0:
    resolution: {integrity: sha512-Zf5H2Kxt2xjTvbJvP2ZWLEICxA6j+hAmMzIlypy4xcBg1vKVnx89Wy0GbS+kf5cwCVFFzdCFh2XSCFNULS6csw==}
    engines: {node: '>= 0.4'}

  es-module-lexer@1.7.0:
    resolution: {integrity: sha512-jEQoCwk8hyb2AZziIOLhDqpm5+2ww5uIE6lkO/6jcOCusfk6LhMHpXXfBLXTZ7Ydyt0j4VoUQv6uGNYbdW+kBA==}

  es-object-atoms@1.1.1:
    resolution: {integrity: sha512-FGgH2h8zKNim9ljj7dankFPcICIK9Cp5bm+c2gQSYePhpaG5+esrLODihIorn+Pe6FGJzWhXQotPv73jTaldXA==}
    engines: {node: '>= 0.4'}

  es-set-tostringtag@2.1.0:
    resolution: {integrity: sha512-j6vWzfrGVfyXxge+O0x5sh6cvxAog0a/4Rdd2K36zCMV5eJ+/+tOAngRO8cODMNWbVRdVlmGZQL2YS3yR8bIUA==}
    engines: {node: '>= 0.4'}

  es-toolkit@1.39.7:
    resolution: {integrity: sha512-ek/wWryKouBrZIjkwW2BFf91CWOIMvoy2AE5YYgUrfWsJQM2Su1LoLtrw8uusEpN9RfqLlV/0FVNjT0WMv8Bxw==}

  esbuild@0.25.5:
    resolution: {integrity: sha512-P8OtKZRv/5J5hhz0cUAdu/cLuPIKXpQl1R9pZtvmHWQvrAUVd0UNIPT4IB4W3rNOqVO0rlqHmCIbSwxh/c9yUQ==}
    engines: {node: '>=18'}
    hasBin: true

  esbuild@0.25.6:
    resolution: {integrity: sha512-GVuzuUwtdsghE3ocJ9Bs8PNoF13HNQ5TXbEi2AhvVb8xU1Iwt9Fos9FEamfoee+u/TOsn7GUWc04lz46n2bbTg==}
    engines: {node: '>=18'}
    hasBin: true

  esbuild@0.25.8:
    resolution: {integrity: sha512-vVC0USHGtMi8+R4Kz8rt6JhEWLxsv9Rnu/lGYbPR8u47B+DCBksq9JarW0zOO7bs37hyOK1l2/oqtbciutL5+Q==}
    engines: {node: '>=18'}
    hasBin: true

  escalade@3.2.0:
    resolution: {integrity: sha512-WUj2qlxaQtO4g6Pq5c29GTcWGDyd8itL8zTlipgECz3JesAiiOKotd8JU6otB3PACgG6xkJUyVhboMS+bje/jA==}
    engines: {node: '>=6'}

  escape-html@1.0.3:
    resolution: {integrity: sha512-NiSupZ4OeuGwr68lGIeym/ksIZMJodUGOSCZ/FSnTxcrekbvqrgdUxlJOMpijaKZVjAJrWrGs/6Jy8OMuyj9ow==}

  escape-string-regexp@2.0.0:
    resolution: {integrity: sha512-UpzcLCXolUWcNu5HtVMHYdXJjArjsF9C0aNnquZYY4uW/Vu0miy5YoWvbV345HauVvcAUnpRuhMMcqTcGOY2+w==}
    engines: {node: '>=8'}

  escape-string-regexp@4.0.0:
    resolution: {integrity: sha512-TtpcNJ3XAzx3Gq8sWRzJaVajRs0uVxA2YAkdb1jm2YkPz4G6egUFAyA3n5vtEIZefPk5Wa4UXbKuS5fKkJWdgA==}
    engines: {node: '>=10'}

  escape-string-regexp@5.0.0:
    resolution: {integrity: sha512-/veY75JbMK4j1yjvuUxuVsiS/hr/4iHs9FTT6cgTexxdE0Ly/glccBAkloH/DofkjRbZU3bnoj38mOmhkZ0lHw==}
    engines: {node: '>=12'}

  esprima@4.0.1:
    resolution: {integrity: sha512-eGuFFw7Upda+g4p+QHvnW0RyTX/SVeJBDM/gCtMARO0cLuT2HcEKnTPvhjV6aGeqrCB/sbNop0Kszm0jsaWU4A==}
    engines: {node: '>=4'}
    hasBin: true

  estree-util-is-identifier-name@3.0.0:
    resolution: {integrity: sha512-hFtqIDZTIUZ9BXLb8y4pYGyk6+wekIivNVTcmvk8NoOh+VeRn5y6cEHzbURrWbfp1fIqdVipilzj+lfaadNZmg==}

  estree-walker@2.0.2:
    resolution: {integrity: sha512-Rfkk/Mp/DL7JVje3u18FxFujQlTNR2q6QfMSMB7AvCBx91NGj/ba3kCfza0f6dVDbw7YlRf/nDrn7pQrCCyQ/w==}

  estree-walker@3.0.3:
    resolution: {integrity: sha512-7RUKfXgSMMkzt6ZuXmqapOurLGPPfgj6l9uRZ7lRGolvk0y2yocc35LdcxKC5PQZdn2DMqioAQ2NoWcrTKmm6g==}

  etag@1.8.1:
    resolution: {integrity: sha512-aIL5Fx7mawVa300al2BnEE4iNvo1qETxLrPI/o05L7z6go7fCw1J6EQmbK4FmJ2AS7kgVF/KEZWufBfdClMcPg==}
    engines: {node: '>= 0.6'}

  event-target-shim@5.0.1:
    resolution: {integrity: sha512-i/2XbnSz/uxRCU6+NdVJgKWDTM427+MqYbkQzD321DuCQJUqOuJKIA0IM2+W2xtYHdKOmZ4dR6fExsd4SXL+WQ==}
    engines: {node: '>=6'}

  eventemitter3@5.0.1:
    resolution: {integrity: sha512-GWkBvjiSZK87ELrYOSESUYeVIc9mvLLf/nXalMOS5dYrgZq9o5OVkbZAVM06CVxYsCwH9BDZFPlQTlPA1j4ahA==}

  events-okam@3.3.0:
    resolution: {integrity: sha512-6iR7z9hAJEwrT+D2Ywg6Fx62HSmN86OlcvPdrnq1JBeFr30dMF6l+j7M3VabjHfIi2KMtF8rO0J1rIZEfwMAwg==}
    engines: {node: '>=0.8.x'}

  events@3.3.0:
    resolution: {integrity: sha512-mQw+2fkQbALzQ7V0MY0IqdnXNOeTtP4r0lN9z7AAawCXgqea7bDii20AYrIBrFd/Hx0M2Ocz6S111CaFkUcb0Q==}
    engines: {node: '>=0.8.x'}

  eventsource-parser@3.0.3:
    resolution: {integrity: sha512-nVpZkTMM9rF6AQ9gPJpFsNAMt48wIzB5TQgiTLdHiuO8XEDhUgZEhqKlZWXbIzo9VmJ/HvysHqEaVeD5v9TPvA==}
    engines: {node: '>=20.0.0'}

  eventsource@3.0.7:
    resolution: {integrity: sha512-CRT1WTyuQoD771GW56XEZFQ/ZoSfWid1alKGDYMmkt2yl8UXrVR4pspqWNEcqKvVIzg6PAltWjxcSSPrboA4iA==}
    engines: {node: '>=18.0.0'}

  evp_bytestokey@1.0.3:
    resolution: {integrity: sha512-/f2Go4TognH/KvCISP7OUsHn85hT9nUkxxA9BEWxFn+Oj9o8ZNLm/40hdlgSLyuOimsrTKLUMEorQexp/aPQeA==}

  execa@8.0.1:
    resolution: {integrity: sha512-VyhnebXciFV2DESc+p6B+y0LjSm0krU4OgJN44qFAhBY0TJ+1V61tYD2+wHusZ6F9n5K+vl8k0sTy7PEfV4qpg==}
    engines: {node: '>=16.17'}

  expand-template@2.0.3:
    resolution: {integrity: sha512-XYfuKMvj4O35f/pOXLObndIRvyQ+/+6AhODh+OKWj9S9498pHHn/IMszH+gt0fBCRWMNfk1ZSp5x3AifmnI2vg==}
    engines: {node: '>=6'}

  expect-type@1.2.2:
    resolution: {integrity: sha512-JhFGDVJ7tmDJItKhYgJCGLOWjuK9vPxiXoUFLwLDc99NlmklilbiQJwoctZtt13+xMw91MCk/REan6MWHqDjyA==}
    engines: {node: '>=12.0.0'}

  express-rate-limit@7.5.1:
    resolution: {integrity: sha512-7iN8iPMDzOMHPUYllBEsQdWVB6fPDMPqwjBaFrgr4Jgr/+okjvzAy+UHlYYL/Vs0OsOrMkwS6PJDkFlJwoxUnw==}
    engines: {node: '>= 16'}
    peerDependencies:
      express: '>= 4.11'

  express@4.21.2:
    resolution: {integrity: sha512-28HqgMZAmih1Czt9ny7qr6ek2qddF4FclbMzwhCREB6OFfH+rXAnuNCwo1/wFvrtbgsQDb4kSbX9de9lFbrXnA==}
    engines: {node: '>= 0.10.0'}

  express@5.1.0:
    resolution: {integrity: sha512-DT9ck5YIRU+8GYzzU5kT3eHGA5iL+1Zd0EutOmTE9Dtk+Tvuzd23VBU+ec7HPNSTxXYO55gPV/hq4pSBJDjFpA==}
    engines: {node: '>= 18'}

  extend@3.0.2:
    resolution: {integrity: sha512-fjquC59cD7CyW6urNXK0FBufkZcoiGG80wTuPujX590cB5Ttln20E2UB4S/WARVqhXffZl2LNgS+gQdPIIim/g==}

  fast-decode-uri-component@1.0.1:
    resolution: {integrity: sha512-WKgKWg5eUxvRZGwW8FvfbaH7AXSh2cL+3j5fMGzUMCxWBJ3dV3a7Wz8y2f/uQ0e3B6WmodD3oS54jTQ9HVTIIg==}

  fast-deep-equal@3.1.3:
    resolution: {integrity: sha512-f3qQ9oQy9j2AhBe/H9VC91wLmKBCCU/gDOnKNAYG5hswO7BLKj09Hc5HYNz9cGI++xlpDCIgDaitVs03ATR84Q==}

  fast-diff@1.3.0:
    resolution: {integrity: sha512-VxPP4NqbUjj6MaAOafWeUn2cXWLcCtljklUtZf0Ind4XQ+QPtmA0b18zZy0jIQx+ExRVCR/ZQpBmik5lXshNsw==}

  fast-glob@3.3.3:
    resolution: {integrity: sha512-7MptL8U0cqcFdzIzwOTHoilX9x5BrNqye7Z/LuC7kCMRio1EMSyqRK3BEAUD7sXRq4iT4AzTVuZdhgQ2TCvYLg==}
    engines: {node: '>=8.6.0'}

  fast-json-stable-stringify@2.1.0:
    resolution: {integrity: sha512-lhd/wF+Lk98HZoTCtlVraHtfh5XYijIjalXck7saUtuanSDyLMxnHhSXEDJqHxD7msR8D0uCmqlkwjCV8xvwHw==}

  fast-json-stringify@6.0.1:
    resolution: {integrity: sha512-s7SJE83QKBZwg54dIbD5rCtzOBVD43V1ReWXXYqBgwCwHLYAAT0RQc/FmrQglXqWPpz6omtryJQOau5jI4Nrvg==}

  fast-querystring@1.1.2:
    resolution: {integrity: sha512-g6KuKWmFXc0fID8WWH0jit4g0AGBoJhCkJMb1RmbsSEUNvQ+ZC8D6CUZ+GtF8nMzSPXnhiePyyqqipzNNEnHjg==}

  fast-redact@3.5.0:
    resolution: {integrity: sha512-dwsoQlS7h9hMeYUq1W++23NDcBLV4KqONnITDV9DjfS3q1SgDGVrBdvvTLUotWtPSD7asWDV9/CmsZPy8Hf70A==}
    engines: {node: '>=6'}

  fast-uri@3.0.6:
    resolution: {integrity: sha512-Atfo14OibSv5wAp4VWNsFYE1AchQRTv9cBGWET4pZWHzYshFSS9NQI6I57rdKn9croWVMbYFbLhJ+yJvmZIIHw==}

  fastify-plugin@5.0.1:
    resolution: {integrity: sha512-HCxs+YnRaWzCl+cWRYFnHmeRFyR5GVnJTAaCJQiYzQSDwK9MgJdyAsuL3nh0EWRCYMgQ5MeziymvmAhUHYHDUQ==}

  fastify@5.5.0:
    resolution: {integrity: sha512-ZWSWlzj3K/DcULCnCjEiC2zn2FBPdlZsSA/pnPa/dbUfLvxkD/Nqmb0XXMXLrWkeM4uQPUvjdJpwtXmTfriXqw==}

  fastq@1.19.1:
    resolution: {integrity: sha512-GwLTyxkCXjXbxqIhTsMI2Nui8huMPtnxg7krajPJAjnEG/iiOS7i+zCtWGZR9G0NBKbXKh6X9m9UIsYX/N6vvQ==}

  fault@1.0.4:
    resolution: {integrity: sha512-CJ0HCB5tL5fYTEA7ToAq5+kTwd++Borf1/bifxd9iT70QcXr4MRrO3Llf8Ifs70q+SJcGHFtnIE/Nw6giCtECA==}

  fd-slicer@1.1.0:
    resolution: {integrity: sha512-cE1qsB/VwyQozZ+q1dGxR8LBYNZeofhEdUNGSMbQD3Gw2lAzX9Zb3uIU6Ebc/Fmyjo9AWWfnn0AUCHqtevs/8g==}

  fdir@6.4.6:
    resolution: {integrity: sha512-hiFoqpyZcfNm1yc4u8oWCf9A2c4D3QjCrks3zmoVKVxpQRzmPNar1hUJcBG2RQHvEVGDN+Jm81ZheVLAQMK6+w==}
    peerDependencies:
      picomatch: ^3 || ^4
    peerDependenciesMeta:
      picomatch:
        optional: true

  figures@6.1.0:
    resolution: {integrity: sha512-d+l3qxjSesT4V7v2fh+QnmFnUWv9lSpjarhShNTgBOfA0ttejbQUAlHLitbjkoRiDulW0OPoQPYIGhIC8ohejg==}
    engines: {node: '>=18'}

  fill-range@7.1.1:
    resolution: {integrity: sha512-YsGpe3WHLK8ZYi4tWDg2Jy3ebRz2rXowDxnld4bkQB00cc/1Zw9AWnC0i9ztDJitivtQvaI9KaLyKrc+hBW0yg==}
    engines: {node: '>=8'}

  finalhandler@1.3.1:
    resolution: {integrity: sha512-6BN9trH7bp3qvnrRyzsBz+g3lZxTNZTbVO2EV1CS0WIcDbawYVdYvGflME/9QP0h0pYlCDBCTjYa9nZzMDpyxQ==}
    engines: {node: '>= 0.8'}

  finalhandler@2.1.0:
    resolution: {integrity: sha512-/t88Ty3d5JWQbWYgaOGCCYfXRwV1+be02WqYYlL6h0lEiUAMPM8o8qKGO01YIkOHzka2up08wvgYD0mDiI+q3Q==}
    engines: {node: '>= 0.8'}

  find-my-way@9.3.0:
    resolution: {integrity: sha512-eRoFWQw+Yv2tuYlK2pjFS2jGXSxSppAs3hSQjfxVKxM5amECzIgYYc1FEI8ZmhSh/Ig+FrKEz43NLRKJjYCZVg==}
    engines: {node: '>=20'}

  find-root@1.1.0:
    resolution: {integrity: sha512-NKfW6bec6GfKc0SGx1e07QZY9PE99u0Bft/0rzSD5k3sO/vwkVUpDUKVm5Gpp5Ue3YfShPFTX2070tDs5kB9Ng==}

  find-up@5.0.0:
    resolution: {integrity: sha512-78/PXT1wlLLDgTzDs7sjq9hzz0vXD+zn+7wypEe4fXQxCmdmqfGsEPQxmiCSQI3ajFV91bVSsvNtrJRiW6nGng==}
    engines: {node: '>=10'}

  flat@5.0.2:
    resolution: {integrity: sha512-b6suED+5/3rTpUBdG1gupIl8MPFCAMA0QXwmljLhvCUKcUvdE4gWky9zpuGCcXHOsz4J9wPGNWq6OKpmIzz3hQ==}
    hasBin: true

  follow-redirects@1.15.9:
    resolution: {integrity: sha512-gew4GsXizNgdoRyqmyfMHyAmXsZDk6mHkSxZFCzW9gwlbtOW44CDtYavM+y+72qD/Vq2l550kMF52DT8fOLJqQ==}
    engines: {node: '>=4.0'}
    peerDependencies:
      debug: '*'
    peerDependenciesMeta:
      debug:
        optional: true

  for-each@0.3.5:
    resolution: {integrity: sha512-dKx12eRCVIzqCxFGplyFKJMPvLEWgmNtUrpTiJIR5u97zEhRG8ySrtboPHZXx7daLxQVrl643cTzbab2tkQjxg==}
    engines: {node: '>= 0.4'}

  foreground-child@3.3.1:
    resolution: {integrity: sha512-gIXjKqtFuWEgzFRJA9WCQeSJLZDjgJUOMCMzxtvFq/37KojM1BFGufqsCy0r4qSQmYLsZYMeyRqzIWOMup03sw==}
    engines: {node: '>=14'}

  form-data@4.0.3:
    resolution: {integrity: sha512-qsITQPfmvMOSAdeyZ+12I1c+CKSstAFAwu+97zrnWAbIr5u8wfsExUzCesVLC8NgHuRUqNN4Zy6UPWUTRGslcA==}
    engines: {node: '>= 6'}

  format@0.2.2:
    resolution: {integrity: sha512-wzsgA6WOq+09wrU1tsJ09udeR/YZRaeArL9e1wPbFg3GG2yDnC2ldKpxs4xunpFF9DgqCqOIra3bc1HWrJ37Ww==}
    engines: {node: '>=0.4.x'}

  forwarded@0.2.0:
    resolution: {integrity: sha512-buRG0fpBtRHSTCOASe6hD258tEubFoRLb4ZNA6NxMVHNw2gOcwHo9wyablzMzOA5z9xA9L1KNjk/Nt6MT9aYow==}
    engines: {node: '>= 0.6'}

  fresh@0.5.2:
    resolution: {integrity: sha512-zJ2mQYM18rEFOudeV4GShTGIQ7RbzA7ozbU9I/XBpm7kqgMywgmylMwXHxZJmkVoYkna9d2pVXVXPdYTP9ej8Q==}
    engines: {node: '>= 0.6'}

  fresh@2.0.0:
    resolution: {integrity: sha512-Rx/WycZ60HOaqLKAi6cHRKKI7zxWbJ31MhntmtwMoaTeF7XFH9hhBp8vITaMidfljRQ6eYWCKkaTK+ykVJHP2A==}
    engines: {node: '>= 0.8'}

  fs-constants@1.0.0:
    resolution: {integrity: sha512-y6OAwoSIf7FyjMIv94u+b5rdheZEjzR63GTyZJm5qh4Bi+2YgwLCcI/fPFZkL5PSixOt6ZNKm+w+Hfp/Bciwow==}

  fs-extra@11.3.0:
    resolution: {integrity: sha512-Z4XaCL6dUDHfP/jT25jJKMmtxvuwbkrD1vNSMFlo9lNLY2c5FHYSQgHPRZUjAB26TpDEoW9HCOgplrdbaPV/ew==}
    engines: {node: '>=14.14'}

  fs-extra@11.3.1:
    resolution: {integrity: sha512-eXvGGwZ5CL17ZSwHWd3bbgk7UUpF6IFHtP57NYYakPvHOs8GDgDe5KJI36jIJzDkJ6eJjuzRA8eBQb6SkKue0g==}
    engines: {node: '>=14.14'}

  fs.realpath@1.0.0:
    resolution: {integrity: sha512-OO0pH2lK6a0hZnAdau5ItzHPI6pUlvI7jMVnxUQRtw4owF2wk8lOSabtGDCTP4Ggrg2MbGnWO9X8K1t4+fGMDw==}

  fsevents@2.3.3:
    resolution: {integrity: sha512-5xoDfX+fL7faATnagmWPpbFtwh/R77WmMMqqHGS65C3vvB0YHrgF+B1YmZ3441tMj5n63k0212XNoJwzlhffQw==}
    engines: {node: ^8.16.0 || ^10.6.0 || >=11.0.0}
    os: [darwin]

  function-bind@1.1.2:
    resolution: {integrity: sha512-7XHNxH7qX9xG5mIwxkhumTox/MIRNcOgDrxWsMt2pAr23WHp6MrRlN7FBSFpCpr+oVO0F744iUgR82nJMfG2SA==}

  gensync@1.0.0-beta.2:
    resolution: {integrity: sha512-3hN7NaskYvMDLQY55gnW3NQ+mesEAepTqlg+VEbj7zzqEMBVNhzcGYYeqFo/TlYz6eQiFcp1HcsCZO+nGgS8zg==}
    engines: {node: '>=6.9.0'}

  get-caller-file@2.0.5:
    resolution: {integrity: sha512-DyFP3BM/3YHTQOCUL/w0OZHR0lpKeGrxotcHWcqNEdnltqFwXVfhEBQ94eIo34AfQpo0rGki4cyIiftY06h2Fg==}
    engines: {node: 6.* || 8.* || >= 10.*}

  get-east-asian-width@1.3.0:
    resolution: {integrity: sha512-vpeMIQKxczTD/0s2CdEWHcb0eeJe6TFjxb+J5xgX7hScxqrGuyjmv4c1D4A/gelKfyox0gJJwIHF+fLjeaM8kQ==}
    engines: {node: '>=18'}

  get-intrinsic@1.3.0:
    resolution: {integrity: sha512-9fSjSaos/fRIVIp+xSJlE6lfwhES7LNtKaCBIamHsjr2na1BiABJPo0mOjjz8GJDURarmCPGqaiVg5mfjb98CQ==}
    engines: {node: '>= 0.4'}

  get-nonce@1.0.1:
    resolution: {integrity: sha512-FJhYRoDaiatfEkUK8HKlicmu/3SGFD51q3itKDGoSTysQJBnfOcxU5GxnhE1E6soB76MbT0MBtnKJuXyAx+96Q==}
    engines: {node: '>=6'}

  get-proto@1.0.1:
    resolution: {integrity: sha512-sTSfBjoXBp89JvIKIefqw7U2CCebsc74kiY6awiGogKtoSGbgjYE/G/+l9sF3MWFPNc9IcoOC4ODfKHfxFmp0g==}
    engines: {node: '>= 0.4'}

  get-stream@8.0.1:
    resolution: {integrity: sha512-VaUJspBffn/LMCJVoMvSAdmscJyS1auj5Zulnn5UoYcY531UWmdwhRWkcGKnGU93m5HSXP9LP2usOryrBtQowA==}
    engines: {node: '>=16'}

  get-tsconfig@4.10.1:
    resolution: {integrity: sha512-auHyJ4AgMz7vgS8Hp3N6HXSmlMdUyhSUrfBF16w153rxtLIEOE+HGqaBppczZvnHLqQJfiHotCYpNhl0lUROFQ==}

  github-from-package@0.0.0:
    resolution: {integrity: sha512-SyHy3T1v2NUXn29OsWdxmK6RwHD+vkj3v8en8AOBZ1wBQ/hCAQ5bAQTD02kW4W9tUp/3Qh6J8r9EvntiyCmOOw==}

  glob-parent@5.1.2:
    resolution: {integrity: sha512-AOIgSQCepiJYwP3ARnGx+5VnTu2HBYdzbGP45eLw1vr3zB3vZLeyed1sC9hnbcOc9/SrMyM5RPQrkGz4aS9Zow==}
    engines: {node: '>= 6'}

  glob@10.4.5:
    resolution: {integrity: sha512-7Bv8RF0k6xjo7d4A/PxYLbUCfb6c+Vpd2/mB2yRDlew7Jb5hEXiCD9ibfO7wpk8i4sevK6DFny9h7EYbM3/sHg==}
    hasBin: true

  glob@11.0.3:
    resolution: {integrity: sha512-2Nim7dha1KVkaiF4q6Dj+ngPPMdfvLJEOpZk/jKiUAkqKebpGAWQXAq9z1xu9HKu5lWfqw/FASuccEjyznjPaA==}
    engines: {node: 20 || >=22}
    hasBin: true

  glob@7.2.3:
    resolution: {integrity: sha512-nFR0zLpU2YCaRxwoCJvL6UvCH2JFyFVIvwTLsIf21AuHlMskA1hhTdk+LlYJtOlYt9v6dvszD2BGRqBL+iQK9Q==}
    deprecated: Glob versions prior to v9 are no longer supported

  globals@11.12.0:
    resolution: {integrity: sha512-WOBp/EEGUiIsJSp7wcv/y6MO+lV9UoncWqxuFfm8eBwzWNgyfBd6Gz+IeKQ9jCmyhoH99g15M3T+QaVHFjizVA==}
    engines: {node: '>=4'}

  globals@16.2.0:
    resolution: {integrity: sha512-O+7l9tPdHCU320IigZZPj5zmRCFG9xHmx9cU8FqU2Rp+JN714seHV+2S9+JslCpY4gJwU2vOGox0wzgae/MCEg==}
    engines: {node: '>=18'}

  globby@14.1.0:
    resolution: {integrity: sha512-0Ia46fDOaT7k4og1PDW4YbodWWr3scS2vAr2lTbsplOt2WkKp0vQbkI9wKis/T5LV/dqPjO3bpS/z6GTJB82LA==}
    engines: {node: '>=18'}

  goober@2.1.16:
    resolution: {integrity: sha512-erjk19y1U33+XAMe1VTvIONHYoSqE4iS7BYUZfHaqeohLmnC0FdxEh7rQU+6MZ4OajItzjZFSRtVANrQwNq6/g==}
    peerDependencies:
      csstype: ^3.0.10

  gopd@1.2.0:
    resolution: {integrity: sha512-ZUKRh6/kUFoAiTAtTYPZJ3hw9wNxx+BIBOijnlG9PnrJsCcSjs1wyyD6vJpaYtgnzDrKYRSqf3OO6Rfa93xsRg==}
    engines: {node: '>= 0.4'}

  graceful-fs@4.2.11:
    resolution: {integrity: sha512-RbJ5/jmFcNNCcDV5o9eTnBLJ/HszWV0P73bc+Ff4nS/rJj+YaS6IGyiOL0VoBYX+l1Wrl3k63h/KrH+nhJ0XvQ==}

  has-flag@4.0.0:
    resolution: {integrity: sha512-EykJT/Q1KjTWctppgIAgfSO0tKVuZUjhgMr17kqTumMl6Afv3EISleU7qZUzoXDFTAHTDC4NOoG/ZxU3EvlMPQ==}
    engines: {node: '>=8'}

  has-property-descriptors@1.0.2:
    resolution: {integrity: sha512-55JNKuIW+vq4Ke1BjOTjM2YctQIvCT7GFzHwmfZPGo5wnrgkid0YQtnAleFSqumZm4az3n2BS+erby5ipJdgrg==}

  has-symbols@1.1.0:
    resolution: {integrity: sha512-1cDNdwJ2Jaohmb3sg4OmKaMBwuC48sYni5HUw2DvsC8LjGTLK9h+eb1X6RyuOHe4hT0ULCW68iomhjUoKUqlPQ==}
    engines: {node: '>= 0.4'}

  has-tostringtag@1.0.2:
    resolution: {integrity: sha512-NqADB8VjPFLM2V0VvHUewwwsw0ZWBaIdgo+ieHtK3hasLz4qeCRjYcqfB6AQrBggRKppKF8L52/VqdVsO47Dlw==}
    engines: {node: '>= 0.4'}

  hash-base@2.0.2:
    resolution: {integrity: sha512-0TROgQ1/SxE6KmxWSvXHvRj90/Xo1JvZShofnYF+f6ZsGtR4eES7WfrQzPalmyagfKZCXpVnitiRebZulWsbiw==}

  hash-base@3.0.5:
    resolution: {integrity: sha512-vXm0l45VbcHEVlTCzs8M+s0VeYsB2lnlAaThoLKGXr3bE/VWDOelNUnycUPEhKEaXARL2TEFjBOyUiM6+55KBg==}
    engines: {node: '>= 0.10'}

  hash.js@1.1.7:
    resolution: {integrity: sha512-taOaskGt4z4SOANNseOviYDvjEJinIkRgmp7LbKP2YTTmVxWBl87s/uzK9r+44BclBSp2X7K1hqeNfz9JbBeXA==}

  hasown@2.0.2:
    resolution: {integrity: sha512-0hJU9SCPvmMzIBdZFqNPXWa6dqh7WdH0cII9y+CyS8rG3nL48Bclra9HmKhVVUHyPWNH5Y7xDwAB7bfgSjkUMQ==}
    engines: {node: '>= 0.4'}

  hast-util-parse-selector@2.2.5:
    resolution: {integrity: sha512-7j6mrk/qqkSehsM92wQjdIgWM2/BW61u/53G6xmC8i1OmEdKLHbk419QKQUjz6LglWsfqoiHmyMRkP1BGjecNQ==}

  hast-util-to-jsx-runtime@2.3.6:
    resolution: {integrity: sha512-zl6s8LwNyo1P9uw+XJGvZtdFF1GdAkOg8ujOw+4Pyb76874fLps4ueHXDhXWdk6YHQ6OgUtinliG7RsYvCbbBg==}

  hast-util-whitespace@3.0.0:
    resolution: {integrity: sha512-88JUN06ipLwsnv+dVn+OIYOvAuvBMy/Qoi6O7mQHxdPXpjy+Cd6xRkWwux7DKO+4sYILtLBRIKgsdpS2gQc7qw==}

  hastscript@6.0.0:
    resolution: {integrity: sha512-nDM6bvd7lIqDUiYEiu5Sl/+6ReP0BMk/2f4U/Rooccxkj0P5nm+acM5PrGJ/t5I8qPGiqZSE6hVAwZEdZIvP4w==}

  he@1.2.0:
    resolution: {integrity: sha512-F/1DnUGPopORZi0ni+CvrCgHQ5FyEAHRLSApuYWMmrbSwoN2Mn/7k+Gl38gJnR7yyDZk6WLXwiGod1JOWNDKGw==}
    hasBin: true

  highlight.js@10.7.3:
    resolution: {integrity: sha512-tzcUFauisWKNHaRkN4Wjl/ZA07gENAjFl3J/c480dprkGTg5EQstgaNFqBfUqCq54kZRIEcreTsAgF/m2quD7A==}

  highlightjs-vue@1.0.0:
    resolution: {integrity: sha512-PDEfEF102G23vHmPhLyPboFCD+BkMGu+GuJe2d9/eH4FsCwvgBpnc9n0pGE+ffKdph38s6foEZiEjdgHdzp+IA==}

  hmac-drbg@1.0.1:
    resolution: {integrity: sha512-Tti3gMqLdZfhOQY1Mzf/AanLiqh1WTiJgEj26ZuYQ9fbkLomzGchCws4FyrSd4VkpBfiNhaE1On+lOz894jvXg==}

  hoist-non-react-statics@3.3.2:
    resolution: {integrity: sha512-/gGivxi8JPKWNm/W0jSmzcMPpfpPLc3dY/6GxhX2hQ9iGj3aDfklV4ET7NjKpSinLpJ5vafa9iiGIEZg10SfBw==}

  hosted-git-info@4.1.0:
    resolution: {integrity: sha512-kyCuEOWjJqZuDbRHzL8V93NzQhwIB71oFWSyzVo+KPZI+pnQPPxucdkrOZvkLRnrf5URsQM+IJ09Dw29cRALIA==}
    engines: {node: '>=10'}

  hosted-git-info@7.0.2:
    resolution: {integrity: sha512-puUZAUKT5m8Zzvs72XWy3HtvVbTWljRE66cP60bxJzAqf2DgICo7lYTY2IHUmLnNpjYvw5bvmoHvPc0QO2a62w==}
    engines: {node: ^16.14.0 || >=18.0.0}

  html-escaper@2.0.2:
    resolution: {integrity: sha512-H2iMtd0I4Mt5eYiapRdIDjp+XzelXQ0tFE4JS7YFwFevXXMmOp9myNrUvCg0D6ws8iqkRPBfKHgbwig1SmlLfg==}

  html-parse-stringify@3.0.1:
    resolution: {integrity: sha512-KknJ50kTInJ7qIScF3jeaFRpMpE8/lfiTdzf/twXyPBLAGrLRTmkz3AdTnKeh40X8k9L2fdYwEp/42WGXIRGcg==}

  html-url-attributes@3.0.1:
    resolution: {integrity: sha512-ol6UPyBWqsrO6EJySPz2O7ZSr856WDrEzM5zMqp+FJJLGMW35cLYmmZnl0vztAZxRUoNZJFTCohfjuIJ8I4QBQ==}

  htmlparser2@10.0.0:
    resolution: {integrity: sha512-TwAZM+zE5Tq3lrEHvOlvwgj1XLWQCtaaibSN11Q+gGBAS7Y1uZSWwXXRe4iF6OXnaq1riyQAPFOBtYc77Mxq0g==}

  http-errors@2.0.0:
    resolution: {integrity: sha512-FtwrG/euBzaEjYeRqOgly7G0qviiXoJWnvEH2Z1plBdXgbyjv34pHTSb9zoeHMyDy33+DWy5Wt9Wo+TURtOYSQ==}
    engines: {node: '>= 0.8'}

  http-proxy-agent@7.0.2:
    resolution: {integrity: sha512-T1gkAiYYDWYx3V5Bmyu7HcfcvL7mUrTWiM6yOfa3PIphViJ/gFPbvidQ+veqSOHci/PxBcDabeUNCzpOODJZig==}
    engines: {node: '>= 14'}

  https-browserify@1.0.0:
    resolution: {integrity: sha512-J+FkSdyD+0mA0N+81tMotaRMfSL9SGi+xpD3T6YApKsc3bGSXJlfXri3VyFOeYkfLRQisDk1W+jIFFKBeUBbBg==}

  https-proxy-agent@7.0.6:
    resolution: {integrity: sha512-vK9P5/iUfdl95AI+JVyUuIcVtd4ofvtrOr3HNtM2yxC9bnMbEdp3x01OhQNnjb8IJYi38VlTE3mBXwcfvywuSw==}
    engines: {node: '>= 14'}

  human-signals@5.0.0:
    resolution: {integrity: sha512-AXcZb6vzzrFAUE61HnN4mpLqd/cSIwNQjtNWR0euPm6y0iqx3G4gOXaIDdtdDwZmhwe82LA6+zinmW4UBWVePQ==}
    engines: {node: '>=16.17.0'}

  husky@9.1.7:
    resolution: {integrity: sha512-5gs5ytaNjBrh5Ow3zrvdUUY+0VxIuWVL4i9irt6friV+BqdCfmV11CQTWMiBYWHbXhco+J1kHfTOUkePhCDvMA==}
    engines: {node: '>=18'}
    hasBin: true

  i18next-browser-languagedetector@8.2.0:
    resolution: {integrity: sha512-P+3zEKLnOF0qmiesW383vsLdtQVyKtCNA9cjSoKCppTKPQVfKd2W8hbVo5ZhNJKDqeM7BOcvNoKJOjpHh4Js9g==}

  i18next@25.2.1:
    resolution: {integrity: sha512-+UoXK5wh+VlE1Zy5p6MjcvctHXAhRwQKCxiJD8noKZzIXmnAX8gdHX5fLPA3MEVxEN4vbZkQFy8N0LyD9tUqPw==}
    peerDependencies:
      typescript: ^5
    peerDependenciesMeta:
      typescript:
        optional: true

  iconv-lite@0.4.24:
    resolution: {integrity: sha512-v3MXnZAcvnywkTUEZomIActle7RXXeedOR31wwl7VlyoXO4Qi9arvSenNQWne1TcRwhCL1HwLI21bEqdpj8/rA==}
    engines: {node: '>=0.10.0'}

  iconv-lite@0.6.3:
    resolution: {integrity: sha512-4fCk79wshMdzMp2rH06qWrJE4iolqLhCUH+OiuIgU++RB0+94NlDL81atO7GX55uUKueo0txHNtvEyI6D7WdMw==}
    engines: {node: '>=0.10.0'}

  ieee754@1.2.1:
    resolution: {integrity: sha512-dcyqhDvX1C46lXZcVqCpK+FtMRQVdIMN6/Df5js2zouUsqG7I6sFxitIC+7KYK29KdXOLHdu9zL4sFnoVQnqaA==}

  ignore@7.0.5:
    resolution: {integrity: sha512-Hs59xBNfUIunMFgWAbGX5cq6893IbWg4KnrjbYwX3tx0ztorVgTDA6B2sxf8ejHJ4wz8BqGUMYlnzNBer5NvGg==}
    engines: {node: '>= 4'}

  image-size@0.5.5:
    resolution: {integrity: sha512-6TDAlDPZxUFCv+fuOkIoXT/V/f3Qbq8e37p+YOiYrUv3v9cc3/6x78VdfPgFVaB9dZYeLUfKgHRebpkm/oP2VQ==}
    engines: {node: '>=0.10.0'}
    hasBin: true

  immediate@3.0.6:
    resolution: {integrity: sha512-XXOFtyqDjNDAQxVfYxuF7g9Il/IbWmmlQg2MYKOH8ExIT1qg6xc4zyS3HaEEATgs1btfzxq15ciUiY7gjSXRGQ==}

  import-fresh@3.3.1:
    resolution: {integrity: sha512-TR3KfrTZTYLPB6jUjfx6MF9WcWrHL9su5TObK4ZkYgBdWKPOFoSoQIdEuTuR82pmtxH2spWG9h6etwfr1pLBqQ==}
    engines: {node: '>=6'}

  import-lazy@4.0.0:
    resolution: {integrity: sha512-rKtvo6a868b5Hu3heneU+L4yEQ4jYKLtjpnPeUdK7h0yzXGmyBTypknlkCvHFBqfX9YlorEiMM6Dnq/5atfHkw==}
    engines: {node: '>=8'}

  indent-string@5.0.0:
    resolution: {integrity: sha512-m6FAo/spmsW2Ab2fU35JTYwtOKa2yAwXSwgjSv1TJzh4Mh7mC3lzAOVLBprb72XsTrgkEIsl7YrFNAiDiRhIGg==}
    engines: {node: '>=12'}

  index-to-position@1.1.0:
    resolution: {integrity: sha512-XPdx9Dq4t9Qk1mTMbWONJqU7boCoumEH7fRET37HX5+khDUl3J2W6PdALxhILYlIYx2amlwYcRPp28p0tSiojg==}
    engines: {node: '>=18'}

  inflight@1.0.6:
    resolution: {integrity: sha512-k92I/b08q4wvFscXCLvqfsHCrjrF7yiXsQuIVvVE7N82W3+aqpzuUdBbfhWcy/FZR3/4IgflMgKLOsvPDrGCJA==}
    deprecated: This module is not supported, and leaks memory. Do not use it. Check out lru-cache if you want a good and tested way to coalesce async requests by a key value, which is much more comprehensive and powerful.

  inherits@2.0.1:
    resolution: {integrity: sha512-8nWq2nLTAwd02jTqJExUYFSD/fKq6VH9Y/oG2accc/kdI0V98Bag8d5a4gi3XHz73rDWa2PvTtvcWYquKqSENA==}

  inherits@2.0.3:
    resolution: {integrity: sha512-x00IRNXNy63jwGkJmzPigoySHbaqpNuzKbBOmzK+g2OdZpQ9w+sxCN+VSB3ja7IAge2OP2qpfxTjeNcyjmW1uw==}

  inherits@2.0.4:
    resolution: {integrity: sha512-k/vGaX4/Yla3WzyMCvTQOXYeIHvqOKtnqBduzTHpzpQZzAskKMhZ2K+EnBiSM9zGSoIFeMpXKxa4dYeZIQqewQ==}

  ini@1.3.8:
    resolution: {integrity: sha512-JV/yugV2uzW5iMRSiZAyDtQd+nxtUnjeLt0acNdw98kKLrvuRVyB80tsREOE7yvGVgalhZ6RNXCmEHkUKBKxew==}

  ink-select-input@6.2.0:
    resolution: {integrity: sha512-304fZXxkpYxJ9si5lxRCaX01GNlmPBgOZumXXRnPYbHW/iI31cgQynqk2tRypGLOF1cMIwPUzL2LSm6q4I5rQQ==}
    engines: {node: '>=18'}
    peerDependencies:
      ink: '>=5.0.0'
      react: '>=18.0.0'

  ink-spinner@5.0.0:
    resolution: {integrity: sha512-EYEasbEjkqLGyPOUc8hBJZNuC5GvXGMLu0w5gdTNskPc7Izc5vO3tdQEYnzvshucyGCBXc86ig0ujXPMWaQCdA==}
    engines: {node: '>=14.16'}
    peerDependencies:
      ink: '>=4.0.0'
      react: '>=18.0.0'

  ink@6.1.0:
    resolution: {integrity: sha512-YQ+lbMD79y3FBAJXXZnuRajLEgaMFp102361eY5NrBIEVCi9oFo7gNZU4z2LBWlcjZFiTt7jetlkIbKCCH4KJA==}
    engines: {node: '>=20'}
    peerDependencies:
      '@types/react': '>=19.0.0'
      react: '>=19.0.0'
      react-devtools-core: ^4.19.1
    peerDependenciesMeta:
      '@types/react':
        optional: true
      react-devtools-core:
        optional: true

  inline-style-parser@0.2.4:
    resolution: {integrity: sha512-0aO8FkhNZlj/ZIbNi7Lxxr12obT7cL1moPfE4tg1LkX7LlLfC6DeX4l2ZEud1ukP9jNQyNnfzQVqwbwmAATY4Q==}

  intersection-observer@0.12.2:
    resolution: {integrity: sha512-7m1vEcPCxXYI8HqnL8CKI6siDyD+eIWSwgB3DZA+ZTogxk9I4CDnj4wilt9x/+/QbHI4YG5YZNmC6458/e9Ktg==}

  ipaddr.js@1.9.1:
    resolution: {integrity: sha512-0KI/607xoxSToH7GjN1FfSbLoU0+btTicjsQSWQlh/hZykN8KpmMf7uYwPW3R+akZ6R/w18ZlXSHBYXiYUPO3g==}
    engines: {node: '>= 0.10'}

  ipaddr.js@2.2.0:
    resolution: {integrity: sha512-Ag3wB2o37wslZS19hZqorUnrnzSkpOVy+IiiDEiTqNubEYpYuHWIf6K4psgN2ZWKExS4xhVCrRVfb/wfW8fWJA==}
    engines: {node: '>= 10'}

  is-alphabetical@1.0.4:
    resolution: {integrity: sha512-DwzsA04LQ10FHTZuL0/grVDk4rFoVH1pjAToYwBrHSxcrBIGQuXrQMtD5U1b0U2XVgKZCTLLP8u2Qxqhy3l2Vg==}

  is-alphabetical@2.0.1:
    resolution: {integrity: sha512-FWyyY60MeTNyeSRpkM2Iry0G9hpr7/9kD40mD/cGQEuilcZYS4okz8SN2Q6rLCJ8gbCt6fN+rC+6tMGS99LaxQ==}

  is-alphanumerical@1.0.4:
    resolution: {integrity: sha512-UzoZUr+XfVz3t3v4KyGEniVL9BDRoQtY7tOyrRybkVNjDFWyo1yhXNGrrBTQxp3ib9BLAWs7k2YKBQsFRkZG9A==}

  is-alphanumerical@2.0.1:
    resolution: {integrity: sha512-hmbYhX/9MUMF5uh7tOXyK/n0ZvWpad5caBA17GsC6vyuCqaWliRG5K1qS9inmUhEMaOBIW7/whAnSwveW/LtZw==}

  is-arrayish@0.2.1:
    resolution: {integrity: sha512-zz06S8t0ozoDXMG+ube26zeCTNXcKIPJZJi8hBrF4idCLms4CG9QtK7qBl1boi5ODzFpjswb5JPmHCbMpjaYzg==}

  is-binary-path@2.1.0:
    resolution: {integrity: sha512-ZMERYes6pDydyuGidse7OsHxtbI7WVeUEozgR/g7rd0xUimYNlvZRE/K2MgZTjWy725IfelLeVcEM97mmtRGXw==}
    engines: {node: '>=8'}

  is-callable@1.2.7:
    resolution: {integrity: sha512-1BC0BVFhS/p0qtw6enp8e+8OD0UrK0oFLztSjNzhcKA3WDuJxxAPXzPuPtKkjEY9UUoEWlX/8fgKeu2S8i9JTA==}
    engines: {node: '>= 0.4'}

  is-core-module@2.16.1:
    resolution: {integrity: sha512-UfoeMA6fIJ8wTYFEUjelnaGI67v6+N7qXJEvQuIGa99l4xsCruSYOVSQ0uPANn4dAzm8lkYPaKLrrijLq7x23w==}
    engines: {node: '>= 0.4'}

  is-decimal@1.0.4:
    resolution: {integrity: sha512-RGdriMmQQvZ2aqaQq3awNA6dCGtKpiDFcOzrTWrDAT2MiWrKQVPmxLGHl7Y2nNu6led0kEyoX0enY0qXYsv9zw==}

  is-decimal@2.0.1:
    resolution: {integrity: sha512-AAB9hiomQs5DXWcRB1rqsxGUstbRroFOPPVAomNk/3XHR5JyEZChOyTWe2oayKnsSsr/kcGqF+z6yuH6HHpN0A==}

  is-docker@3.0.0:
    resolution: {integrity: sha512-eljcgEDlEns/7AXFosB5K/2nCM4P7FQPkGc/DWLy5rmFEWvZayGrik1d9/QIY5nJ4f9YsVvBkA6kJpHn9rISdQ==}
    engines: {node: ^12.20.0 || ^14.13.1 || >=16.0.0}
    hasBin: true

  is-extglob@2.1.1:
    resolution: {integrity: sha512-SbKbANkN603Vi4jEZv49LeVJMn4yGwsbzZworEoyEiutsN3nJYdbO36zfhGJ6QEDpOZIFkDtnq5JRxmvl3jsoQ==}
    engines: {node: '>=0.10.0'}

  is-fullwidth-code-point@3.0.0:
    resolution: {integrity: sha512-zymm5+u+sCsSWyD9qNaejV3DFvhCKclKdizYaJUuHA83RLjb7nSuGnddCHGv0hk+KY7BMAlsWeK4Ueg6EV6XQg==}
    engines: {node: '>=8'}

  is-fullwidth-code-point@4.0.0:
    resolution: {integrity: sha512-O4L094N2/dZ7xqVdrXhh9r1KODPJpFms8B5sGdJLPy664AgvXsreZUyCQQNItZRDlYug4xStLjNp/sz3HvBowQ==}
    engines: {node: '>=12'}

  is-fullwidth-code-point@5.0.0:
    resolution: {integrity: sha512-OVa3u9kkBbw7b8Xw5F9P+D/T9X+Z4+JruYVNapTjPYZYUznQ5YfWeFkOj606XYYW8yugTfC8Pj0hYqvi4ryAhA==}
    engines: {node: '>=18'}

  is-glob@4.0.3:
    resolution: {integrity: sha512-xelSayHH36ZgE7ZWhli7pW34hNbNl8Ojv5KVmkJD4hBdD3th8Tfk9vYasLM+mXWOZhFkgZfxhLSnrwRr4elSSg==}
    engines: {node: '>=0.10.0'}

  is-hexadecimal@1.0.4:
    resolution: {integrity: sha512-gyPJuv83bHMpocVYoqof5VDiZveEoGoFL8m3BXNb2VW8Xs+rz9kqO8LOQ5DH6EsuvilT1ApazU0pyl+ytbPtlw==}

  is-hexadecimal@2.0.1:
    resolution: {integrity: sha512-DgZQp241c8oO6cA1SbTEWiXeoxV42vlcJxgH+B3hi1AiqqKruZR3ZGF8In3fj4+/y/7rHvlOZLZtgJ/4ttYGZg==}

  is-in-ci@1.0.0:
    resolution: {integrity: sha512-eUuAjybVTHMYWm/U+vBO1sY/JOCgoPCXRxzdju0K+K0BiGW0SChEL1MLC0PoCIR1OlPo5YAp8HuQoUlsWEICwg==}
    engines: {node: '>=18'}
    hasBin: true

  is-inside-container@1.0.0:
    resolution: {integrity: sha512-KIYLCCJghfHZxqjYBE7rEy0OBuTd5xCHS7tHVgvCLkx7StIoaxwNW3hCALgEUjFfeRk+MG/Qxmp/vtETEF3tRA==}
    engines: {node: '>=14.16'}
    hasBin: true

  is-interactive@2.0.0:
    resolution: {integrity: sha512-qP1vozQRI+BMOPcjFzrjXuQvdak2pHNUMZoeG2eRbiSqyvbEf/wQtEOTOX1guk6E3t36RkaqiSt8A/6YElNxLQ==}
    engines: {node: '>=12'}

  is-number@7.0.0:
    resolution: {integrity: sha512-41Cifkg6e8TylSpdtTpeLVMqvSBEVzTttHvERD741+pnZ8ANv0004MRL43QKPDlK9cGvNp6NZWZUBlbGXYxxng==}
    engines: {node: '>=0.12.0'}

  is-plain-obj@2.1.0:
    resolution: {integrity: sha512-YWnfyRwxL/+SsrWYfOpUtz5b3YD+nyfkHvjbcanzk8zgyO4ASD67uVMRt8k5bM4lLMDnXfriRhOpemw+NfT1eA==}
    engines: {node: '>=8'}

  is-plain-obj@4.1.0:
    resolution: {integrity: sha512-+Pgi+vMuUNkJyExiMBt5IlFoMyKnr5zhJ4Uspz58WOhBF5QoIZkFyNHIbBAtHwzVAgk5RtndVNsDRN61/mmDqg==}
    engines: {node: '>=12'}

  is-promise@4.0.0:
    resolution: {integrity: sha512-hvpoI6korhJMnej285dSg6nu1+e6uxs7zG3BYAm5byqDsgJNWwxzM6z6iZiAgQR4TJ30JmBTOwqZUw3WlyH3AQ==}

  is-stream@3.0.0:
    resolution: {integrity: sha512-LnQR4bZ9IADDRSkvpqMGvt/tEJWclzklNgSw48V5EAaAeDd6qGvN8ei6k5p0tvxSR171VmGyHuTiAOfxAbr8kA==}
    engines: {node: ^12.20.0 || ^14.13.1 || >=16.0.0}

  is-typed-array@1.1.15:
    resolution: {integrity: sha512-p3EcsicXjit7SaskXHs1hA91QxgTw46Fv6EFKKGS5DRFLD8yKnohjF3hxoju94b/OcMZoQukzpPpBE9uLVKzgQ==}
    engines: {node: '>= 0.4'}

  is-unicode-supported@0.1.0:
    resolution: {integrity: sha512-knxG2q4UC3u8stRGyAVJCOdxFmv5DZiRcdlIaAQXAbSfJya+OhopNotLQrstBhququ4ZpuKbDc/8S6mgXgPFPw==}
    engines: {node: '>=10'}

  is-unicode-supported@1.3.0:
    resolution: {integrity: sha512-43r2mRvz+8JRIKnWJ+3j8JtjRKZ6GmjzfaE/qiBJnikNnYv/6bagRJ1kUhNk8R5EX/GkobD+r+sfxCPJsiKBLQ==}
    engines: {node: '>=12'}

  is-unicode-supported@2.1.0:
    resolution: {integrity: sha512-mE00Gnza5EEB3Ds0HfMyllZzbBrmLOX3vfWoj9A9PEnTfratQ/BcaJOuMhnkhjXvb2+FkY3VuHqtAGpTPmglFQ==}
    engines: {node: '>=18'}

  is-what@3.14.1:
    resolution: {integrity: sha512-sNxgpk9793nzSs7bA6JQJGeIuRBQhAaNGG77kzYQgMkrID+lS6SlK07K5LaptscDlSaIgH+GPFzf+d75FVxozA==}

  is-wsl@3.1.0:
    resolution: {integrity: sha512-UcVfVfaK4Sc4m7X3dUSoHoozQGBEFeDC+zVo06t98xe8CzHSZZBekNXH+tu0NalHolcJ/QAGqS46Hef7QXBIMw==}
    engines: {node: '>=16'}

  is64bit@2.0.0:
    resolution: {integrity: sha512-jv+8jaWCl0g2lSBkNSVXdzfBA0npK1HGC2KtWM9FumFRoGS94g3NbCCLVnCYHLjp4GrW2KZeeSTMo5ddtznmGw==}
    engines: {node: '>=18'}

  isarray@1.0.0:
    resolution: {integrity: sha512-VLghIWNM6ELQzo7zwmcg0NmTVyWKYjvIeM83yjp0wRDTmUnrM678fQbcKBo6n2CJEF0szoG//ytg+TKla89ALQ==}

  isarray@2.0.5:
    resolution: {integrity: sha512-xHjhDr3cNBK0BzdUJSPXZntQUx/mwMS5Rw4A7lPJ90XGAO6ISP/ePDNuo0vhqOZU+UD5JoodwCAAoZQd3FeAKw==}

  isexe@2.0.0:
    resolution: {integrity: sha512-RHxMLp9lnKHGHRng9QFhRCMbYAcVpn69smSGcq3f36xjgVVWThj4qqLbTLlq7Ssj8B+fIQ1EuCEGI2lKsyQeIw==}

  isomorphic-rslog@0.0.7:
    resolution: {integrity: sha512-n6/XnKnZ5eLEj6VllG4XmamXG7/F69nls8dcynHyhcTpsPUYgcgx4ifEaCo4lQJ2uzwfmIT+F0KBGwBcMKmt5g==}
    engines: {node: '>=14.17.6'}

  istanbul-lib-coverage@3.2.2:
    resolution: {integrity: sha512-O8dpsF+r0WV/8MNRKfnmrtCWhuKjxrq2w+jpzBL5UZKTi2LeVWnWOmWRxFlesJONmc+wLAGvKQZEOanko0LFTg==}
    engines: {node: '>=8'}

  istanbul-lib-report@3.0.1:
    resolution: {integrity: sha512-GCfE1mtsHGOELCU8e/Z7YWzpmybrx/+dSTfLrvY8qRmaY6zXTKWn6WQIjaAFw069icm6GVMNkgu0NzI4iPZUNw==}
    engines: {node: '>=10'}

  istanbul-reports@3.1.7:
    resolution: {integrity: sha512-BewmUXImeuRk2YY0PVbxgKAysvhRPUQE0h5QRM++nVWyubKGV0l8qQ5op8+B2DOmwSe63Jivj0BjkPQVf8fP5g==}
    engines: {node: '>=8'}

  istextorbinary@9.5.0:
    resolution: {integrity: sha512-5mbUj3SiZXCuRf9fT3ibzbSSEWiy63gFfksmGfdOzujPjW3k+z8WvIBxcJHBoQNlaZaiyB25deviif2+osLmLw==}
    engines: {node: '>=4'}

  jackspeak@3.4.3:
    resolution: {integrity: sha512-OGlZQpz2yfahA/Rd1Y8Cd9SIEsqvXkLVoSw/cgwhnhFMDbsQFeZYoJJ7bIZBS9BcamUW96asq/npPWugM+RQBw==}

  jackspeak@4.1.1:
    resolution: {integrity: sha512-zptv57P3GpL+O0I7VdMJNBZCu+BPHVQUk55Ft8/QCJjTVxrnJHuVuX/0Bl2A6/+2oyR/ZMEuFKwmzqqZ/U5nPQ==}
    engines: {node: 20 || >=22}

  javascript-natural-sort@0.7.1:
    resolution: {integrity: sha512-nO6jcEfZWQXDhOiBtG2KvKyEptz7RVbpGP4vTD2hLBdmNQSsCiicO2Ioinv6UI4y9ukqnBpy+XZ9H6uLNgJTlw==}

  jiti@1.21.7:
    resolution: {integrity: sha512-/imKNG4EbWNrVjoNC/1H5/9GFy+tqjGBHCaSsN+P2RnPqjsLmv6UD3Ej+Kj8nBWaRAwyk7kK5ZUc+OEatnTR3A==}
    hasBin: true

  jiti@2.5.1:
    resolution: {integrity: sha512-twQoecYPiVA5K/h6SxtORw/Bs3ar+mLUtoPSc7iMXzQzK8d7eJ/R09wmTwAjiamETn1cXYPGfNnu7DMoHgu12w==}
    hasBin: true

  jju@1.4.0:
    resolution: {integrity: sha512-8wb9Yw966OSxApiCt0K3yNJL8pnNeIv+OEq2YMidz4FKP6nonSRoOXc80iXY4JaN2FC11B9qsNmDsm+ZOfMROA==}

  js-cookie@3.0.5:
    resolution: {integrity: sha512-cEiJEAEoIbWfCZYKWhVwFuvPX1gETRYPw6LlaTKoxD3s2AkXzkCjnp6h0V77ozyqj0jakteJ4YqDJT830+lVGw==}
    engines: {node: '>=14'}

  js-tokens@4.0.0:
    resolution: {integrity: sha512-RdJUflcE3cUzKiMqQgsCu06FPu9UdIJO0beYbPhHN4k6apgJtifcoCtT9bcxOpYBtpD2kCM6Sbzg4CausW/PKQ==}

  js-tokens@9.0.1:
    resolution: {integrity: sha512-mxa9E9ITFOt0ban3j6L5MpjwegGz6lBQmM1IJkWeBZGcMxto50+eWdjC/52xDbS2vy0k7vIMK0Fe2wfL9OQSpQ==}

  js-yaml@3.14.1:
    resolution: {integrity: sha512-okMH7OXXJ7YrN9Ok3/SXrnu4iX9yOk+25nqX4imS2npuvTYDmo/QEZoqwZkYaIDk3jVvBOTOIEgEhaLOynBS9g==}
    hasBin: true

  js-yaml@4.1.0:
    resolution: {integrity: sha512-wpxZs9NoxZaJESJGIZTyDEaYpl0FKSA+FB9aJiyemKhMwkxQg63h4T1KJgUGHpTqPDNRcmmYLugrRjJlBtWvRA==}
    hasBin: true

  jsesc@3.1.0:
    resolution: {integrity: sha512-/sM3dO2FOzXjKQhJuo0Q173wf2KOo8t4I8vHy6lF9poUp7bKT0/NHE8fPX23PwfhnykfqnC2xRxOnVw5XuGIaA==}
    engines: {node: '>=6'}
    hasBin: true

  json-parse-even-better-errors@2.3.1:
    resolution: {integrity: sha512-xyFwyhro/JEof6Ghe2iz2NcXoj2sloNsWr/XsERDK/oiPCfaNhl5ONfp+jQdAZRQQ0IJWNzH9zIZF7li91kh2w==}

  json-schema-ref-resolver@2.0.1:
    resolution: {integrity: sha512-HG0SIB9X4J8bwbxCbnd5FfPEbcXAJYTi1pBJeP/QPON+w8ovSME8iRG+ElHNxZNX2Qh6eYn1GdzJFS4cDFfx0Q==}

  json-schema-traverse@0.4.1:
    resolution: {integrity: sha512-xbbCH5dCYU5T8LcEhhuh7HJ88HXuW3qsI3Y0zOZFKfZEHcpWiHU/Jxzk629Brsab/mMiHQti9wMP+845RPe3Vg==}

  json-schema-traverse@1.0.0:
    resolution: {integrity: sha512-NM8/P9n3XjXhIZn1lLhkFaACTOURQXjWhV4BA/RnOv8xvgqtqpAX9IO4mRQxSx1Rlo4tqzeqb0sOlruaOy3dug==}

  json-schema@0.4.0:
    resolution: {integrity: sha512-es94M3nTIfsEPisRafak+HDLfHXnKBhV3vU5eqPcS3flIWqcxJWgXHXiey3YrpaNsanY5ei1VoYEbOzijuq9BA==}

  json2mq@0.2.0:
    resolution: {integrity: sha512-SzoRg7ux5DWTII9J2qkrZrqV1gt+rTaoufMxEzXbS26Uid0NwaJd123HcoB80TgubEppxxIGdNxCx50fEoEWQA==}

  json5@2.2.3:
    resolution: {integrity: sha512-XmOWe7eyHYH14cLdVPoyg+GOH3rYX++KpzrylJwSW98t3Nk+U8XOl8FWKOgwtzdb8lXGf6zYwDUzeHMWfxasyg==}
    engines: {node: '>=6'}
    hasBin: true

  jsonc-parser@3.3.1:
    resolution: {integrity: sha512-HUgH65KyejrUFPvHFPbqOY0rsFip3Bo5wb4ngvdi1EpCYWUQDC5V+Y7mZws+DLkr4M//zQJoanu1SP+87Dv1oQ==}

  jsondiffpatch@0.6.0:
    resolution: {integrity: sha512-3QItJOXp2AP1uv7waBkao5nCvhEv+QmJAd38Ybq7wNI74Q+BBmnLn4EDKz6yI9xGAIQoUF87qHt+kc1IVxB4zQ==}
    engines: {node: ^18.0.0 || >=20.0.0}
    hasBin: true

  jsonfile@6.1.0:
    resolution: {integrity: sha512-5dgndWOriYSm5cnYaJNhalLNDKOqFwyDB/rr1E9ZsGciGvKPs8R2xYGCacuf3z6K1YKDz182fd+fY3cn3pMqXQ==}

  jsonrepair@3.13.0:
    resolution: {integrity: sha512-5YRzlAQ7tuzV1nAJu3LvDlrKtBFIALHN2+a+I1MGJCt3ldRDBF/bZuvIPzae8Epot6KBXd0awRZZcuoeAsZ/mw==}
    hasBin: true

  jsonwebtoken@9.0.2:
    resolution: {integrity: sha512-PRp66vJ865SSqOlgqS8hujT5U4AOgMfhrwYIuIhfKaoSCZcirrmASQr8CX7cUg+RMih+hgznrjp99o+W4pJLHQ==}
    engines: {node: '>=12', npm: '>=6'}

  jszip@3.10.1:
    resolution: {integrity: sha512-xXDvecyTpGLrqFrvkrUSoxxfJI5AH7U8zxxtVclpsUtMCq4JQ290LY8AW5c7Ggnr/Y/oK+bQMbqK2qmtk3pN4g==}

  jwa@1.4.2:
    resolution: {integrity: sha512-eeH5JO+21J78qMvTIDdBXidBd6nG2kZjg5Ohz/1fpa28Z4CcsWUzJ1ZZyFq/3z3N17aZy+ZuBoHljASbL1WfOw==}

  jws@3.2.2:
    resolution: {integrity: sha512-YHlZCB6lMTllWDtSPHz/ZXTsi8S00usEV6v1tjq8tOUZzw7DpSDWVXjXDre6ed1w/pd495ODpHZYSdkRTsa0HA==}

  keytar@7.9.0:
    resolution: {integrity: sha512-VPD8mtVtm5JNtA2AErl6Chp06JBfy7diFQ7TQQhdpWOl6MrCRB+eRbvAZUsbGQS9kiMq0coJsy0W0vHpDCkWsQ==}

  less-loader@12.3.0:
    resolution: {integrity: sha512-0M6+uYulvYIWs52y0LqN4+QM9TqWAohYSNTo4htE8Z7Cn3G/qQMEmktfHmyJT23k+20kU9zHH2wrfFXkxNLtVw==}
    engines: {node: '>= 18.12.0'}
    peerDependencies:
      '@rspack/core': 0.x || 1.x
      less: ^3.5.0 || ^4.0.0
      webpack: ^5.0.0
    peerDependenciesMeta:
      '@rspack/core':
        optional: true
      webpack:
        optional: true

  less@4.4.0:
    resolution: {integrity: sha512-kdTwsyRuncDfjEs0DlRILWNvxhDG/Zij4YLO4TMJgDLW+8OzpfkdPnRgrsRuY1o+oaxJGWsps5f/RVBgGmmN0w==}
    engines: {node: '>=14'}
    hasBin: true

  leven@3.1.0:
    resolution: {integrity: sha512-qsda+H8jTaUaN/x5vzW2rzc+8Rw4TAQ/4KjB46IwK5VH+IlVeeeje/EoZRpiXvIqjFgK84QffqPztGI3VBLG1A==}
    engines: {node: '>=6'}

  lie@3.3.0:
    resolution: {integrity: sha512-UaiMJzeWRlEujzAuw5LokY1L5ecNQYZKfmyZ9L7wDHb/p5etKaxXhohBcrw0EYby+G/NA52vRSN4N39dxHAIwQ==}

  light-my-request@6.6.0:
    resolution: {integrity: sha512-CHYbu8RtboSIoVsHZ6Ye4cj4Aw/yg2oAFimlF7mNvfDV192LR7nDiKtSIfCuLT7KokPSTn/9kfVLm5OGN0A28A==}

  lightningcss-darwin-arm64@1.30.1:
    resolution: {integrity: sha512-c8JK7hyE65X1MHMN+Viq9n11RRC7hgin3HhYKhrMyaXflk5GVplZ60IxyoVtzILeKr+xAJwg6zK6sjTBJ0FKYQ==}
    engines: {node: '>= 12.0.0'}
    cpu: [arm64]
    os: [darwin]

  lightningcss-darwin-x64@1.30.1:
    resolution: {integrity: sha512-k1EvjakfumAQoTfcXUcHQZhSpLlkAuEkdMBsI/ivWw9hL+7FtilQc0Cy3hrx0AAQrVtQAbMI7YjCgYgvn37PzA==}
    engines: {node: '>= 12.0.0'}
    cpu: [x64]
    os: [darwin]

  lightningcss-freebsd-x64@1.30.1:
    resolution: {integrity: sha512-kmW6UGCGg2PcyUE59K5r0kWfKPAVy4SltVeut+umLCFoJ53RdCUWxcRDzO1eTaxf/7Q2H7LTquFHPL5R+Gjyig==}
    engines: {node: '>= 12.0.0'}
    cpu: [x64]
    os: [freebsd]

  lightningcss-linux-arm-gnueabihf@1.30.1:
    resolution: {integrity: sha512-MjxUShl1v8pit+6D/zSPq9S9dQ2NPFSQwGvxBCYaBYLPlCWuPh9/t1MRS8iUaR8i+a6w7aps+B4N0S1TYP/R+Q==}
    engines: {node: '>= 12.0.0'}
    cpu: [arm]
    os: [linux]

  lightningcss-linux-arm64-gnu@1.30.1:
    resolution: {integrity: sha512-gB72maP8rmrKsnKYy8XUuXi/4OctJiuQjcuqWNlJQ6jZiWqtPvqFziskH3hnajfvKB27ynbVCucKSm2rkQp4Bw==}
    engines: {node: '>= 12.0.0'}
    cpu: [arm64]
    os: [linux]

  lightningcss-linux-arm64-musl@1.30.1:
    resolution: {integrity: sha512-jmUQVx4331m6LIX+0wUhBbmMX7TCfjF5FoOH6SD1CttzuYlGNVpA7QnrmLxrsub43ClTINfGSYyHe2HWeLl5CQ==}
    engines: {node: '>= 12.0.0'}
    cpu: [arm64]
    os: [linux]

  lightningcss-linux-x64-gnu@1.30.1:
    resolution: {integrity: sha512-piWx3z4wN8J8z3+O5kO74+yr6ze/dKmPnI7vLqfSqI8bccaTGY5xiSGVIJBDd5K5BHlvVLpUB3S2YCfelyJ1bw==}
    engines: {node: '>= 12.0.0'}
    cpu: [x64]
    os: [linux]

  lightningcss-linux-x64-musl@1.30.1:
    resolution: {integrity: sha512-rRomAK7eIkL+tHY0YPxbc5Dra2gXlI63HL+v1Pdi1a3sC+tJTcFrHX+E86sulgAXeI7rSzDYhPSeHHjqFhqfeQ==}
    engines: {node: '>= 12.0.0'}
    cpu: [x64]
    os: [linux]

  lightningcss-win32-arm64-msvc@1.30.1:
    resolution: {integrity: sha512-mSL4rqPi4iXq5YVqzSsJgMVFENoa4nGTT/GjO2c0Yl9OuQfPsIfncvLrEW6RbbB24WtZ3xP/2CCmI3tNkNV4oA==}
    engines: {node: '>= 12.0.0'}
    cpu: [arm64]
    os: [win32]

  lightningcss-win32-x64-msvc@1.30.1:
    resolution: {integrity: sha512-PVqXh48wh4T53F/1CCu8PIPCxLzWyCnn/9T5W1Jpmdy5h9Cwd+0YQS6/LwhHXSafuc61/xg9Lv5OrCby6a++jg==}
    engines: {node: '>= 12.0.0'}
    cpu: [x64]
    os: [win32]

  lightningcss@1.30.1:
    resolution: {integrity: sha512-xi6IyHML+c9+Q3W0S4fCQJOym42pyurFiJUHEcEyHS0CeKzia4yZDEsLlqOFykxOdHpNy0NmvVO31vcSqAxJCg==}
    engines: {node: '>= 12.0.0'}

  lilconfig@3.1.3:
    resolution: {integrity: sha512-/vlFKAoH5Cgt3Ie+JLhRbwOsCQePABiU3tJ1egGvyQ+33R/vcwM2Zl2QR/LzjsBeItPt3oSVXapn+m4nQDvpzw==}
    engines: {node: '>=14'}

  lines-and-columns@1.2.4:
    resolution: {integrity: sha512-7ylylesZQ/PV29jhEDl3Ufjo6ZX7gCqJr5F7PKrqc93v7fzSymt1BpwEU8nAUXs8qzzvqhbjhK5QZg6Mt/HkBg==}

  linkify-it@5.0.0:
    resolution: {integrity: sha512-5aHCbzQRADcdP+ATqnDuhhJ/MRIqDkZX5pyjFHRRysS8vZ5AbqGEoFIb6pYHPZ+L/OC2Lc+xT8uHVVR5CAK/wQ==}

  lint-staged@16.1.5:
    resolution: {integrity: sha512-uAeQQwByI6dfV7wpt/gVqg+jAPaSp8WwOA8kKC/dv1qw14oGpnpAisY65ibGHUGDUv0rYaZ8CAJZ/1U8hUvC2A==}
    engines: {node: '>=20.17'}
    hasBin: true

  listr2@9.0.1:
    resolution: {integrity: sha512-SL0JY3DaxylDuo/MecFeiC+7pedM0zia33zl0vcjgwcq1q1FWWF1To9EIauPbl8GbMCU0R2e0uJ8bZunhYKD2g==}
    engines: {node: '>=20.0.0'}

  loader-runner@4.3.0:
    resolution: {integrity: sha512-3R/1M+yS3j5ou80Me59j7F9IMs4PXs3VqRrm0TU3AbKPxlmpoY1TNscJV/oGJXo8qCatFGTfDbY6W6ipGOYXfg==}
    engines: {node: '>=6.11.5'}

  loader-utils@3.3.1:
    resolution: {integrity: sha512-FMJTLMXfCLMLfJxcX9PFqX5qD88Z5MRGaZCVzfuqeZSPsyiBzs+pahDQjbIWz2QIzPZz0NX9Zy4FX3lmK6YHIg==}
    engines: {node: '>= 12.13.0'}

  locate-path@6.0.0:
    resolution: {integrity: sha512-iPZK6eYjbxRu3uB4/WZ3EsEIMJFMqAoopl3R+zuq0UjcAm/MO6KCweDgPfP3elTztoKP3KtnVHxTn2NHBSDVUw==}
    engines: {node: '>=10'}

  lodash-es@4.17.21:
    resolution: {integrity: sha512-mKnC+QJ9pWVzv+C4/U3rRsHapFfHvQFoFB92e52xeyGMcX6/OlIl78je1u8vePzYZSkkogMPJ2yjxxsb89cxyw==}

  lodash.castarray@4.4.0:
    resolution: {integrity: sha512-aVx8ztPv7/2ULbArGJ2Y42bG1mEQ5mGjpdvrbJcJFU3TbYybe+QlLS4pst9zV52ymy2in1KpFPiZnAOATxD4+Q==}

  lodash.clonedeep@4.5.0:
    resolution: {integrity: sha512-H5ZhCF25riFd9uB5UCkVKo61m3S/xZk1x4wA6yp/L3RFP6Z/eHH1ymQcGLo7J3GMPfm0V/7m1tryHuGVxpqEBQ==}

  lodash.includes@4.3.0:
    resolution: {integrity: sha512-W3Bx6mdkRTGtlJISOvVD/lbqjTlPPUDTMnlXZFnVwi9NKJ6tiAk6LVdlhZMm17VZisqhKcgzpO5Wz91PCt5b0w==}

  lodash.isboolean@3.0.3:
    resolution: {integrity: sha512-Bz5mupy2SVbPHURB98VAcw+aHh4vRV5IPNhILUCsOzRmsTmSQ17jIuqopAentWoehktxGd9e/hbIXq980/1QJg==}

  lodash.isequal@4.5.0:
    resolution: {integrity: sha512-pDo3lu8Jhfjqls6GkMgpahsF9kCyayhgykjyLMNFTKWrpVdAQtYyB4muAMWozBB4ig/dtWAmsMxLEI8wuz+DYQ==}
    deprecated: This package is deprecated. Use require('node:util').isDeepStrictEqual instead.

  lodash.isinteger@4.0.4:
    resolution: {integrity: sha512-DBwtEWN2caHQ9/imiNeEA5ys1JoRtRfY3d7V9wkqtbycnAmTvRRmbHKDV4a0EYc678/dia0jrte4tjYwVBaZUA==}

  lodash.isnumber@3.0.3:
    resolution: {integrity: sha512-QYqzpfwO3/CWf3XP+Z+tkQsfaLL/EnUlXWVkIk5FUPc4sBdTehEqZONuyRt2P67PXAk+NXmTBcc97zw9t1FQrw==}

  lodash.isplainobject@4.0.6:
    resolution: {integrity: sha512-oSXzaWypCMHkPC3NvBEaPHf0KsA5mvPrOPgQWDsbg8n7orZ290M0BmC/jgRZ4vcJ6DTAhjrsSYgdsW/F+MFOBA==}

  lodash.isstring@4.0.1:
    resolution: {integrity: sha512-0wJxfxH1wgO3GrbuP+dTTk7op+6L41QCXbGINEmD+ny/G/eCqGzxyCsh7159S+mgDDcoarnBw6PC1PS5+wUGgw==}

  lodash.merge@4.6.2:
    resolution: {integrity: sha512-0KpjqXRVvrYyCsX1swR/XTK0va6VQkQM6MNo7PqW77ByjAhoARA8EfrP1N4+KlKj8YS0ZUCtRT/YUuhyYDujIQ==}

  lodash.once@4.1.1:
    resolution: {integrity: sha512-Sb487aTOCr9drQVL8pIxOzVhafOjZN9UU54hiN8PU3uAiSV7lx1yYNpbNmex2PK6dSJoNTSJUUswT651yww3Mg==}

  lodash.truncate@4.4.2:
    resolution: {integrity: sha512-jttmRe7bRse52OsWIMDLaXxWqRAmtIUccAQ3garviCqJjafXOfNMO0yMfNpdD6zbGaTU0P5Nz7e7gAT6cKmJRw==}

  lodash@4.17.21:
    resolution: {integrity: sha512-v2kDEe57lecTulaDIuNTPy3Ry4gLGJ6Z1O3vE1krgXZNrsQ+LFTGHVxVjcXPs17LhbZVGedAJv8XZ1tvj5FvSg==}

  log-symbols@4.1.0:
    resolution: {integrity: sha512-8XPvpAA8uyhfteu8pIvQxpJZ7SYYdpUivZpGy6sFsBuKRY/7rQGavedeB8aK+Zkyq6upMFVL/9AW6vOYzfRyLg==}
    engines: {node: '>=10'}

  log-symbols@6.0.0:
    resolution: {integrity: sha512-i24m8rpwhmPIS4zscNzK6MSEhk0DUWa/8iYQWxhffV8jkI4Phvs3F+quL5xvS0gdQR0FyTCMMH33Y78dDTzzIw==}
    engines: {node: '>=18'}

  log-update@6.1.0:
    resolution: {integrity: sha512-9ie8ItPR6tjY5uYJh8K/Zrv/RMZ5VOlOWvtZdEHYSTFKZfIBPQa9tOAEeAWhd+AnIneLJ22w5fjOYtoutpWq5w==}
    engines: {node: '>=18'}

  longest-streak@3.1.0:
    resolution: {integrity: sha512-9Ri+o0JYgehTaVBBDoMqIl8GXtbWg711O3srftcHhZ0dqnETqLaoIK0x17fUw9rFSlK/0NlsKe0Ahhyl5pXE2g==}

  loose-envify@1.4.0:
    resolution: {integrity: sha512-lyuxPGr/Wfhrlem2CL/UcnUc1zcqKAImBDzukY7Y5F/yQiNdko6+fRLevlw1HgMySw7f611UIY408EtxRSoK3Q==}
    hasBin: true

  loupe@3.1.4:
    resolution: {integrity: sha512-wJzkKwJrheKtknCOKNEtDK4iqg/MxmZheEMtSTYvnzRdEYaZzmgH976nenp8WdJRdx5Vc1X/9MO0Oszl6ezeXg==}

  lower-case@2.0.2:
    resolution: {integrity: sha512-7fm3l3NAF9WfN6W3JOmf5drwpVqX78JtoGJ3A6W0a6ZnldM41w2fV5D490psKFTpMds8TJse/eHLFFsNHHjHgg==}

  lowlight@1.20.0:
    resolution: {integrity: sha512-8Ktj+prEb1RoCPkEOrPMYUN/nCggB7qAWe3a7OpMjWQkh3l2RD5wKRQ+o8Q8YuI9RG/xs95waaI/E6ym/7NsTw==}

  lru-cache@10.4.3:
    resolution: {integrity: sha512-JNAzZcXrCt42VGLuYz0zfAzDfAvJWW6AfYlDBQyDV5DClI2m5sAmK+OIO7s59XfsRsWHp02jAJrRadPRGTt6SQ==}

  lru-cache@11.1.0:
    resolution: {integrity: sha512-QIXZUBJUx+2zHUdQujWejBkcD9+cs94tLn0+YL8UrCh+D5sCXZ4c7LaEH48pNwRY3MLDgqUFyhlCyjJPf1WP0A==}
    engines: {node: 20 || >=22}

  lru-cache@5.1.1:
    resolution: {integrity: sha512-KpNARQA3Iwv+jTA0utUVVbrh+Jlrr1Fv0e56GGzAFOXN7dk/FviaDW8LHmK52DlcH4WP2n6gI8vN1aesBFgo9w==}

  lru-cache@6.0.0:
    resolution: {integrity: sha512-Jo6dJ04CmSjuznwJSS3pUeWmd/H0ffTlkXXgwZi+eq1UCmqQwCh+eLsYOYCwY991i2Fah4h1BEMCx4qThGbsiA==}
    engines: {node: '>=10'}

  lucide-react@0.523.0:
    resolution: {integrity: sha512-rUjQoy7egZT9XYVXBK1je9ckBnNp7qzRZOhLQx5RcEp2dCGlXo+mv6vf7Am4LimEcFBJIIZzSGfgTqc9QCrPSw==}
    peerDependencies:
      react: ^16.5.1 || ^17.0.0 || ^18.0.0 || ^19.0.0

  magic-string@0.30.17:
    resolution: {integrity: sha512-sNPKHvyjVf7gyjwS4xGTaW/mCnF8wnjtifKBEhxfZ7E/S8tQ0rssrwGNn6q8JH/ohItJfSQp9mBtQYuTlH5QnA==}

  make-dir@2.1.0:
    resolution: {integrity: sha512-LS9X+dc8KLxXCb8dni79fLIIUA5VyZoyjSMCwTluaXA0o27cCK0bhXkpgw+sTXVpPy/lSO57ilRixqk0vDmtRA==}
    engines: {node: '>=6'}

  make-dir@4.0.0:
    resolution: {integrity: sha512-hXdUTZYIVOt1Ex//jAQi+wTZZpUpwBj/0QsOzqegb3rGMMeJiSEu5xLHnYfBrRV4RH2+OCSOO95Is/7x1WJ4bw==}
    engines: {node: '>=10'}

  make-error@1.3.6:
    resolution: {integrity: sha512-s8UhlNe7vPKomQhC1qFelMokr/Sc3AgNbso3n74mVPA5LTZwkB9NlXf4XPamLxJE8h0gh73rM94xvwRT2CVInw==}

  markdown-it@14.1.0:
    resolution: {integrity: sha512-a54IwgWPaeBCAAsv13YgmALOF1elABB08FxO9i+r4VFk5Vl4pKokRPeX8u5TCgSsPi6ec1otfLjdOpVcgbpshg==}
    hasBin: true

  markdown-table@3.0.4:
    resolution: {integrity: sha512-wiYz4+JrLyb/DqW2hkFJxP7Vd7JuTDm77fvbM8VfEQdmSMqcImWeeRbHwZjBjIFki/VaMK2BhFi7oUUZeM5bqw==}

  marked-terminal@7.3.0:
    resolution: {integrity: sha512-t4rBvPsHc57uE/2nJOLmMbZCQ4tgAccAED3ngXQqW6g+TxA488JzJ+FK3lQkzBQOI1mRV/r/Kq+1ZlJ4D0owQw==}
    engines: {node: '>=16.0.0'}
    peerDependencies:
      marked: '>=1 <16'

  marked@11.2.0:
    resolution: {integrity: sha512-HR0m3bvu0jAPYiIvLUUQtdg1g6D247//lvcekpHO1WMvbwDlwSkZAX9Lw4F4YHE1T0HaaNve0tuAWuV1UJ6vtw==}
    engines: {node: '>= 18'}
    hasBin: true

  marked@16.1.2:
    resolution: {integrity: sha512-rNQt5EvRinalby7zJZu/mB+BvaAY2oz3wCuCjt1RDrWNpS1Pdf9xqMOeC9Hm5adBdcV/3XZPJpG58eT+WBc0XQ==}
    engines: {node: '>= 20'}
    hasBin: true

  math-intrinsics@1.1.0:
    resolution: {integrity: sha512-/IXtbwEk5HTPyEwyKX6hGkYXxM9nbj64B+ilVJnC/R6B0pH5G4V3b0pVbL7DBj4tkhBAppbQUlf6F6Xl9LHu1g==}
    engines: {node: '>= 0.4'}

  md5.js@1.3.5:
    resolution: {integrity: sha512-xitP+WxNPcTTOgnTJcrhM0xvdPepipPSf3I8EIpGKeFLjt3PlJLIDG3u8EX53ZIubkb+5U2+3rELYpEhHhzdkg==}

  mdast-util-find-and-replace@3.0.2:
    resolution: {integrity: sha512-Tmd1Vg/m3Xz43afeNxDIhWRtFZgM2VLyaf4vSTYwudTyeuTneoL3qtWMA5jeLyz/O1vDJmmV4QuScFCA2tBPwg==}

  mdast-util-from-markdown@2.0.2:
    resolution: {integrity: sha512-uZhTV/8NBuw0WHkPTrCqDOl0zVe1BIng5ZtHoDk49ME1qqcjYmmLmOf0gELgcRMxN4w2iuIeVso5/6QymSrgmA==}

  mdast-util-gfm-autolink-literal@2.0.1:
    resolution: {integrity: sha512-5HVP2MKaP6L+G6YaxPNjuL0BPrq9orG3TsrZ9YXbA3vDw/ACI4MEsnoDpn6ZNm7GnZgtAcONJyPhOP8tNJQavQ==}

  mdast-util-gfm-footnote@2.1.0:
    resolution: {integrity: sha512-sqpDWlsHn7Ac9GNZQMeUzPQSMzR6Wv0WKRNvQRg0KqHh02fpTz69Qc1QSseNX29bhz1ROIyNyxExfawVKTm1GQ==}

  mdast-util-gfm-strikethrough@2.0.0:
    resolution: {integrity: sha512-mKKb915TF+OC5ptj5bJ7WFRPdYtuHv0yTRxK2tJvi+BDqbkiG7h7u/9SI89nRAYcmap2xHQL9D+QG/6wSrTtXg==}

  mdast-util-gfm-table@2.0.0:
    resolution: {integrity: sha512-78UEvebzz/rJIxLvE7ZtDd/vIQ0RHv+3Mh5DR96p7cS7HsBhYIICDBCu8csTNWNO6tBWfqXPWekRuj2FNOGOZg==}

  mdast-util-gfm-task-list-item@2.0.0:
    resolution: {integrity: sha512-IrtvNvjxC1o06taBAVJznEnkiHxLFTzgonUdy8hzFVeDun0uTjxxrRGVaNFqkU1wJR3RBPEfsxmU6jDWPofrTQ==}

  mdast-util-gfm@3.1.0:
    resolution: {integrity: sha512-0ulfdQOM3ysHhCJ1p06l0b0VKlhU0wuQs3thxZQagjcjPrlFRqY215uZGHHJan9GEAXd9MbfPjFJz+qMkVR6zQ==}

  mdast-util-mdx-expression@2.0.1:
    resolution: {integrity: sha512-J6f+9hUp+ldTZqKRSg7Vw5V6MqjATc+3E4gf3CFNcuZNWD8XdyI6zQ8GqH7f8169MM6P7hMBRDVGnn7oHB9kXQ==}

  mdast-util-mdx-jsx@3.2.0:
    resolution: {integrity: sha512-lj/z8v0r6ZtsN/cGNNtemmmfoLAFZnjMbNyLzBafjzikOM+glrjNHPlf6lQDOTccj9n5b0PPihEBbhneMyGs1Q==}

  mdast-util-mdxjs-esm@2.0.1:
    resolution: {integrity: sha512-EcmOpxsZ96CvlP03NghtH1EsLtr0n9Tm4lPUJUBccV9RwUOneqSycg19n5HGzCf+10LozMRSObtVr3ee1WoHtg==}

  mdast-util-phrasing@4.1.0:
    resolution: {integrity: sha512-TqICwyvJJpBwvGAMZjj4J2n0X8QWp21b9l0o7eXyVJ25YNWYbJDVIyD1bZXE6WtV6RmKJVYmQAKWa0zWOABz2w==}

  mdast-util-to-hast@13.2.0:
    resolution: {integrity: sha512-QGYKEuUsYT9ykKBCMOEDLsU5JRObWQusAolFMeko/tYPufNkRffBAQjIE+99jbA87xv6FgmjLtwjh9wBWajwAA==}

  mdast-util-to-markdown@2.1.2:
    resolution: {integrity: sha512-xj68wMTvGXVOKonmog6LwyJKrYXZPvlwabaryTjLh9LuvovB/KAH+kvi8Gjj+7rJjsFi23nkUxRQv1KqSroMqA==}

  mdast-util-to-string@4.0.0:
    resolution: {integrity: sha512-0H44vDimn51F0YwvxSJSm0eCDOJTRlmN0R1yBh4HLj9wiV1Dn0QoXGbvFAWj2hSItVTlCmBF1hqKlIyUBVFLPg==}

  mdurl@2.0.0:
    resolution: {integrity: sha512-Lf+9+2r+Tdp5wXDXC4PcIBjTDtq4UKjCPMQhKIuzpJNW0b96kVqSwW0bT7FhRSfmAiFYgP+SCRvdrDozfh0U5w==}

  media-typer@0.3.0:
    resolution: {integrity: sha512-dq+qelQ9akHpcOl/gUVRTxVIOkAJ1wR3QAvb4RsVjS8oVoFjDGTc679wJYmUmknUF5HwMLOgb5O+a3KxfWapPQ==}
    engines: {node: '>= 0.6'}

  media-typer@1.1.0:
    resolution: {integrity: sha512-aisnrDP4GNe06UcKFnV5bfMNPBUw4jsLGaWwWfnH3v02GnBuXX2MCVn5RbrWo0j3pczUilYblq7fQ7Nw2t5XKw==}
    engines: {node: '>= 0.8'}

  merge-descriptors@1.0.3:
    resolution: {integrity: sha512-gaNvAS7TZ897/rVaZ0nMtAyxNyi/pdbjbAwUpFQpN70GqnVfOiXpeUUMKRBmzXaSQ8DdTX4/0ms62r2K+hE6mQ==}

  merge-descriptors@2.0.0:
    resolution: {integrity: sha512-Snk314V5ayFLhp3fkUREub6WtjBfPdCPY1Ln8/8munuLuiYhsABgBVWsozAG+MWMbVEvcdcpbi9R7ww22l9Q3g==}
    engines: {node: '>=18'}

  merge-stream@2.0.0:
    resolution: {integrity: sha512-abv/qOcuPfk3URPfDzmZU1LKmuw8kT+0nIHvKrKgFrwifol/doWcdA4ZqsWQ8ENrFKkd67Mfpo/LovbIUsbt3w==}

  merge2@1.4.1:
    resolution: {integrity: sha512-8q7VEgMJW4J8tcfVPy8g09NcQwZdbwFEqhe/WZkoIzjn/3TGDwtOCYtXGxA3O8tPzpczCCDgv+P2P5y00ZJOOg==}
    engines: {node: '>= 8'}

  methods@1.1.2:
    resolution: {integrity: sha512-iclAHeNqNm68zFtnZ0e+1L2yUIdvzNoauKU4WBA3VvH/vPFieF7qfRlwUZU+DA9P9bPXIS90ulxoUoCH23sV2w==}
    engines: {node: '>= 0.6'}

  micromark-core-commonmark@2.0.3:
    resolution: {integrity: sha512-RDBrHEMSxVFLg6xvnXmb1Ayr2WzLAWjeSATAoxwKYJV94TeNavgoIdA0a9ytzDSVzBy2YKFK+emCPOEibLeCrg==}

  micromark-extension-gfm-autolink-literal@2.1.0:
    resolution: {integrity: sha512-oOg7knzhicgQ3t4QCjCWgTmfNhvQbDDnJeVu9v81r7NltNCVmhPy1fJRX27pISafdjL+SVc4d3l48Gb6pbRypw==}

  micromark-extension-gfm-footnote@2.1.0:
    resolution: {integrity: sha512-/yPhxI1ntnDNsiHtzLKYnE3vf9JZ6cAisqVDauhp4CEHxlb4uoOTxOCJ+9s51bIB8U1N1FJ1RXOKTIlD5B/gqw==}

  micromark-extension-gfm-strikethrough@2.1.0:
    resolution: {integrity: sha512-ADVjpOOkjz1hhkZLlBiYA9cR2Anf8F4HqZUO6e5eDcPQd0Txw5fxLzzxnEkSkfnD0wziSGiv7sYhk/ktvbf1uw==}

  micromark-extension-gfm-table@2.1.1:
    resolution: {integrity: sha512-t2OU/dXXioARrC6yWfJ4hqB7rct14e8f7m0cbI5hUmDyyIlwv5vEtooptH8INkbLzOatzKuVbQmAYcbWoyz6Dg==}

  micromark-extension-gfm-tagfilter@2.0.0:
    resolution: {integrity: sha512-xHlTOmuCSotIA8TW1mDIM6X2O1SiX5P9IuDtqGonFhEK0qgRI4yeC6vMxEV2dgyr2TiD+2PQ10o+cOhdVAcwfg==}

  micromark-extension-gfm-task-list-item@2.1.0:
    resolution: {integrity: sha512-qIBZhqxqI6fjLDYFTBIa4eivDMnP+OZqsNwmQ3xNLE4Cxwc+zfQEfbs6tzAo2Hjq+bh6q5F+Z8/cksrLFYWQQw==}

  micromark-extension-gfm@3.0.0:
    resolution: {integrity: sha512-vsKArQsicm7t0z2GugkCKtZehqUm31oeGBV/KVSorWSy8ZlNAv7ytjFhvaryUiCUJYqs+NoE6AFhpQvBTM6Q4w==}

  micromark-factory-destination@2.0.1:
    resolution: {integrity: sha512-Xe6rDdJlkmbFRExpTOmRj9N3MaWmbAgdpSrBQvCFqhezUn4AHqJHbaEnfbVYYiexVSs//tqOdY/DxhjdCiJnIA==}

  micromark-factory-label@2.0.1:
    resolution: {integrity: sha512-VFMekyQExqIW7xIChcXn4ok29YE3rnuyveW3wZQWWqF4Nv9Wk5rgJ99KzPvHjkmPXF93FXIbBp6YdW3t71/7Vg==}

  micromark-factory-space@2.0.1:
    resolution: {integrity: sha512-zRkxjtBxxLd2Sc0d+fbnEunsTj46SWXgXciZmHq0kDYGnck/ZSGj9/wULTV95uoeYiK5hRXP2mJ98Uo4cq/LQg==}

  micromark-factory-title@2.0.1:
    resolution: {integrity: sha512-5bZ+3CjhAd9eChYTHsjy6TGxpOFSKgKKJPJxr293jTbfry2KDoWkhBb6TcPVB4NmzaPhMs1Frm9AZH7OD4Cjzw==}

  micromark-factory-whitespace@2.0.1:
    resolution: {integrity: sha512-Ob0nuZ3PKt/n0hORHyvoD9uZhr+Za8sFoP+OnMcnWK5lngSzALgQYKMr9RJVOWLqQYuyn6ulqGWSXdwf6F80lQ==}

  micromark-util-character@2.1.1:
    resolution: {integrity: sha512-wv8tdUTJ3thSFFFJKtpYKOYiGP2+v96Hvk4Tu8KpCAsTMs6yi+nVmGh1syvSCsaxz45J6Jbw+9DD6g97+NV67Q==}

  micromark-util-chunked@2.0.1:
    resolution: {integrity: sha512-QUNFEOPELfmvv+4xiNg2sRYeS/P84pTW0TCgP5zc9FpXetHY0ab7SxKyAQCNCc1eK0459uoLI1y5oO5Vc1dbhA==}

  micromark-util-classify-character@2.0.1:
    resolution: {integrity: sha512-K0kHzM6afW/MbeWYWLjoHQv1sgg2Q9EccHEDzSkxiP/EaagNzCm7T/WMKZ3rjMbvIpvBiZgwR3dKMygtA4mG1Q==}

  micromark-util-combine-extensions@2.0.1:
    resolution: {integrity: sha512-OnAnH8Ujmy59JcyZw8JSbK9cGpdVY44NKgSM7E9Eh7DiLS2E9RNQf0dONaGDzEG9yjEl5hcqeIsj4hfRkLH/Bg==}

  micromark-util-decode-numeric-character-reference@2.0.2:
    resolution: {integrity: sha512-ccUbYk6CwVdkmCQMyr64dXz42EfHGkPQlBj5p7YVGzq8I7CtjXZJrubAYezf7Rp+bjPseiROqe7G6foFd+lEuw==}

  micromark-util-decode-string@2.0.1:
    resolution: {integrity: sha512-nDV/77Fj6eH1ynwscYTOsbK7rR//Uj0bZXBwJZRfaLEJ1iGBR6kIfNmlNqaqJf649EP0F3NWNdeJi03elllNUQ==}

  micromark-util-encode@2.0.1:
    resolution: {integrity: sha512-c3cVx2y4KqUnwopcO9b/SCdo2O67LwJJ/UyqGfbigahfegL9myoEFoDYZgkT7f36T0bLrM9hZTAaAyH+PCAXjw==}

  micromark-util-html-tag-name@2.0.1:
    resolution: {integrity: sha512-2cNEiYDhCWKI+Gs9T0Tiysk136SnR13hhO8yW6BGNyhOC4qYFnwF1nKfD3HFAIXA5c45RrIG1ub11GiXeYd1xA==}

  micromark-util-normalize-identifier@2.0.1:
    resolution: {integrity: sha512-sxPqmo70LyARJs0w2UclACPUUEqltCkJ6PhKdMIDuJ3gSf/Q+/GIe3WKl0Ijb/GyH9lOpUkRAO2wp0GVkLvS9Q==}

  micromark-util-resolve-all@2.0.1:
    resolution: {integrity: sha512-VdQyxFWFT2/FGJgwQnJYbe1jjQoNTS4RjglmSjTUlpUMa95Htx9NHeYW4rGDJzbjvCsl9eLjMQwGeElsqmzcHg==}

  micromark-util-sanitize-uri@2.0.1:
    resolution: {integrity: sha512-9N9IomZ/YuGGZZmQec1MbgxtlgougxTodVwDzzEouPKo3qFWvymFHWcnDi2vzV1ff6kas9ucW+o3yzJK9YB1AQ==}

  micromark-util-subtokenize@2.1.0:
    resolution: {integrity: sha512-XQLu552iSctvnEcgXw6+Sx75GflAPNED1qx7eBJ+wydBb2KCbRZe+NwvIEEMM83uml1+2WSXpBAcp9IUCgCYWA==}

  micromark-util-symbol@2.0.1:
    resolution: {integrity: sha512-vs5t8Apaud9N28kgCrRUdEed4UJ+wWNvicHLPxCa9ENlYuAY31M0ETy5y1vA33YoNPDFTghEbnh6efaE8h4x0Q==}

  micromark-util-types@2.0.2:
    resolution: {integrity: sha512-Yw0ECSpJoViF1qTU4DC6NwtC4aWGt1EkzaQB8KPPyCRR8z9TWeV0HbEFGTO+ZY1wB22zmxnJqhPyTpOVCpeHTA==}

  micromark@4.0.2:
    resolution: {integrity: sha512-zpe98Q6kvavpCr1NPVSCMebCKfD7CA2NqZ+rykeNhONIJBpc1tFKt9hucLGwha3jNTNI8lHpctWJWoimVF4PfA==}

  micromatch@4.0.8:
    resolution: {integrity: sha512-PXwfBhYu0hBCPw8Dn0E+WDYb7af3dSLVWKi3HGv84IdF4TyFoC0ysxFd0Goxw7nSv4T/PzEJQxsYsEiFCKo2BA==}
    engines: {node: '>=8.6'}

  miller-rabin@4.0.1:
    resolution: {integrity: sha512-115fLhvZVqWwHPbClyntxEVfVDfl9DLLTuJvq3g2O/Oxi8AiNouAHvDSzHS0viUJc+V5vm3eq91Xwqn9dp4jRA==}
    hasBin: true

  mime-db@1.33.0:
    resolution: {integrity: sha512-BHJ/EKruNIqJf/QahvxwQZXKygOQ256myeN/Ew+THcAa5q+PjyTTMMeNQC4DZw5AwfvelsUrA6B67NKMqXDbzQ==}
    engines: {node: '>= 0.6'}

  mime-db@1.52.0:
    resolution: {integrity: sha512-sPU4uV7dYlvtWJxwwxHD0PuihVNiE7TyAbQ5SWxDCB9mUYvOgroQOwYQQOKPJ8CIbE+1ETVlOoK1UC2nU3gYvg==}
    engines: {node: '>= 0.6'}

  mime-db@1.54.0:
    resolution: {integrity: sha512-aU5EJuIN2WDemCcAp2vFBfp/m4EAhWJnUNSSw0ixs7/kXbd6Pg64EmwJkNdFhB8aWt1sH2CTXrLxo/iAGV3oPQ==}
    engines: {node: '>= 0.6'}

  mime-types@2.1.18:
    resolution: {integrity: sha512-lc/aahn+t4/SWV/qcmumYjymLsWfN3ELhpmVuUFjgsORruuZPVSwAQryq+HHGvO/SI2KVX26bx+En+zhM8g8hQ==}
    engines: {node: '>= 0.6'}

  mime-types@2.1.35:
    resolution: {integrity: sha512-ZDY+bPm5zTTF+YpCrAU9nK0UgICYPT0QtT1NZWFv4s++TNkcgVaT0g6+4R2uI4MjQjzysHB1zxuWL50hzaeXiw==}
    engines: {node: '>= 0.6'}

  mime-types@3.0.1:
    resolution: {integrity: sha512-xRc4oEhT6eaBpU1XF7AjpOFD+xQmXNB5OVKwp4tqCuBpHLS/ZbBDrc07mYTDqVMg6PfxUjjNp85O6Cd2Z/5HWA==}
    engines: {node: '>= 0.6'}

  mime@1.6.0:
    resolution: {integrity: sha512-x0Vn8spI+wuJ1O6S7gnbaQg8Pxh4NNHb7KSINmEWKiPE4RKOplvijn+NkmYmmRgP68mc70j2EbeTFRsrswaQeg==}
    engines: {node: '>=4'}
    hasBin: true

  mime@3.0.0:
    resolution: {integrity: sha512-jSCU7/VB1loIWBZe14aEYHU/+1UMEHoaO7qxCOVJOw9GgH72VAWppxNcjU+x9a2k3GSIBXNKxXQFqRvvZ7vr3A==}
    engines: {node: '>=10.0.0'}
    hasBin: true

  mimic-fn@2.1.0:
    resolution: {integrity: sha512-OqbOk5oEQeAZ8WXWydlu9HJjz9WVdEIvamMCcXmuqUYjTknH/sqsWvhQ3vgwKFRR1HpjvNBKQ37nbJgYzGqGcg==}
    engines: {node: '>=6'}

  mimic-fn@4.0.0:
    resolution: {integrity: sha512-vqiC06CuhBTUdZH+RYl8sFrL096vA45Ok5ISO6sE/Mr1jRbGH4Csnhi8f3wKVl7x8mO4Au7Ir9D3Oyv1VYMFJw==}
    engines: {node: '>=12'}

  mimic-function@5.0.1:
    resolution: {integrity: sha512-VP79XUPxV2CigYP3jWwAUFSku2aKqBH7uTAapFWCBqutsbmDo96KY5o8uh6U+/YSIn5OxJnXp73beVkpqMIGhA==}
    engines: {node: '>=18'}

  mimic-response@3.1.0:
    resolution: {integrity: sha512-z0yWI+4FDrrweS8Zmt4Ej5HdJmky15+L2e6Wgn3+iK5fWzb6T3fhNFq2+MeTRb064c6Wr4N/wv0DzQTjNzHNGQ==}
    engines: {node: '>=10'}

  minimalistic-assert@1.0.1:
    resolution: {integrity: sha512-UtJcAD4yEaGtjPezWuO9wC4nwUnVH/8/Im3yEHQP4b67cXlD/Qr9hdITCU1xDbSEXg2XKNaP8jsReV7vQd00/A==}

  minimalistic-crypto-utils@1.0.1:
    resolution: {integrity: sha512-JIYlbt6g8i5jKfJ3xz7rF0LXmv2TkDxBLUkiBeZ7bAx4GnnNMr8xFpGnOxn6GhTEHx3SjRrZEoU+j04prX1ktg==}

  minimatch@10.0.3:
    resolution: {integrity: sha512-IPZ167aShDZZUMdRk66cyQAW3qr0WzbHkPdMYa8bzZhlHhO3jALbKdxcaak7W9FfT2rZNpQuUu4Od7ILEpXSaw==}
    engines: {node: 20 || >=22}

  minimatch@3.1.2:
    resolution: {integrity: sha512-J7p63hRiAjw1NDEww1W7i37+ByIrOWO5XQQAzZ3VOcL0PNybwpfmV/N05zFAzwQ9USyEcX6t3UO+K5aqBQOIHw==}

  minimatch@9.0.5:
    resolution: {integrity: sha512-G6T0ZX48xgozx7587koeX9Ys2NYy6Gmv//P89sEte9V9whIapMNF4idKxnW2QtCcLiTWlb/wfCabAtAFWhhBow==}
    engines: {node: '>=16 || 14 >=14.17'}

  minimist@1.2.8:
    resolution: {integrity: sha512-2yyAR8qBkN3YuheJanUpWC5U3bb5osDywNB8RzDVlDwDHbocAJveqqj1u8+SVD7jkWT4yvsHCpWqqWqAxb0zCA==}

  minipass@7.1.2:
    resolution: {integrity: sha512-qOOzS1cBTWYF4BH8fVePDBOO9iptMnGUEZwNc/cMWnTV2nVLZ7VoNWEPHkYczZA0pdoA7dl6e7FL659nX9S2aw==}
    engines: {node: '>=16 || 14 >=14.17'}

  minizlib@3.0.2:
    resolution: {integrity: sha512-oG62iEk+CYt5Xj2YqI5Xi9xWUeZhDI8jjQmC5oThVH5JGCTgIjr7ciJDzC7MBzYd//WvR1OTmP5Q38Q8ShQtVA==}
    engines: {node: '>= 18'}

  mkdirp-classic@0.5.3:
    resolution: {integrity: sha512-gKLcREMhtuZRwRAfqP3RFW+TK4JqApVBtOIftVgjuABpAtpxhPGaDcfvbhNvD0B8iD1oUr/txX35NjcaY6Ns/A==}

  mkdirp@3.0.1:
    resolution: {integrity: sha512-+NsyUUAZDmo6YVHzL/stxSu3t9YS1iljliy3BSDrXJ/dkn1KYdmtZODGGjLcc9XLgVVpH4KshHB8XmZgMhaBXg==}
    engines: {node: '>=10'}
    hasBin: true

  mocha@11.7.1:
    resolution: {integrity: sha512-5EK+Cty6KheMS/YLPPMJC64g5V61gIR25KsRItHw6x4hEKT6Njp1n9LOlH4gpevuwMVS66SXaBBpg+RWZkza4A==}
    engines: {node: ^18.18.0 || ^20.9.0 || >=21.1.0}
    hasBin: true

  monaco-editor@0.52.2:
    resolution: {integrity: sha512-GEQWEZmfkOGLdd3XK8ryrfWz3AIP8YymVXiPHEdewrUq7mh0qrKrfHLNCXcbB6sTnMLnOZ3ztSiKcciFUkIJwQ==}

  ms@2.0.0:
    resolution: {integrity: sha512-Tpp60P6IUJDTuOq/5Z8cdskzJujfwqfOTkrwIwj7IRISpnkJnT6SyJ4PCPnGMoFjC9ddhal5KVIYtAt97ix05A==}

  ms@2.1.3:
    resolution: {integrity: sha512-6FlzubTLZG3J2a/NVCAleEhjzq5oxgHyaCU9yYXvcLsvoVaHJq/s5xXI6/XXP6tz7R9xAOtHnSO/tXtF3WRTlA==}

  mute-stream@0.0.8:
    resolution: {integrity: sha512-nnbWWOkoWyUsTjKrhgD0dcz22mdkSnpYqbEjIm2nhwhuxlSkpywJmBo8h0ZqJdkp73mb90SssHkN4rsRaBAfAA==}

  mz@2.7.0:
    resolution: {integrity: sha512-z81GNO7nnYMEhrGh9LeymoE4+Yr0Wn5McHIZMK5cfQCl+NDX08sCZgUc9/6MHni9IWuFLm1Z3HTCXu2z9fN62Q==}

  nano-spawn@1.0.2:
    resolution: {integrity: sha512-21t+ozMQDAL/UGgQVBbZ/xXvNO10++ZPuTmKRO8k9V3AClVRht49ahtDjfY8l1q6nSHOrE5ASfthzH3ol6R/hg==}
    engines: {node: '>=20.17'}

  nanoid@3.3.11:
    resolution: {integrity: sha512-N8SpfPUnUp1bK+PMYW8qSWdl9U+wwNWI4QKxOYDy9JAro3WMX7p2OeVRF9v+347pnakNevPmiHhNmZ2HbFA76w==}
    engines: {node: ^10 || ^12 || ^13.7 || ^14 || >=15.0.1}
    hasBin: true

  napi-build-utils@2.0.0:
    resolution: {integrity: sha512-GEbrYkbfF7MoNaoh2iGG84Mnf/WZfB0GdGEsM8wz7Expx/LlWf5U8t9nvJKXSp3qr5IsEbK04cBGhol/KwOsWA==}

  needle@3.3.1:
    resolution: {integrity: sha512-6k0YULvhpw+RoLNiQCRKOl09Rv1dPLr8hHnVjHqdolKwDrdNyk+Hmrthi4lIGPPz3r39dLx0hsF5s40sZ3Us4Q==}
    engines: {node: '>= 4.4.x'}
    hasBin: true

  negotiator@0.6.3:
    resolution: {integrity: sha512-+EUsqGPLsM+j/zdChZjsnX51g4XrHFOIXwfnCVPGlQk/k5giakcKsuxCObBRu6DSm9opw/O6slWbJdghQM4bBg==}
    engines: {node: '>= 0.6'}

  negotiator@1.0.0:
    resolution: {integrity: sha512-8Ofs/AUQh8MaEcrlq5xOX0CQ9ypTF5dl78mjlMNfOK08fzpgTHQRQPBxcPlEtIw0yRpws+Zo/3r+5WRby7u3Gg==}
    engines: {node: '>= 0.6'}

  neo-async@2.6.2:
    resolution: {integrity: sha512-Yd3UES5mWCSqR+qNT93S3UoYUkqAZ9lLg8a7g9rimsWmYGK8cVToA4/sF3RrshdyV3sAGMXVUmpMYOw+dLpOuw==}

  no-case@3.0.4:
    resolution: {integrity: sha512-fgAN3jGAh+RoxUGZHTSOLJIqUc2wmoBwGR4tbpNAKmmovFoWq0OdRkb0VkldReO2a2iBT/OEulG9XSUc10r3zg==}

  node-abi@3.75.0:
    resolution: {integrity: sha512-OhYaY5sDsIka7H7AtijtI9jwGYLyl29eQn/W623DiN/MIv5sUqc4g7BIDThX+gb7di9f6xK02nkp8sdfFWZLTg==}
    engines: {node: '>=10'}

  node-addon-api@4.3.0:
    resolution: {integrity: sha512-73sE9+3UaLYYFmDsFZnqCInzPyh3MqIwZO9cw58yIqAZhONrrabrYyYe3TuIqtIiOuTXVhsGau8hcrhhwSsDIQ==}

  node-emoji@2.2.0:
    resolution: {integrity: sha512-Z3lTE9pLaJF47NyMhd4ww1yFTAP8YhYI8SleJiHzM46Fgpm5cnNzSl9XfzFNqbaz+VlJrIj3fXQ4DeN1Rjm6cw==}
    engines: {node: '>=18'}

  node-libs-browser-okam@2.2.5:
    resolution: {integrity: sha512-kD+WXACEThc6C5DA146KoCNbubjpXeYzXDrukvtXWr6MRzV3uvHCI0eb/GuugWVYnMoD4g3/uaIzvDYOpC4QWw==}

  node-releases@2.0.19:
    resolution: {integrity: sha512-xxOWJsBKtzAq7DY0J+DTzuz58K8e7sJbdgwkbMWQe8UYB6ekmsQ45q0M/tJDsGaZmbC+l7n57UV8Hl5tHxO9uw==}

  node-sarif-builder@3.2.0:
    resolution: {integrity: sha512-kVIOdynrF2CRodHZeP/97Rh1syTUHBNiw17hUCIVhlhEsWlfJm19MuO56s4MdKbr22xWx6mzMnNAgXzVlIYM9Q==}
    engines: {node: '>=18'}

  normalize-package-data@6.0.2:
    resolution: {integrity: sha512-V6gygoYb/5EmNI+MEGrWkC+e6+Rr7mTmfHrxDbLzxQogBkgzo76rkok0Am6thgSF7Mv2nLOajAJj5vDJZEFn7g==}
    engines: {node: ^16.14.0 || >=18.0.0}

  normalize-path@3.0.0:
    resolution: {integrity: sha512-6eZs5Ls3WtCisHWp9S2GUy8dqkpGi4BVSz3GaqiE6ezub0512ESztXUwUB6C6IKbQkY2Pnb/mD4WYojCRwcwLA==}
    engines: {node: '>=0.10.0'}

  npm-run-path@5.3.0:
    resolution: {integrity: sha512-ppwTtiJZq0O/ai0z7yfudtBpWIoxM8yE6nHi1X47eFR2EWORqfbu6CnPlNsjeN683eT0qG6H/Pyf9fCcvjnnnQ==}
    engines: {node: ^12.20.0 || ^14.13.1 || >=16.0.0}

  nth-check@2.1.1:
    resolution: {integrity: sha512-lqjrjmaOoAnWfMmBPL+XNnynZh2+swxiX3WUE0s4yEHI6m+AwrK2UZOimIRl3X/4QctVqS8AiZjFqyOGrMXb/w==}

  object-assign@4.1.1:
    resolution: {integrity: sha512-rJgTQnkUnH1sFw8yT6VSU3zD3sWmu6sZhIseY8VX+GRu3P6F7Fu+JNDoXfklElbLJSnc3FUQHVe4cU5hj+BcUg==}
    engines: {node: '>=0.10.0'}

  object-inspect@1.13.4:
    resolution: {integrity: sha512-W67iLl4J2EXEGTbfeHCffrjDfitvLANg0UlX3wFUUSTx92KXRFegMHUVgSqE+wvhAbi4WqjGg9czysTV2Epbew==}
    engines: {node: '>= 0.4'}

  on-exit-leak-free@2.1.2:
    resolution: {integrity: sha512-0eJJY6hXLGf1udHwfNftBqH+g73EU4B504nZeKpz1sYRKafAghwxEJunB2O7rDZkL4PGfsMVnTXZ2EjibbqcsA==}
    engines: {node: '>=14.0.0'}

  on-finished@2.4.1:
    resolution: {integrity: sha512-oVlzkg3ENAhCk2zdv7IJwd/QUD4z2RxRwpkcGY8psCVcCYZNq4wYnVWALHM+brtuJjePWiYF/ClmuDr8Ch5+kg==}
    engines: {node: '>= 0.8'}

  once@1.4.0:
    resolution: {integrity: sha512-lNaJgI+2Q5URQBkccEKHTQOPaXdUxnZZElQTZY0MFUAuaEqe1E+Nyvgdz/aIyNi6Z9MzO5dv1H8n58/GELp3+w==}

  onetime@5.1.2:
    resolution: {integrity: sha512-kbpaSSGJTWdAY5KPVeMOKXSrPtr8C8C7wodJbcsd51jRnmD+GZu8Y0VoU6Dm5Z4vWr0Ig/1NKuWRKf7j5aaYSg==}
    engines: {node: '>=6'}

  onetime@6.0.0:
    resolution: {integrity: sha512-1FlR+gjXK7X+AsAHso35MnyN5KqGwJRi/31ft6x0M194ht7S+rWAvd7PHss9xSKMzE0asv1pyIHaJYq+BbacAQ==}
    engines: {node: '>=12'}

  onetime@7.0.0:
    resolution: {integrity: sha512-VXJjc87FScF88uafS3JllDgvAm+c/Slfz06lorj2uAY34rlUu0Nt+v8wreiImcrgAjjIHp1rXpTDlLOGw29WwQ==}
    engines: {node: '>=18'}

  open@10.2.0:
    resolution: {integrity: sha512-YgBpdJHPyQ2UE5x+hlSXcnejzAvD0b22U2OuAP+8OnlJT+PjWPxtgmGqKKc+RgTM63U9gN0YzrYc71R2WT/hTA==}
    engines: {node: '>=18'}

  openai@5.10.1:
    resolution: {integrity: sha512-fq6xVfv1/gpLbsj8fArEt3b6B9jBxdhAK+VJ+bDvbUvNd+KTLlA3bnDeYZaBsGH9LUhJ1M1yXfp9sEyBLMx6eA==}
    hasBin: true
    peerDependencies:
      ws: ^8.18.0
      zod: ^3.23.8
    peerDependenciesMeta:
      ws:
        optional: true
      zod:
        optional: true

  ora@8.2.0:
    resolution: {integrity: sha512-weP+BZ8MVNnlCm8c0Qdc1WSWq4Qn7I+9CJGm7Qali6g44e/PUzbjNqJX5NJ9ljlNMosfJvg1fKEGILklK9cwnw==}
    engines: {node: '>=18'}

  os-browserify@0.3.0:
    resolution: {integrity: sha512-gjcpUc3clBf9+210TRaDWbf+rZZZEshZ+DlXMRCeAjp0xhTrnQsKHypIy1J3d5hKdUzj69t708EHtU8P6bUn0A==}

  p-limit@3.1.0:
    resolution: {integrity: sha512-TYOanM3wGwNGsZN2cVTYPArw454xnXj5qmWF1bEoAc4+cU/ol7GVh7odevjp1FNHduHc3KZMcFduxU5Xc6uJRQ==}
    engines: {node: '>=10'}

  p-locate@5.0.0:
    resolution: {integrity: sha512-LaNjtRWUBY++zB5nE/NwcaoMylSPk+S+ZHNB1TzdbMJMny6dynpAGt7X/tl/QYq3TIeE6nxHppbo2LGymrG5Pw==}
    engines: {node: '>=10'}

  p-map@7.0.3:
    resolution: {integrity: sha512-VkndIv2fIB99swvQoA65bm+fsmt6UNdGeIB0oxBs+WhAhdh08QA04JXpI7rbB9r08/nkbysKoya9rtDERYOYMA==}
    engines: {node: '>=18'}

  package-json-from-dist@1.0.1:
    resolution: {integrity: sha512-UEZIS3/by4OC8vL3P2dTXRETpebLI2NiI5vIrjaD/5UtrkFX/tNbwjTSRAGC/+7CAo2pIcBaRgWmcBBHcsaCIw==}

  pako@1.0.11:
    resolution: {integrity: sha512-4hLB8Py4zZce5s4yd9XzopqwVv/yGNhV1Bl8NTmCq1763HeK2+EwVTv+leGeL13Dnh2wfbqowVPXCIO0z4taYw==}

  parchment@3.0.0:
    resolution: {integrity: sha512-HUrJFQ/StvgmXRcQ1ftY6VEZUq3jA2t9ncFN4F84J/vN0/FPpQF+8FKXb3l6fLces6q0uOHj6NJn+2xvZnxO6A==}

  parent-module@1.0.1:
    resolution: {integrity: sha512-GQ2EWRpQV8/o+Aw8YqtfZZPfNRWZYkbidE9k5rpl/hC3vtHHBfGm2Ifi6qWV+coDGkrUKZAxE3Lot5kcsRlh+g==}
    engines: {node: '>=6'}

  parse-asn1@5.1.7:
    resolution: {integrity: sha512-CTM5kuWR3sx9IFamcl5ErfPl6ea/N8IYwiJ+vpeB2g+1iknv7zBl5uPwbMbRVznRVbrNY6lGuDoE5b30grmbqg==}
    engines: {node: '>= 0.10'}

  parse-entities@2.0.0:
    resolution: {integrity: sha512-kkywGpCcRYhqQIchaWqZ875wzpS/bMKhz5HnN3p7wveJTkTtyAB/AlnS0f8DFSqYW1T82t6yEAkEcB+A1I3MbQ==}

  parse-entities@4.0.2:
    resolution: {integrity: sha512-GG2AQYWoLgL877gQIKeRPGO1xF9+eG1ujIb5soS5gPvLQ1y2o8FL90w2QWNdf9I361Mpp7726c+lj3U0qK1uGw==}

  parse-json@5.2.0:
    resolution: {integrity: sha512-ayCKvm/phCGxOkYRSCM82iDwct8/EonSEgCSxWxD7ve6jHggsFl4fZVQBPRNgQoKiuV/odhFrGzQXZwbifC8Rg==}
    engines: {node: '>=8'}

  parse-json@8.3.0:
    resolution: {integrity: sha512-ybiGyvspI+fAoRQbIPRddCcSTV9/LsJbf0e/S85VLowVGzRmokfneg2kwVW/KU5rOXrPSbF1qAKPMgNTqqROQQ==}
    engines: {node: '>=18'}

  parse-node-version@1.0.1:
    resolution: {integrity: sha512-3YHlOa/JgH6Mnpr05jP9eDG254US9ek25LyIxZlDItp2iJtwyaXQb57lBYLdT3MowkUFYEV2XXNAYIPlESvJlA==}
    engines: {node: '>= 0.10'}

  parse-semver@1.1.1:
    resolution: {integrity: sha512-Eg1OuNntBMH0ojvEKSrvDSnwLmvVuUOSdylH/pSCPNMIspLlweJyIWXCE+k/5hm3cj/EBUYwmWkjhBALNP4LXQ==}

  parse5-htmlparser2-tree-adapter@6.0.1:
    resolution: {integrity: sha512-qPuWvbLgvDGilKc5BoicRovlT4MtYT6JfJyBOMDsKoiT+GiuP5qyrPCnR9HcPECIJJmZh5jRndyNThnhhb/vlA==}

  parse5-htmlparser2-tree-adapter@7.1.0:
    resolution: {integrity: sha512-ruw5xyKs6lrpo9x9rCZqZZnIUntICjQAd0Wsmp396Ul9lN/h+ifgVV1x1gZHi8euej6wTfpqX8j+BFQxF0NS/g==}

  parse5-parser-stream@7.1.2:
    resolution: {integrity: sha512-JyeQc9iwFLn5TbvvqACIF/VXG6abODeB3Fwmv/TGdLk2LfbWkaySGY72at4+Ty7EkPZj854u4CrICqNk2qIbow==}

  parse5@5.1.1:
    resolution: {integrity: sha512-ugq4DFI0Ptb+WWjAdOK16+u/nHfiIrcE+sh8kZMaM0WllQKLI9rOUq6c2b7cwPkXdzfQESqvoqK6ug7U/Yyzug==}

  parse5@6.0.1:
    resolution: {integrity: sha512-Ofn/CTFzRGTTxwpNEs9PP93gXShHcTq255nzRYSKe8AkVpZY7e1fpmTfOyoIvjP5HG7Z2ZM7VS9PPhQGW2pOpw==}

  parse5@7.3.0:
    resolution: {integrity: sha512-IInvU7fabl34qmi9gY8XOVxhYyMyuH2xUNpb2q8/Y+7552KlejkRvqvD19nMoUW/uQGGbqNpA6Tufu5FL5BZgw==}

  parseurl@1.3.3:
    resolution: {integrity: sha512-CiyeOxFT/JZyN5m0z9PfXw4SCBJ6Sygz1Dpl0wqjlhDEGGBP1GnsUVEL0p63hoG1fcj3fHynXi9NYO4nWOL+qQ==}
    engines: {node: '>= 0.8'}

  patch-console@2.0.0:
    resolution: {integrity: sha512-0YNdUceMdaQwoKce1gatDScmMo5pu/tfABfnzEqeG0gtTmd7mh/WcwgUjtAeOU7N8nFFlbQBnFK2gXW5fGvmMA==}
    engines: {node: ^12.20.0 || ^14.13.1 || >=16.0.0}

  path-browserify@0.0.1:
    resolution: {integrity: sha512-BapA40NHICOS+USX9SN4tyhq+A2RrN/Ws5F0Z5aMHDp98Fl86lX8Oti8B7uN93L4Ifv4fHOEA+pQw87gmMO/lQ==}

  path-exists@4.0.0:
    resolution: {integrity: sha512-ak9Qy5Q7jYb2Wwcey5Fpvg2KoAc/ZIhLSLOSBmRmygPsGwkVVt0fZa0qrtMz+m6tJTAHfZQ8FnmB4MG4LWy7/w==}
    engines: {node: '>=8'}

  path-is-absolute@1.0.1:
    resolution: {integrity: sha512-AVbw3UJ2e9bq64vSaS9Am0fje1Pa8pbGqTTsmXfaIiMpnr5DlDhfJOuLj9Sf95ZPVDAUerDfEk88MPmPe7UCQg==}
    engines: {node: '>=0.10.0'}

  path-is-inside@1.0.2:
    resolution: {integrity: sha512-DUWJr3+ULp4zXmol/SZkFf3JGsS9/SIv+Y3Rt93/UjPpDpklB5f1er4O3POIbUuUJ3FXgqte2Q7SrU6zAqwk8w==}

  path-key@3.1.1:
    resolution: {integrity: sha512-ojmeN0qd+y0jszEtoY48r0Peq5dwMEkIlCOu6Q5f41lfkswXuKtYrhgoTpLnyIcHm24Uhqx+5Tqm2InSwLhE6Q==}
    engines: {node: '>=8'}

  path-key@4.0.0:
    resolution: {integrity: sha512-haREypq7xkM7ErfgIyA0z+Bj4AGKlMSdlQE2jvJo6huWD1EdkKYV+G/T4nq0YEF2vgTT8kqMFKo1uHn950r4SQ==}
    engines: {node: '>=12'}

  path-parse@1.0.7:
    resolution: {integrity: sha512-LDJzPVEEEPR+y48z93A0Ed0yXb8pAByGWo/k5YYdYgpY2/2EsOsksJrq7lOHxryrVOn1ejG6oAp8ahvOIQD8sw==}

  path-scurry@1.11.1:
    resolution: {integrity: sha512-Xa4Nw17FS9ApQFJ9umLiJS4orGjm7ZzwUrwamcGQuHSzDyth9boKDaycYdDcZDuqYATXw4HFXgaqWTctW/v1HA==}
    engines: {node: '>=16 || 14 >=14.18'}

  path-scurry@2.0.0:
    resolution: {integrity: sha512-ypGJsmGtdXUOeM5u93TyeIEfEhM6s+ljAhrk5vAvSx8uyY/02OvrZnA0YNGUrPXfpJMgI1ODd3nwz8Npx4O4cg==}
    engines: {node: 20 || >=22}

  path-to-regexp@0.1.12:
    resolution: {integrity: sha512-RA1GjUVMnvYFxuqovrEqZoxxW5NUZqbwKtYz/Tt7nXerk0LbLblQmrsgdeOxV5SFHf0UDggjS/bSeOZwt1pmEQ==}

  path-to-regexp@3.3.0:
    resolution: {integrity: sha512-qyCH421YQPS2WFDxDjftfc1ZR5WKQzVzqsp4n9M2kQhVOo/ByahFoUNJfl58kOcEGfQ//7weFTDhm+ss8Ecxgw==}

  path-to-regexp@8.2.0:
    resolution: {integrity: sha512-TdrF7fW9Rphjq4RjrW0Kp2AW0Ahwu9sRGTkS6bvDi0SCwZlEZYmcfDbEsTz8RVk0EHIS/Vd1bv3JhG+1xZuAyQ==}
    engines: {node: '>=16'}

  path-type@4.0.0:
    resolution: {integrity: sha512-gDKb8aZMDeD/tZWs9P6+q0J9Mwkdl6xMV8TjnGP3qJVJ06bdMgkbBlLU8IdfOsIsFz2BW1rNVT3XuNEl8zPAvw==}
    engines: {node: '>=8'}

  path-type@6.0.0:
    resolution: {integrity: sha512-Vj7sf++t5pBD637NSfkxpHSMfWaeig5+DKWLhcqIYx6mWQz5hdJTGDVMQiJcw1ZYkhs7AazKDGpRVji1LJCZUQ==}
    engines: {node: '>=18'}

  pathe@2.0.3:
    resolution: {integrity: sha512-WUjGcAqP1gQacoQe+OBJsFA7Ld4DyXuUIjZ5cc75cLHvJ7dtNsTugphxIADwspS+AraAUePCKrSVtPLFj/F88w==}

  pathval@2.0.1:
    resolution: {integrity: sha512-//nshmD55c46FuFw26xV/xFAaB5HF9Xdap7HJBBnrKdAd6/GxDBaNA1870O79+9ueg61cZLSVc+OaFlfmObYVQ==}
    engines: {node: '>= 14.16'}

  pbkdf2@3.1.3:
    resolution: {integrity: sha512-wfRLBZ0feWRhCIkoMB6ete7czJcnNnqRpcoWQBLqatqXXmelSRqfdDK4F3u9T2s2cXas/hQJcryI/4lAL+XTlA==}
    engines: {node: '>=0.12'}

  peek-stream@1.1.3:
    resolution: {integrity: sha512-FhJ+YbOSBb9/rIl2ZeE/QHEsWn7PqNYt8ARAY3kIgNGOk13g9FGyIY6JIl/xB/3TFRVoTv5as0l11weORrTekA==}

  pend@1.2.0:
    resolution: {integrity: sha512-F3asv42UuXchdzt+xXqfW1OGlVBe+mxa2mqI0pg5yAHZPvFmY3Y6drSf/GQ1A86WgWEN9Kzh/WrgKa6iGcHXLg==}

  picocolors@1.1.1:
    resolution: {integrity: sha512-xceH2snhtb5M9liqDsmEw56le376mTZkEX/jEb/RxNFyegNul7eNslCXP9FDj/Lcu0X8KEyMceP2ntpaHrDEVA==}

  picomatch@2.3.1:
    resolution: {integrity: sha512-JU3teHTNjmE2VCGFzuY8EXzCDVwEqB2a8fsIvwaStHhAWJEeVd1o1QD80CU6+ZdEXXSLbSsuLwJjkCBWqRQUVA==}
    engines: {node: '>=8.6'}

  picomatch@4.0.2:
    resolution: {integrity: sha512-M7BAV6Rlcy5u+m6oPhAPFgJTzAioX/6B0DxyvDlo9l8+T3nLKbrczg2WLUyzd45L8RqfUMyGPzekbMvX2Ldkwg==}
    engines: {node: '>=12'}

  picomatch@4.0.3:
    resolution: {integrity: sha512-5gTmgEY/sqK6gFXLIsQNH19lWb4ebPDLA4SdLP7dsWkIXHWlG66oPuVvXSGFPppYZz8ZDZq0dYYrbHfBCVUb1Q==}
    engines: {node: '>=12'}

  pidtree@0.6.0:
    resolution: {integrity: sha512-eG2dWTVw5bzqGRztnHExczNxt5VGsE6OwTeCG3fdUf9KBsZzO3R5OIIIzWR+iZA0NtZ+RDVdaoE2dK1cn6jH4g==}
    engines: {node: '>=0.10'}
    hasBin: true

  pify@4.0.1:
    resolution: {integrity: sha512-uB80kBFb/tfd68bVleG9T5GGsGPjJrLAUpR5PZIrhBnIaRTQRjqdJSsIKkOP6OAIFbj7GOrcudc5pNjZ+geV2g==}
    engines: {node: '>=6'}

  pino-abstract-transport@2.0.0:
    resolution: {integrity: sha512-F63x5tizV6WCh4R6RHyi2Ml+M70DNRXt/+HANowMflpgGFMAym/VKm6G7ZOQRjqN7XbGxK1Lg9t6ZrtzOaivMw==}

  pino-std-serializers@7.0.0:
    resolution: {integrity: sha512-e906FRY0+tV27iq4juKzSYPbUj2do2X2JX4EzSca1631EB2QJQUqGbDuERal7LCtOpxl6x3+nvo9NPZcmjkiFA==}

  pino@9.7.0:
    resolution: {integrity: sha512-vnMCM6xZTb1WDmLvtG2lE/2p+t9hDEIvTWJsu6FejkE62vB7gDhvzrpFR4Cw2to+9JNQxVnkAKVPA1KPB98vWg==}
    hasBin: true

  piscina@4.9.2:
    resolution: {integrity: sha512-Fq0FERJWFEUpB4eSY59wSNwXD4RYqR+nR/WiEVcZW8IWfVBxJJafcgTEZDQo8k3w0sUarJ8RyVbbUF4GQ2LGbQ==}

  pkce-challenge@4.1.0:
    resolution: {integrity: sha512-ZBmhE1C9LcPoH9XZSdwiPtbPHZROwAnMy+kIFQVrnMCxY4Cudlz3gBOpzilgc0jOgRaiT3sIWfpMomW2ar2orQ==}
    engines: {node: '>=16.20.0'}

  pkce-challenge@5.0.0:
    resolution: {integrity: sha512-ueGLflrrnvwB3xuo/uGob5pd5FN7l0MsLf0Z87o/UQmRtwjvfylfc9MurIxRAWywCYTgrvpXBcqjV4OfCYGCIQ==}
    engines: {node: '>=16.20.0'}

  pluralize@2.0.0:
    resolution: {integrity: sha512-TqNZzQCD4S42De9IfnnBvILN7HAW7riLqsCyp8lgjXeysyPlX5HhqKAcJHHHb9XskE4/a+7VGC9zzx8Ls0jOAw==}

  pluralize@8.0.0:
    resolution: {integrity: sha512-Nc3IT5yHzflTfbjgqWcCPpo7DaKy4FnpB0l/zCAW0Tc7jxAiuqSxHasntB3D7887LSrA93kDJ9IXovxJYxyLCA==}
    engines: {node: '>=4'}

  portfinder@1.0.37:
    resolution: {integrity: sha512-yuGIEjDAYnnOex9ddMnKZEMFE0CcGo6zbfzDklkmT1m5z734ss6JMzN9rNB3+RR7iS+F10D4/BVIaXOyh8PQKw==}
    engines: {node: '>= 10.12'}

  possible-typed-array-names@1.1.0:
    resolution: {integrity: sha512-/+5VFTchJDoVj3bhoqi6UeymcD00DAwb1nJwamzPvHEszJ4FpF6SNNbUbOS8yI56qHzdV8eK0qEfOSiodkTdxg==}
    engines: {node: '>= 0.4'}

  postcss-loader@8.1.1:
    resolution: {integrity: sha512-0IeqyAsG6tYiDRCYKQJLAmgQr47DX6N7sFSWvQxt6AcupX8DIdmykuk/o/tx0Lze3ErGHJEp5OSRxrelC6+NdQ==}
    engines: {node: '>= 18.12.0'}
    peerDependencies:
      '@rspack/core': 0.x || 1.x
      postcss: ^7.0.0 || ^8.0.1
      webpack: ^5.0.0
    peerDependenciesMeta:
      '@rspack/core':
        optional: true
      webpack:
        optional: true

  postcss-selector-parser@6.0.10:
    resolution: {integrity: sha512-IQ7TZdoaqbT+LCpShg46jnZVlhWD2w6iQYAcYXfHARZ7X1t/UGhhceQDs5X0cGqKvYlHNOuv7Oa1xmb0oQuA3w==}
    engines: {node: '>=4'}

  postcss@8.5.6:
    resolution: {integrity: sha512-3Ybi1tAuwAP9s0r1UQ2J4n5Y0G05bJkpUIO0/bI9MhwmD70S5aTWbXGBwxHrelT+XM1k6dM0pk+SwNkpTRN7Pg==}
    engines: {node: ^10 || ^12 || >=14}

  prebuild-install@7.1.3:
    resolution: {integrity: sha512-8Mf2cbV7x1cXPUILADGI3wuhfqWvtiLA1iclTDbFRZkgRQS0NqsPZphna9V+HyTEadheuPmjaJMsbzKQFOzLug==}
    engines: {node: '>=10'}
    hasBin: true

  prettier@3.6.2:
    resolution: {integrity: sha512-I7AIg5boAr5R0FFtJ6rCfD+LFsWHp81dolrFD8S79U9tb8Az2nGrJncnMSnys+bpQJfRUzqs9hnA81OAA3hCuQ==}
    engines: {node: '>=14'}
    hasBin: true

  prismjs@1.27.0:
    resolution: {integrity: sha512-t13BGPUlFDR7wRB5kQDG4jjl7XeuH6jbJGt11JHPL96qwsEHNX2+68tFXqc1/k+/jALsbSWJKUOT/hcYAZ5LkA==}
    engines: {node: '>=6'}

  prismjs@1.30.0:
    resolution: {integrity: sha512-DEvV2ZF2r2/63V+tK8hQvrR2ZGn10srHbXviTlcv7Kpzw8jWiNTqbVgjO3IY8RxrrOUF8VPMQQFysYYYv0YZxw==}
    engines: {node: '>=6'}

  process-nextick-args@2.0.1:
    resolution: {integrity: sha512-3ouUOpQhtgrbOa17J7+uxOTpITYWaGP7/AhoR3+A+/1e9skrzelGi/dXzEYyvbxubEF6Wn2ypscTKiKJFFn1ag==}

  process-okam@0.11.10:
    resolution: {integrity: sha512-p8e5nl6/OCeMalVb9dSojND5B9m/nq64WsyUfRmrTdLMKcNYcDN++/2I8WV1mTQDqrh2PQ6tIIb2A7/A38eSvw==}
    engines: {node: '>= 0.6.0'}

  process-warning@4.0.1:
    resolution: {integrity: sha512-3c2LzQ3rY9d0hc1emcsHhfT9Jwz0cChib/QN89oME2R451w5fy3f0afAhERFZAwrbDU43wk12d0ORBpDVME50Q==}

  process-warning@5.0.0:
    resolution: {integrity: sha512-a39t9ApHNx2L4+HBnQKqxxHNs1r7KF+Intd8Q/g1bUh6q0WIp9voPXJ/x0j+ZL45KF1pJd9+q2jLIRMfvEshkA==}

  process@0.11.10:
    resolution: {integrity: sha512-cdGef/drWFoydD1JsMzuFf8100nZl+GT+yacc2bEced5f9Rjk4z+WtFUTBu9PhOi9j/jfmBPu0mMEY4wIdAF8A==}
    engines: {node: '>= 0.6.0'}

  property-information@5.6.0:
    resolution: {integrity: sha512-YUHSPk+A30YPv+0Qf8i9Mbfe/C0hdPXk1s1jPVToV8pk8BQtpw10ct89Eo7OWkutrwqvT0eicAxlOg3dOAu8JA==}

  property-information@7.1.0:
    resolution: {integrity: sha512-TwEZ+X+yCJmYfL7TPUOcvBZ4QfoT5YenQiJuX//0th53DE6w0xxLEtfK3iyryQFddXuvkIk51EEgrJQ0WJkOmQ==}

  proxy-addr@2.0.7:
    resolution: {integrity: sha512-llQsMLSUDUPT44jdrU/O37qlnifitDP+ZwrmmZcoSKyLKvtZxpyV0n2/bD/N4tBAAZ/gJEdZU7KMraoK1+XYAg==}
    engines: {node: '>= 0.10'}

  proxy-compare@3.0.1:
    resolution: {integrity: sha512-V9plBAt3qjMlS1+nC8771KNf6oJ12gExvaxnNzN/9yVRLdTv/lc+oJlnSzrdYDAvBfTStPCoiaCOTmTs0adv7Q==}

  proxy-from-env@1.1.0:
    resolution: {integrity: sha512-D+zkORCbA9f1tdWRK0RaCR3GPv50cMxcrz4X8k5LTSUD1Dkw47mKJEZQNunItRTkWwgtaUSo1RVFRIG9ZXiFYg==}

  prr@1.0.1:
    resolution: {integrity: sha512-yPw4Sng1gWghHQWj0B3ZggWUm4qVbPwPFcRG8KyxiU7J2OHFSoEHKS+EZ3fv5l1t9CyCiop6l/ZYeWbrgoQejw==}

  public-encrypt@4.0.3:
    resolution: {integrity: sha512-zVpa8oKZSz5bTMTFClc1fQOnyyEzpl5ozpi1B5YcvBrdohMjH2rfsBtyXcuNuwjsDIXmBYlF2N5FlJYhR29t8Q==}

  pump@3.0.3:
    resolution: {integrity: sha512-todwxLMY7/heScKmntwQG8CXVkWUOdYxIvY2s0VWAAMh/nd8SoYiRaKjlr7+iCs984f2P8zvrfWcDDYVb73NfA==}

  pumpify@2.0.1:
    resolution: {integrity: sha512-m7KOje7jZxrmutanlkS1daj1dS6z6BgslzOXmcSEpIlCxM3VJH7lG5QLeck/6hgF6F4crFf01UtQmNsJfweTAw==}

  punycode-okam@1.4.1:
    resolution: {integrity: sha512-e4mSfzGfrVBJmhjp+8PHjXIz5WrvEEWB2FT+RJ6YS/ozGttTcnocuj0CtMo3dujWYe2708bTd79zeIrKBtRzCg==}

  punycode.js@2.3.1:
    resolution: {integrity: sha512-uxFIHU0YlHYhDQtV4R9J6a52SLx28BCjT+4ieh7IGbgwVJWO+km431c4yRlREUAsAmt/uMjQUyQHNEPf0M39CA==}
    engines: {node: '>=6'}

  punycode@1.4.1:
    resolution: {integrity: sha512-jmYNElW7yvO7TV33CjSmvSiE2yco3bV2czu/OzDKdMNVZQWfxCblURLhf+47syQRBntjfLdd/H0egrzIG+oaFQ==}

  punycode@2.3.1:
    resolution: {integrity: sha512-vYt7UD1U9Wg6138shLtLOvdAu+8DsC/ilFtEVHcH+wydcSpNE20AfSOduf6MkRFahL5FY7X1oU7nKVZFtfq8Fg==}
    engines: {node: '>=6'}

  qs@6.13.0:
    resolution: {integrity: sha512-+38qI9SOr8tfZ4QmJNplMUxqjbe7LKvvZgWdExBOmd+egZTtjLB67Gu0HRX3u/XOq7UU2Nx6nsjvS16Z9uwfpg==}
    engines: {node: '>=0.6'}

  qs@6.14.0:
    resolution: {integrity: sha512-YWWTjgABSKcvs/nWBi9PycY/JiPJqOD4JA6o9Sej2AtvSGarXxKC3OQSk4pAarbdQlKAh5D4FCQkJNkW+GAn3w==}
    engines: {node: '>=0.6'}

  querystring-es3@0.2.1:
    resolution: {integrity: sha512-773xhDQnZBMFobEiztv8LIl70ch5MSF/jUQVlhwFyBILqq96anmoctVIYz+ZRp0qbCKATTn6ev02M3r7Ga5vqA==}
    engines: {node: '>=0.4.x'}

  queue-microtask@1.2.3:
    resolution: {integrity: sha512-NuaNSa6flKT5JaSYQzJok04JzTL1CA6aGhv5rfLW3PgqA+M2ChpZQnAC8h8i4ZFkBS8X5RqkDBHA7r4hej3K9A==}

  quick-format-unescaped@4.0.4:
    resolution: {integrity: sha512-tYC1Q1hgyRuHgloV/YXs2w15unPVh8qfu/qCTfhTYamaw7fyhumKa2yGpdSo87vY32rIclj+4fWYQXUMs9EHvg==}

  quill-delta@5.1.0:
    resolution: {integrity: sha512-X74oCeRI4/p0ucjb5Ma8adTXd9Scumz367kkMK5V/IatcX6A0vlgLgKbzXWy5nZmCGeNJm2oQX0d2Eqj+ZIlCA==}
    engines: {node: '>= 12.0.0'}

  quill@2.0.3:
    resolution: {integrity: sha512-xEYQBqfYx/sfb33VJiKnSJp8ehloavImQ2A6564GAbqG55PGw1dAWUn1MUbQB62t0azawUS2CZZhWCjO8gRvTw==}
    engines: {npm: '>=8.2.3'}

  randombytes@2.1.0:
    resolution: {integrity: sha512-vYl3iOX+4CKUWuxGi9Ukhie6fsqXqS9FE2Zaic4tNFD2N2QQaXOMFbuKK4QmDHC0JO6B1Zp41J0LpT0oR68amQ==}

  randomfill@1.0.4:
    resolution: {integrity: sha512-87lcbR8+MhcWcUiQ+9e+Rwx8MyR2P7qnt15ynUlbm3TU/fjbgz4GsvfSUDTemtCCtVCqb4ZcEFlyPNTh9bBTLw==}

  range-parser@1.2.0:
    resolution: {integrity: sha512-kA5WQoNVo4t9lNx2kQNFCxKeBl5IbbSNBl1M/tLkw9WCn+hxNBAW5Qh8gdhs63CJnhjJ2zQWFoqPJP2sK1AV5A==}
    engines: {node: '>= 0.6'}

  range-parser@1.2.1:
    resolution: {integrity: sha512-Hrgsx+orqoygnmhFbKaHE6c296J+HTAQXoxEF6gNupROmmGJRoyzfG3ccAveqCBrwr/2yxQ5BVd/GTl5agOwSg==}
    engines: {node: '>= 0.6'}

  raw-body@2.5.2:
    resolution: {integrity: sha512-8zGqypfENjCIqGhgXToC8aB2r7YrBX+AQAfIPs/Mlk+BtPTztOvTS01NRW/3Eh60J+a48lt8qsCzirQ6loCVfA==}
    engines: {node: '>= 0.8'}

  raw-body@3.0.0:
    resolution: {integrity: sha512-RmkhL8CAyCRPXCE28MMH0z2PNWQBNk2Q09ZdxM9IOOXwxwZbN+qbWaatPkdkWIKL2ZVDImrN/pK5HTRz2PcS4g==}
    engines: {node: '>= 0.8'}

  rc-cascader@3.34.0:
    resolution: {integrity: sha512-KpXypcvju9ptjW9FaN2NFcA2QH9E9LHKq169Y0eWtH4e/wHQ5Wh5qZakAgvb8EKZ736WZ3B0zLLOBsrsja5Dag==}
    peerDependencies:
      react: '>=16.9.0'
      react-dom: '>=16.9.0'

  rc-checkbox@3.5.0:
    resolution: {integrity: sha512-aOAQc3E98HteIIsSqm6Xk2FPKIER6+5vyEFMZfo73TqM+VVAIqOkHoPjgKLqSNtVLWScoaM7vY2ZrGEheI79yg==}
    peerDependencies:
      react: '>=16.9.0'
      react-dom: '>=16.9.0'

  rc-collapse@3.9.0:
    resolution: {integrity: sha512-swDdz4QZ4dFTo4RAUMLL50qP0EY62N2kvmk2We5xYdRwcRn8WcYtuetCJpwpaCbUfUt5+huLpVxhvmnK+PHrkA==}
    peerDependencies:
      react: '>=16.9.0'
      react-dom: '>=16.9.0'

  rc-config-loader@4.1.3:
    resolution: {integrity: sha512-kD7FqML7l800i6pS6pvLyIE2ncbk9Du8Q0gp/4hMPhJU6ZxApkoLcGD8ZeqgiAlfwZ6BlETq6qqe+12DUL207w==}

  rc-dialog@9.6.0:
    resolution: {integrity: sha512-ApoVi9Z8PaCQg6FsUzS8yvBEQy0ZL2PkuvAgrmohPkN3okps5WZ5WQWPc1RNuiOKaAYv8B97ACdsFU5LizzCqg==}
    peerDependencies:
      react: '>=16.9.0'
      react-dom: '>=16.9.0'

  rc-drawer@7.3.0:
    resolution: {integrity: sha512-DX6CIgiBWNpJIMGFO8BAISFkxiuKitoizooj4BDyee8/SnBn0zwO2FHrNDpqqepj0E/TFTDpmEBCyFuTgC7MOg==}
    peerDependencies:
      react: '>=16.9.0'
      react-dom: '>=16.9.0'

  rc-dropdown@4.2.1:
    resolution: {integrity: sha512-YDAlXsPv3I1n42dv1JpdM7wJ+gSUBfeyPK59ZpBD9jQhK9jVuxpjj3NmWQHOBceA1zEPVX84T2wbdb2SD0UjmA==}
    peerDependencies:
      react: '>=16.11.0'
      react-dom: '>=16.11.0'

  rc-field-form@2.7.0:
    resolution: {integrity: sha512-hgKsCay2taxzVnBPZl+1n4ZondsV78G++XVsMIJCAoioMjlMQR9YwAp7JZDIECzIu2Z66R+f4SFIRrO2DjDNAA==}
    engines: {node: '>=8.x'}
    peerDependencies:
      react: '>=16.9.0'
      react-dom: '>=16.9.0'

  rc-image@7.12.0:
    resolution: {integrity: sha512-cZ3HTyyckPnNnUb9/DRqduqzLfrQRyi+CdHjdqgsyDpI3Ln5UX1kXnAhPBSJj9pVRzwRFgqkN7p9b6HBDjmu/Q==}
    peerDependencies:
      react: '>=16.9.0'
      react-dom: '>=16.9.0'

  rc-input-number@9.5.0:
    resolution: {integrity: sha512-bKaEvB5tHebUURAEXw35LDcnRZLq3x1k7GxfAqBMzmpHkDGzjAtnUL8y4y5N15rIFIg5IJgwr211jInl3cipag==}
    peerDependencies:
      react: '>=16.9.0'
      react-dom: '>=16.9.0'

  rc-input@1.8.0:
    resolution: {integrity: sha512-KXvaTbX+7ha8a/k+eg6SYRVERK0NddX8QX7a7AnRvUa/rEH0CNMlpcBzBkhI0wp2C8C4HlMoYl8TImSN+fuHKA==}
    peerDependencies:
      react: '>=16.0.0'
      react-dom: '>=16.0.0'

  rc-mentions@2.20.0:
    resolution: {integrity: sha512-w8HCMZEh3f0nR8ZEd466ATqmXFCMGMN5UFCzEUL0bM/nGw/wOS2GgRzKBcm19K++jDyuWCOJOdgcKGXU3fXfbQ==}
    peerDependencies:
      react: '>=16.9.0'
      react-dom: '>=16.9.0'

  rc-menu@9.16.1:
    resolution: {integrity: sha512-ghHx6/6Dvp+fw8CJhDUHFHDJ84hJE3BXNCzSgLdmNiFErWSOaZNsihDAsKq9ByTALo/xkNIwtDFGIl6r+RPXBg==}
    peerDependencies:
      react: '>=16.9.0'
      react-dom: '>=16.9.0'

  rc-motion@2.9.5:
    resolution: {integrity: sha512-w+XTUrfh7ArbYEd2582uDrEhmBHwK1ZENJiSJVb7uRxdE7qJSYjbO2eksRXmndqyKqKoYPc9ClpPh5242mV1vA==}
    peerDependencies:
      react: '>=16.9.0'
      react-dom: '>=16.9.0'

  rc-notification@5.6.4:
    resolution: {integrity: sha512-KcS4O6B4qzM3KH7lkwOB7ooLPZ4b6J+VMmQgT51VZCeEcmghdeR4IrMcFq0LG+RPdnbe/ArT086tGM8Snimgiw==}
    engines: {node: '>=8.x'}
    peerDependencies:
      react: '>=16.9.0'
      react-dom: '>=16.9.0'

  rc-overflow@1.4.1:
    resolution: {integrity: sha512-3MoPQQPV1uKyOMVNd6SZfONi+f3st0r8PksexIdBTeIYbMX0Jr+k7pHEDvsXtR4BpCv90/Pv2MovVNhktKrwvw==}
    peerDependencies:
      react: '>=16.9.0'
      react-dom: '>=16.9.0'

  rc-pagination@5.1.0:
    resolution: {integrity: sha512-8416Yip/+eclTFdHXLKTxZvn70duYVGTvUUWbckCCZoIl3jagqke3GLsFrMs0bsQBikiYpZLD9206Ej4SOdOXQ==}
    peerDependencies:
      react: '>=16.9.0'
      react-dom: '>=16.9.0'

  rc-picker@4.11.3:
    resolution: {integrity: sha512-MJ5teb7FlNE0NFHTncxXQ62Y5lytq6sh5nUw0iH8OkHL/TjARSEvSHpr940pWgjGANpjCwyMdvsEV55l5tYNSg==}
    engines: {node: '>=8.x'}
    peerDependencies:
      date-fns: '>= 2.x'
      dayjs: '>= 1.x'
      luxon: '>= 3.x'
      moment: '>= 2.x'
      react: '>=16.9.0'
      react-dom: '>=16.9.0'
    peerDependenciesMeta:
      date-fns:
        optional: true
      dayjs:
        optional: true
      luxon:
        optional: true
      moment:
        optional: true

  rc-progress@4.0.0:
    resolution: {integrity: sha512-oofVMMafOCokIUIBnZLNcOZFsABaUw8PPrf1/y0ZBvKZNpOiu5h4AO9vv11Sw0p4Hb3D0yGWuEattcQGtNJ/aw==}
    peerDependencies:
      react: '>=16.9.0'
      react-dom: '>=16.9.0'

  rc-rate@2.13.1:
    resolution: {integrity: sha512-QUhQ9ivQ8Gy7mtMZPAjLbxBt5y9GRp65VcUyGUMF3N3fhiftivPHdpuDIaWIMOTEprAjZPC08bls1dQB+I1F2Q==}
    engines: {node: '>=8.x'}
    peerDependencies:
      react: '>=16.9.0'
      react-dom: '>=16.9.0'

  rc-resize-observer@1.4.3:
    resolution: {integrity: sha512-YZLjUbyIWox8E9i9C3Tm7ia+W7euPItNWSPX5sCcQTYbnwDb5uNpnLHQCG1f22oZWUhLw4Mv2tFmeWe68CDQRQ==}
    peerDependencies:
      react: '>=16.9.0'
      react-dom: '>=16.9.0'

  rc-segmented@2.7.0:
    resolution: {integrity: sha512-liijAjXz+KnTRVnxxXG2sYDGd6iLL7VpGGdR8gwoxAXy2KglviKCxLWZdjKYJzYzGSUwKDSTdYk8brj54Bn5BA==}
    peerDependencies:
      react: '>=16.0.0'
      react-dom: '>=16.0.0'

  rc-select@14.16.8:
    resolution: {integrity: sha512-NOV5BZa1wZrsdkKaiK7LHRuo5ZjZYMDxPP6/1+09+FB4KoNi8jcG1ZqLE3AVCxEsYMBe65OBx71wFoHRTP3LRg==}
    engines: {node: '>=8.x'}
    peerDependencies:
      react: '*'
      react-dom: '*'

  rc-slider@11.1.8:
    resolution: {integrity: sha512-2gg/72YFSpKP+Ja5AjC5DPL1YnV8DEITDQrcc1eASrUYjl0esptaBVJBh5nLTXCCp15eD8EuGjwezVGSHhs9tQ==}
    engines: {node: '>=8.x'}
    peerDependencies:
      react: '>=16.9.0'
      react-dom: '>=16.9.0'

  rc-steps@6.0.1:
    resolution: {integrity: sha512-lKHL+Sny0SeHkQKKDJlAjV5oZ8DwCdS2hFhAkIjuQt1/pB81M0cA0ErVFdHq9+jmPmFw1vJB2F5NBzFXLJxV+g==}
    engines: {node: '>=8.x'}
    peerDependencies:
      react: '>=16.9.0'
      react-dom: '>=16.9.0'

  rc-switch@4.1.0:
    resolution: {integrity: sha512-TI8ufP2Az9oEbvyCeVE4+90PDSljGyuwix3fV58p7HV2o4wBnVToEyomJRVyTaZeqNPAp+vqeo4Wnj5u0ZZQBg==}
    peerDependencies:
      react: '>=16.9.0'
      react-dom: '>=16.9.0'

  rc-table@7.51.1:
    resolution: {integrity: sha512-5iq15mTHhvC42TlBLRCoCBLoCmGlbRZAlyF21FonFnS/DIC8DeRqnmdyVREwt2CFbPceM0zSNdEeVfiGaqYsKw==}
    engines: {node: '>=8.x'}
    peerDependencies:
      react: '>=16.9.0'
      react-dom: '>=16.9.0'

  rc-tabs@15.6.1:
    resolution: {integrity: sha512-/HzDV1VqOsUWyuC0c6AkxVYFjvx9+rFPKZ32ejxX0Uc7QCzcEjTA9/xMgv4HemPKwzBNX8KhGVbbumDjnj92aA==}
    engines: {node: '>=8.x'}
    peerDependencies:
      react: '>=16.9.0'
      react-dom: '>=16.9.0'

  rc-textarea@1.10.0:
    resolution: {integrity: sha512-ai9IkanNuyBS4x6sOL8qu/Ld40e6cEs6pgk93R+XLYg0mDSjNBGey6/ZpDs5+gNLD7urQ14po3V6Ck2dJLt9SA==}
    peerDependencies:
      react: '>=16.9.0'
      react-dom: '>=16.9.0'

  rc-tooltip@6.4.0:
    resolution: {integrity: sha512-kqyivim5cp8I5RkHmpsp1Nn/Wk+1oeloMv9c7LXNgDxUpGm+RbXJGL+OPvDlcRnx9DBeOe4wyOIl4OKUERyH1g==}
    peerDependencies:
      react: '>=16.9.0'
      react-dom: '>=16.9.0'

  rc-tree-select@5.27.0:
    resolution: {integrity: sha512-2qTBTzwIT7LRI1o7zLyrCzmo5tQanmyGbSaGTIf7sYimCklAToVVfpMC6OAldSKolcnjorBYPNSKQqJmN3TCww==}
    peerDependencies:
      react: '*'
      react-dom: '*'

  rc-tree@5.13.1:
    resolution: {integrity: sha512-FNhIefhftobCdUJshO7M8uZTA9F4OPGVXqGfZkkD/5soDeOhwO06T/aKTrg0WD8gRg/pyfq+ql3aMymLHCTC4A==}
    engines: {node: '>=10.x'}
    peerDependencies:
      react: '*'
      react-dom: '*'

  rc-upload@4.9.2:
    resolution: {integrity: sha512-nHx+9rbd1FKMiMRYsqQ3NkXUv7COHPBo3X1Obwq9SWS6/diF/A0aJ5OHubvwUAIDs+4RMleljV0pcrNUc823GQ==}
    peerDependencies:
      react: '>=16.9.0'
      react-dom: '>=16.9.0'

  rc-util@5.44.4:
    resolution: {integrity: sha512-resueRJzmHG9Q6rI/DfK6Kdv9/Lfls05vzMs1Sk3M2P+3cJa+MakaZyWY8IPfehVuhPJFKrIY1IK4GqbiaiY5w==}
    peerDependencies:
      react: '>=16.9.0'
      react-dom: '>=16.9.0'

  rc-virtual-list@3.18.6:
    resolution: {integrity: sha512-TQ5SsutL3McvWmmxqQtMIbfeoE3dGjJrRSfKekgby7WQMpPIFvv4ghytp5Z0s3D8Nik9i9YNOCqHBfk86AwgAA==}
    engines: {node: '>=8.x'}
    peerDependencies:
      react: '>=16.9.0'
      react-dom: '>=16.9.0'

  rc@1.2.8:
    resolution: {integrity: sha512-y3bGgqKj3QBdxLbLkomlohkvsA8gdAiUQlSBJnBhfn+BPxg4bc62d8TcBW15wavDfgexCgccckhcZvywyQYPOw==}
    hasBin: true

  react-dom@18.3.1:
    resolution: {integrity: sha512-5m4nQKp+rZRb09LNH59GM4BxTh9251/ylbKIbpe7TpGxfJ+9kv6BLkLBXIjjspbgbnIBNqlI23tRnTWT0snUIw==}
    peerDependencies:
      react: ^18.3.1

  react-dom@19.1.0:
    resolution: {integrity: sha512-Xs1hdnE+DyKgeHJeJznQmYMIBG3TKIHJJT95Q58nHLSrElKlGQqDTR2HQ9fx5CN/Gk6Vh/kupBTDLU11/nDk/g==}
    peerDependencies:
      react: ^19.1.0

  react-error-overlay@6.0.9:
    resolution: {integrity: sha512-nQTTcUu+ATDbrSD1BZHr5kgSD4oF8OFjxun8uAaL8RwPBacGBNPf/yAuVVdx17N8XNzRDMrZ9XcKZHCjPW+9ew==}

  react-fast-compare@3.2.2:
    resolution: {integrity: sha512-nsO+KSNgo1SbJqJEYRE9ERzo7YtYbou/OqjSQKxV7jcKox7+usiUVZOAC+XnDOABXggQTno0Y1CpVnuWEc1boQ==}

  react-i18next@15.5.3:
    resolution: {integrity: sha512-ypYmOKOnjqPEJZO4m1BI0kS8kWqkBNsKYyhVUfij0gvjy9xJNoG/VcGkxq5dRlVwzmrmY1BQMAmpbbUBLwC4Kw==}
    peerDependencies:
      i18next: '>= 23.2.3'
      react: '>= 16.8.0'
      react-dom: '*'
      react-native: '*'
      typescript: ^5
    peerDependenciesMeta:
      react-dom:
        optional: true
      react-native:
        optional: true
      typescript:
        optional: true

  react-icons@5.5.0:
    resolution: {integrity: sha512-MEFcXdkP3dLo8uumGI5xN3lDFNsRtrjbOEKDLD7yv76v4wpnEq2Lt2qeHaQOr34I/wPN3s3+N08WkQ+CW37Xiw==}
    peerDependencies:
      react: '*'

  react-is@16.13.1:
    resolution: {integrity: sha512-24e6ynE2H+OKt4kqsOvNd8kBpV65zoxbA4BVsEOB3ARVWQki/DHzaUoC5KuON/BiccDaCCTZBuOcfZs70kR8bQ==}

  react-is@18.3.1:
    resolution: {integrity: sha512-/LLMVyas0ljjAtoYiPqYiL8VWXzUUdThrmU5+n20DZv+a+ClRoevUzw5JxU+Ieh5/c87ytoTBV9G1FiKfNJdmg==}

  react-markdown@9.1.0:
    resolution: {integrity: sha512-xaijuJB0kzGiUdG7nc2MOMDUDBWPyGAjZtUrow9XxUeua8IqeP+VlIfAZ3bphpcLTnSZXz6z9jcVC/TCwbfgdw==}
    peerDependencies:
      '@types/react': '>=18'
      react: '>=18'

  react-reconciler@0.32.0:
    resolution: {integrity: sha512-2NPMOzgTlG0ZWdIf3qG+dcbLSoAc/uLfOwckc3ofy5sSK0pLJqnQLpUFxvGcN2rlXSjnVtGeeFLNimCQEj5gOQ==}
    engines: {node: '>=0.10.0'}
    peerDependencies:
      react: ^19.1.0

  react-refresh@0.14.2:
    resolution: {integrity: sha512-jCvmsr+1IUSMUyzOkRcvnVbX3ZYC6g9TDrDbFuFmRDq7PD4yaGbLKNQL6k2jnArV8hjYxh7hVhAZB6s9HDGpZA==}
    engines: {node: '>=0.10.0'}

  react-refresh@0.17.0:
    resolution: {integrity: sha512-z6F7K9bV85EfseRCp2bzrpyQ0Gkw1uLoCel9XBVWPg/TjRj94SkJzUTGfOa4bs7iJvBWtQG0Wq7wnI0syw3EBQ==}
    engines: {node: '>=0.10.0'}

  react-remove-scroll-bar@2.3.8:
    resolution: {integrity: sha512-9r+yi9+mgU33AKcj6IbT9oRCO78WriSj6t/cF8DWBZJ9aOGPOTEDvdUDz1FwKim7QXWwmHqtdHnRJfhAxEG46Q==}
    engines: {node: '>=10'}
    peerDependencies:
      '@types/react': '*'
      react: ^16.8.0 || ^17.0.0 || ^18.0.0 || ^19.0.0
    peerDependenciesMeta:
      '@types/react':
        optional: true

  react-remove-scroll@2.7.1:
    resolution: {integrity: sha512-HpMh8+oahmIdOuS5aFKKY6Pyog+FNaZV/XyJOq7b4YFwsFHe5yYfdbIalI4k3vU2nSDql7YskmUseHsRrJqIPA==}
    engines: {node: '>=10'}
    peerDependencies:
      '@types/react': '*'
      react: ^16.8.0 || ^17.0.0 || ^18.0.0 || ^19.0.0 || ^19.0.0-rc
    peerDependenciesMeta:
      '@types/react':
        optional: true

  react-simple-code-editor@0.14.1:
    resolution: {integrity: sha512-BR5DtNRy+AswWJECyA17qhUDvrrCZ6zXOCfkQY5zSmb96BVUbpVAv03WpcjcwtCwiLbIANx3gebHOcXYn1EHow==}
    peerDependencies:
      react: '>=16.8.0'
      react-dom: '>=16.8.0'

  react-style-singleton@2.2.3:
    resolution: {integrity: sha512-b6jSvxvVnyptAiLjbkWLE/lOnR4lfTtDAl+eUC7RZy+QQWc6wRzIV2CE6xBuMmDxc2qIihtDCZD5NPOFl7fRBQ==}
    engines: {node: '>=10'}
    peerDependencies:
      '@types/react': '*'
      react: ^16.8.0 || ^17.0.0 || ^18.0.0 || ^19.0.0 || ^19.0.0-rc
    peerDependenciesMeta:
      '@types/react':
        optional: true

  react-syntax-highlighter@15.6.1:
    resolution: {integrity: sha512-OqJ2/vL7lEeV5zTJyG7kmARppUjiB9h9udl4qHQjjgEos66z00Ia0OckwYfRxCSFrW8RJIBnsBwQsHZbVPspqg==}
    peerDependencies:
      react: '>= 0.14.0'

  react@18.3.1:
    resolution: {integrity: sha512-wS+hAgJShR0KhEvPJArfuPVN1+Hz1t0Y6n5jLrGQbkb4urgPE/0Rve+1kMB1v/oWgHgm4WIcV+i7F2pTVj+2iQ==}
    engines: {node: '>=0.10.0'}

  react@19.1.0:
    resolution: {integrity: sha512-FS+XFBNvn3GTAWq26joslQgWNoFu08F4kl0J4CgdNKADkdSGXQyTCnKteIAJy96Br6YbpEU1LSzV5dYtjMkMDg==}
    engines: {node: '>=0.10.0'}

  react@19.1.1:
    resolution: {integrity: sha512-w8nqGImo45dmMIfljjMwOGtbmC/mk4CMYhWIicdSflH91J9TyCyczcPFXJzrZ/ZXcgGRFeP6BU0BEJTw6tZdfQ==}
    engines: {node: '>=0.10.0'}

  read-pkg@9.0.1:
    resolution: {integrity: sha512-9viLL4/n1BJUCT1NXVTdS1jtm80yDEgR5T4yCelII49Mbj0v1rZdKqj7zCiYdbB0CuCgdrvHcNogAKTFPBocFA==}
    engines: {node: '>=18'}

  read@1.0.7:
    resolution: {integrity: sha512-rSOKNYUmaxy0om1BNjMN4ezNT6VKK+2xF4GBhc81mkH7L60i6dp8qPYrkndNLT3QPphoII3maL9PVC9XmhHwVQ==}
    engines: {node: '>=0.8'}

  readable-stream@2.3.8:
    resolution: {integrity: sha512-8p0AUk4XODgIewSi0l8Epjs+EVnWiK7NoDIEGU0HhE7+ZyY8D1IMY7odu5lRrFXGg71L15KG8QrPmum45RTtdA==}

  readable-stream@3.6.2:
    resolution: {integrity: sha512-9u/sniCrY3D5WdsERHzHE4G2YCXqoG5FTHUiCC4SIbr6XcLZBY05ya9EKjYek9O5xOAwjGq+1JdGBAS7Q9ScoA==}
    engines: {node: '>= 6'}

  readable-stream@4.7.0:
    resolution: {integrity: sha512-oIGGmcpTLwPga8Bn6/Z75SVaH1z5dUut2ibSyAMVhmUggWpmDn2dapB0n7f8nwaSiRtepAsfJyfXIO5DCVAODg==}
    engines: {node: ^12.22.0 || ^14.17.0 || >=16.0.0}

  readdirp@3.6.0:
    resolution: {integrity: sha512-hOS089on8RduqdbhvQ5Z37A0ESjsqz6qnRcffsMU3495FuTdqSm+7bhJ29JvIOsBDEEnan5DPu9t3To9VRlMzA==}
    engines: {node: '>=8.10.0'}

  readdirp@4.1.2:
    resolution: {integrity: sha512-GDhwkLfywWL2s6vEjyhri+eXmfH6j1L7JE27WhqLeYzoh/A3DBaYGEj2H/HFZCn/kMfim73FXxEJTw06WtxQwg==}
    engines: {node: '>= 14.18.0'}

  real-require@0.2.0:
    resolution: {integrity: sha512-57frrGM/OCTLqLOAh0mhVA9VBMHd+9U7Zb2THMGdBUoZVOtGbJzjxsYGDJ3A9AYYCP4hn6y1TVbaOfzWtm5GFg==}
    engines: {node: '>= 12.13.0'}

  recast@0.23.11:
    resolution: {integrity: sha512-YTUo+Flmw4ZXiWfQKGcwwc11KnoRAYgzAE2E7mXKCjSviTKShtxBsN6YUUBB2gtaBzKzeKunxhUwNHQuRryhWA==}
    engines: {node: '>= 4'}

  refractor@3.6.0:
    resolution: {integrity: sha512-MY9W41IOWxxk31o+YvFCNyNzdkc9M20NoZK5vq6jkv4I/uh2zkWcfudj0Q1fovjUQJrNewS9NMzeTtqPf+n5EA==}

  remark-gfm@4.0.1:
    resolution: {integrity: sha512-1quofZ2RQ9EWdeN34S79+KExV1764+wCUGop5CPL1WGdD0ocPpu91lzPGbwWMECpEpd42kJGQwzRfyov9j4yNg==}

  remark-parse@11.0.0:
    resolution: {integrity: sha512-FCxlKLNGknS5ba/1lmpYijMUzX2esxW5xQqjWxw2eHFfS2MSdaHVINFmhjo+qN1WhZhNimq0dZATN9pH0IDrpA==}

  remark-rehype@11.1.2:
    resolution: {integrity: sha512-Dh7l57ianaEoIpzbp0PC9UKAdCSVklD8E5Rpw7ETfbTl3FqcOOgq5q2LVDhgGCkaBv7p24JXikPdvhhmHvKMsw==}

  remark-stringify@11.0.0:
    resolution: {integrity: sha512-1OSmLd3awB/t8qdoEOMazZkNsfVTeY4fTsgzcQFdXNq8ToTN4ZGwrMnlda4K6smTFKD+GRV6O48i6Z4iKgPPpw==}

  require-directory@2.1.1:
    resolution: {integrity: sha512-fGxEI7+wsG9xrvdjsrlmL22OMTTiHRwAMroiEeMgq8gzoLC/PQr7RsRDSTLUg/bZAZtF+TVIkHc6/4RIKrui+Q==}
    engines: {node: '>=0.10.0'}

  require-from-string@2.0.2:
    resolution: {integrity: sha512-Xf0nWe6RseziFMu+Ap9biiUbmplq6S9/p+7w7YXP/JBHhrUDDUhwa+vANyubuqfZWTveU//DYVGsDG7RKL/vEw==}
    engines: {node: '>=0.10.0'}

  resize-observer-polyfill@1.5.1:
    resolution: {integrity: sha512-LwZrotdHOo12nQuZlHEmtuXdqGoOD0OhaxopaNFxWzInpEgaLWoVuAMbTzixuosCx2nEG58ngzW3vxdWoxIgdg==}

  resolve-from@4.0.0:
    resolution: {integrity: sha512-pb/MYmXstAkysRFx8piNI1tGFNQIFA3vkE3Gq4EuA1dF6gHp/+vgZqsCGJapvy8N3Q+4o7FwvquPJcnZ7RYy4g==}
    engines: {node: '>=4'}

  resolve-pkg-maps@1.0.0:
    resolution: {integrity: sha512-seS2Tj26TBVOC2NIc2rOe2y2ZO7efxITtLZcGSOnHHNOQ7CkiUBfw0Iw2ck6xkIhPwLhKNLS8BO+hEpngQlqzw==}

  resolve@1.22.10:
    resolution: {integrity: sha512-NPRy+/ncIMeDlTAsuqwKIiferiawhefFJtkNSW0qZJEqMEb+qBt/77B/jGeeek+F0uOeN05CDa6HXbbIgtVX4w==}
    engines: {node: '>= 0.4'}
    hasBin: true

  restore-cursor@4.0.0:
    resolution: {integrity: sha512-I9fPXU9geO9bHOt9pHHOhOkYerIMsmVaWB0rA2AI9ERh/+x/i7MV5HKBNrg+ljO5eoPVgCcnFuRjJ9uH6I/3eg==}
    engines: {node: ^12.20.0 || ^14.13.1 || >=16.0.0}

  restore-cursor@5.1.0:
    resolution: {integrity: sha512-oMA2dcrw6u0YfxJQXm342bFKX/E4sG9rbTzO9ptUcR/e8A33cHuvStiYOwH7fszkZlZ1z/ta9AAoPk2F4qIOHA==}
    engines: {node: '>=18'}

  ret@0.5.0:
    resolution: {integrity: sha512-I1XxrZSQ+oErkRR4jYbAyEEu2I0avBvvMM5JN+6EBprOGRCs63ENqZ3vjavq8fBw2+62G5LF5XelKwuJpcvcxw==}
    engines: {node: '>=10'}

  reusify@1.1.0:
    resolution: {integrity: sha512-g6QUff04oZpHs0eG5p83rFLhHeV00ug/Yf9nZM6fLeUrPguBTkTQOdpAWWspMh55TZfVQDPaN3NQJfbVRAxdIw==}
    engines: {iojs: '>=1.0.0', node: '>=0.10.0'}

  rfdc@1.4.1:
    resolution: {integrity: sha512-q1b3N5QkRUWUl7iyylaaj3kOpIT0N2i9MqIEQXP73GVsN9cw3fdx8X63cEmWhJGi2PPCF23Ijp7ktmd39rawIA==}

  ripemd160@2.0.1:
    resolution: {integrity: sha512-J7f4wutN8mdbV08MJnXibYpCOPHR+yzy+iQ/AsjMv2j8cLavQ8VGagDFUwwTAdF8FmRKVeNpbTTEwNHCW1g94w==}

  ripemd160@2.0.2:
    resolution: {integrity: sha512-ii4iagi25WusVoiC4B4lq7pbXfAp3D9v5CwfkY33vffw2+pkDjY1D8GaN7spsxvCSx8dkPqOZCEZyfxcmJG2IA==}

  rollup@4.44.0:
    resolution: {integrity: sha512-qHcdEzLCiktQIfwBq420pn2dP+30uzqYxv9ETm91wdt2R9AFcWfjNAmje4NWlnCIQ5RMTzVf0ZyisOKqHR6RwA==}
    engines: {node: '>=18.0.0', npm: '>=8.0.0'}
    hasBin: true

  rollup@4.45.1:
    resolution: {integrity: sha512-4iya7Jb76fVpQyLoiVpzUrsjQ12r3dM7fIVz+4NwoYvZOShknRmiv+iu9CClZml5ZLGb0XMcYLutK6w9tgxHDw==}
    engines: {node: '>=18.0.0', npm: '>=8.0.0'}
    hasBin: true

  router@2.2.0:
    resolution: {integrity: sha512-nLTrUKm2UyiL7rlhapu/Zl45FwNgkZGaCpZbIHajDYgwlJCOzLSk+cIPAnsEqV955GjILJnKbdQC1nVPz+gAYQ==}
    engines: {node: '>= 18'}

  run-applescript@7.0.0:
    resolution: {integrity: sha512-9by4Ij99JUr/MCFBUkDKLWK3G9HVXmabKz9U5MlIAIuvuzkiOicRYs8XJLxX+xahD+mLiiCYDqF9dKAgtzKP1A==}
    engines: {node: '>=18'}

  run-parallel@1.2.0:
    resolution: {integrity: sha512-5l4VyZR86LZ/lDxZTR6jqL8AFE2S0IFLMP26AbjsLVADxHdhB/c0GUsH+y39UfCi3dzz8OlQuPmnaJOMoDHQBA==}

  rxjs@7.8.2:
    resolution: {integrity: sha512-dhKf903U/PQZY6boNNtAGdWbG85WAbjT/1xYoZIC7FAY0yWapOBQVsVrDl58W86//e1VpMNBtRV4MaXfdMySFA==}

  safe-buffer@5.1.2:
    resolution: {integrity: sha512-Gd2UZBJDkXlY7GbJxfsE8/nvKkUEU1G38c1siN6QP6a9PT9MmHB8GnpscSmMJSoF8LOIrt8ud/wPtojys4G6+g==}

  safe-buffer@5.2.1:
    resolution: {integrity: sha512-rp3So07KcdmmKbGvgaNxQSJr7bGVSVk5S9Eq1F+ppbRo70+YeaDxkw5Dd8NPN+GD6bjnYm2VuPuCXmpuYvmCXQ==}

  safe-regex2@5.0.0:
    resolution: {integrity: sha512-YwJwe5a51WlK7KbOJREPdjNrpViQBI3p4T50lfwPuDhZnE3XGVTlGvi+aolc5+RvxDD6bnUmjVsU9n1eboLUYw==}

  safe-stable-stringify@2.5.0:
    resolution: {integrity: sha512-b3rppTKm9T+PsVCBEOUR46GWI7fdOs00VKZ1+9c1EWDaDMvjQc6tUwuFyIprgGgTcWoVHSKrU8H31ZHA2e0RHA==}
    engines: {node: '>=10'}

  safer-buffer@2.1.2:
    resolution: {integrity: sha512-YZo3K82SD7Riyi0E1EQPojLz7kpepnSQI9IyPbHHg1XXXevb5dJI7tpyN2ADxGcQbHG7vcyRHk0cbwqcQriUtg==}

  sass-loader@16.0.5:
    resolution: {integrity: sha512-oL+CMBXrj6BZ/zOq4os+UECPL+bWqt6OAC6DWS8Ln8GZRcMDjlJ4JC3FBDuHJdYaFWIdKNIBYmtZtK2MaMkNIw==}
    engines: {node: '>= 18.12.0'}
    peerDependencies:
      '@rspack/core': 0.x || 1.x
      node-sass: ^4.0.0 || ^5.0.0 || ^6.0.0 || ^7.0.0 || ^8.0.0 || ^9.0.0
      sass: ^1.3.0
      sass-embedded: '*'
      webpack: ^5.0.0
    peerDependenciesMeta:
      '@rspack/core':
        optional: true
      node-sass:
        optional: true
      sass:
        optional: true
      sass-embedded:
        optional: true
      webpack:
        optional: true

  sax@1.4.1:
    resolution: {integrity: sha512-+aWOz7yVScEGoKNd4PA10LZ8sk0A/z5+nXQG5giUO5rprX9jgYsTdov9qCchZiPIZezbZH+jRut8nPodFAX4Jg==}

  scheduler@0.23.2:
    resolution: {integrity: sha512-UOShsPwz7NrMUqhR6t0hWjFduvOzbtv7toDH1/hIrfRNIDBnnBWd0CwJTGvTpngVlmwGCdP9/Zl/tVrDqcuYzQ==}

  scheduler@0.26.0:
    resolution: {integrity: sha512-NlHwttCI/l5gCPR3D1nNXtWABUmBwvZpEQiD4IXSbIDq8BzLIK/7Ir5gTFSGZDUu37K5cMNp0hFtzO38sC7gWA==}

  screenfull@5.2.0:
    resolution: {integrity: sha512-9BakfsO2aUQN2K9Fdbj87RJIEZ82Q9IGim7FqM5OsebfoFC6ZHXgDq/KvniuLTPdeM8wY2o6Dj3WQ7KeQCj3cA==}
    engines: {node: '>=0.10.0'}

  scroll-into-view-if-needed@3.1.0:
    resolution: {integrity: sha512-49oNpRjWRvnU8NyGVmUaYG4jtTkNonFZI86MmGRDqBphEK2EXT9gdEUoQPZhuBM8yWHxCWbobltqYO5M4XrUvQ==}

  secretlint@10.2.0:
    resolution: {integrity: sha512-JxbGUpsa8OYeF9LsMKxyHbBMrojTIF+p6R7BHxbOSiMgD9Qct0Rlh3flkEZ3EeL/hQvANGSbL+EY7zyrxdY1EQ==}
    engines: {node: '>=20.0.0'}
    hasBin: true

  secure-json-parse@2.7.0:
    resolution: {integrity: sha512-6aU+Rwsezw7VR8/nyvKTx8QpWH9FrcYiXXlqC4z5d5XQBDRqtbfsRjnwGyqbi3gddNtWHuEk9OANUotL26qKUw==}

  secure-json-parse@4.0.0:
    resolution: {integrity: sha512-dxtLJO6sc35jWidmLxo7ij+Eg48PM/kleBsxpC8QJE0qJICe+KawkDQmvCMZUr9u7WKVHgMW6vy3fQ7zMiFZMA==}

  semver@5.7.2:
    resolution: {integrity: sha512-cBznnQ9KjJqU67B52RMC65CMarK2600WFnbkcaiwWq3xy/5haFJlshgnpjovMVJ+Hff49d8GEn0b87C5pDQ10g==}
    hasBin: true

  semver@6.3.1:
    resolution: {integrity: sha512-BR7VvDCVHO+q2xBEWskxS6DJE1qRnb7DxzUrogb71CWoSficBxYsiAGd+Kl0mmq/MprG9yArRkyrQxTO6XjMzA==}
    hasBin: true

  semver@7.5.4:
    resolution: {integrity: sha512-1bCSESV6Pv+i21Hvpxp3Dx+pSD8lIPt8uVjRrxAUt/nbswYc+tK6Y2btiULjd4+fnq15PX+nqQDC7Oft7WkwcA==}
    engines: {node: '>=10'}
    hasBin: true

  semver@7.7.2:
    resolution: {integrity: sha512-RF0Fw+rO5AMf9MAyaRXI4AV0Ulj5lMHqVxxdSgiVbixSCXoEmmX/jk0CuJw4+3SqroYO9VoUh+HcuJivvtJemA==}
    engines: {node: '>=10'}
    hasBin: true

  send@0.19.0:
    resolution: {integrity: sha512-dW41u5VfLXu8SJh5bwRmyYUbAoSB3c9uQh6L8h/KtsFREPWpbX1lrljJo186Jc4nmci/sGUZ9a0a0J2zgfq2hw==}
    engines: {node: '>= 0.8.0'}

  send@1.2.0:
    resolution: {integrity: sha512-uaW0WwXKpL9blXE2o0bRhoL2EGXIrZxQ2ZQ4mgcfoBxdFmQold+qWsD2jLrfZ0trjKL6vOw0j//eAwcALFjKSw==}
    engines: {node: '>= 18'}

  serialize-javascript@6.0.2:
    resolution: {integrity: sha512-Saa1xPByTTq2gdeFZYLLo+RFE35NHZkAbqZeWNd3BpzppeVisAqpDjcp8dyf6uIvEqJRd46jemmyA4iFIeVk8g==}

  seroval-plugins@1.3.2:
    resolution: {integrity: sha512-0QvCV2lM3aj/U3YozDiVwx9zpH0q8A60CTWIv4Jszj/givcudPb48B+rkU5D51NJ0pTpweGMttHjboPa9/zoIQ==}
    engines: {node: '>=10'}
    peerDependencies:
      seroval: ^1.0

  seroval@1.3.2:
    resolution: {integrity: sha512-RbcPH1n5cfwKrru7v7+zrZvjLurgHhGyso3HTyGtRivGWgYjbOmGuivCQaORNELjNONoK35nj28EoWul9sb1zQ==}
    engines: {node: '>=10'}

  serve-handler@6.1.6:
    resolution: {integrity: sha512-x5RL9Y2p5+Sh3D38Fh9i/iQ5ZK+e4xuXRd/pGbM4D13tgo/MGwbttUk8emytcr1YYzBYs+apnUngBDFYfpjPuQ==}

  serve-static@1.16.2:
    resolution: {integrity: sha512-VqpjJZKadQB/PEbEwvFdO43Ax5dFBZ2UECszz8bQ7pi7wt//PWe1P6MN7eCnjsatYtBT6EuiClbjSWP2WrIoTw==}
    engines: {node: '>= 0.8.0'}

  serve-static@2.2.0:
    resolution: {integrity: sha512-61g9pCh0Vnh7IutZjtLGGpTA355+OPn2TyDv/6ivP2h/AdAVX9azsoxmg2/M6nZeQZNYBEwIcsne1mJd9oQItQ==}
    engines: {node: '>= 18'}

  set-cookie-parser@2.7.1:
    resolution: {integrity: sha512-IOc8uWeOZgnb3ptbCURJWNjWUPcO3ZnTTdzsurqERrP6nPyv+paC55vJM0LpOlT2ne+Ix+9+CRG1MNLlyZ4GjQ==}

  set-function-length@1.2.2:
    resolution: {integrity: sha512-pgRc4hJ4/sNjWCSS9AmnS40x3bNMDTknHgL5UaMBTMyJnU90EgWh1Rz+MC9eFu4BuN/UwZjKQuY/1v3rM7HMfg==}
    engines: {node: '>= 0.4'}

  setimmediate@1.0.5:
    resolution: {integrity: sha512-MATJdZp8sLqDl/68LfQmbP8zKPLQNV6BIZoIgrscFDQ+RsvK/BxeDQOgyxKKoh0y/8h3BqVFnCqQ/gd+reiIXA==}

  setprototypeof@1.2.0:
    resolution: {integrity: sha512-E5LDX7Wrp85Kil5bhZv46j8jOeboKq5JMmYM3gVGdGH8xFpPWXUMsNrlODCrkoxMEeNi/XZIwuRvY4XNwYMJpw==}

  sha.js@2.4.12:
    resolution: {integrity: sha512-8LzC5+bvI45BjpfXU8V5fdU2mfeKiQe1D1gIMn7XUlF3OTUrpdJpPPH4EMAnF0DsHHdSZqCdSss5qCmJKuiO3w==}
    engines: {node: '>= 0.10'}
    hasBin: true

  shebang-command@2.0.0:
    resolution: {integrity: sha512-kHxr2zZpYtdmrN1qDjrrX/Z1rR1kG8Dx+gkpK1G4eXmvXswmcE1hTWBWYUzlraYw1/yZp6YuDY77YtvbN0dmDA==}
    engines: {node: '>=8'}

  shebang-regex@3.0.0:
    resolution: {integrity: sha512-7++dFhtcx3353uBaq8DDR4NuxBetBzC7ZQOhmTQInHEd6bSrXdiEyzCvG07Z44UYdLShWUyXt5M/yhz8ekcb1A==}
    engines: {node: '>=8'}

  shell-quote@1.8.3:
    resolution: {integrity: sha512-ObmnIF4hXNg1BqhnHmgbDETF8dLPCggZWBjkQfhZpbszZnYur5DUljTcCHii5LC3J5E0yeO/1LIMyH+UvHQgyw==}
    engines: {node: '>= 0.4'}

  side-channel-list@1.0.0:
    resolution: {integrity: sha512-FCLHtRD/gnpCiCHEiJLOwdmFP+wzCmDEkc9y7NsYxeF4u7Btsn1ZuwgwJGxImImHicJArLP4R0yX4c2KCrMrTA==}
    engines: {node: '>= 0.4'}

  side-channel-map@1.0.1:
    resolution: {integrity: sha512-VCjCNfgMsby3tTdo02nbjtM/ewra6jPHmpThenkTYh8pG9ucZ/1P8So4u4FGBek/BjpOVsDCMoLA/iuBKIFXRA==}
    engines: {node: '>= 0.4'}

  side-channel-weakmap@1.0.2:
    resolution: {integrity: sha512-WPS/HvHQTYnHisLo9McqBHOJk2FkHO/tlpvldyrnem4aeQp4hai3gythswg6p01oSoTl58rcpiFAjF2br2Ak2A==}
    engines: {node: '>= 0.4'}

  side-channel@1.1.0:
    resolution: {integrity: sha512-ZX99e6tRweoUXqR+VBrslhda51Nh5MTQwou5tnUDgbtyM0dBgmhEDtWGP/xbKn6hqfPRHujUNwz5fy/wbbhnpw==}
    engines: {node: '>= 0.4'}

  siginfo@2.0.0:
    resolution: {integrity: sha512-ybx0WO1/8bSBLEWXZvEd7gMW3Sn3JFlW3TvX1nREbDLRNQNaeNN8WK0meBwPdAaOI7TtRRRJn/Es1zhrrCHu7g==}

  signal-exit@3.0.7:
    resolution: {integrity: sha512-wnD2ZE+l+SPC/uoS0vXeE9L1+0wuaMqKlfz9AMUo38JsyLSBWSFcHR1Rri62LZc12vLr1gb3jl7iwQhgwpAbGQ==}

  signal-exit@4.1.0:
    resolution: {integrity: sha512-bzyZ1e88w9O1iNJbKnOlvYTrWPDl46O1bG0D3XInv+9tkPrxrN8jUUTiFlDkkmKWgn1M6CfIA13SuGqOa9Korw==}
    engines: {node: '>=14'}

  simple-concat@1.0.1:
    resolution: {integrity: sha512-cSFtAPtRhljv69IK0hTVZQ+OfE9nePi/rtJmw5UjHeVyVroEqJXP1sFztKUy1qU+xvz3u/sfYJLa947b7nAN2Q==}

  simple-get@4.0.1:
    resolution: {integrity: sha512-brv7p5WgH0jmQJr1ZDDfKDOSeWWg+OVypG99A/5vYGPqJ6pxiaHLy8nxtFjBA7oMa01ebA9gfh1uMCFqOuXxvA==}

  sisteransi@1.0.5:
    resolution: {integrity: sha512-bLGGlR1QxBcynn2d5YmDX4MGjlZvy2MRBDRNHLJ8VI6l6+9FUiyTFNJ0IveOSP0bcXgVDPRcfGqA0pjaqUpfVg==}

  skin-tone@2.0.0:
    resolution: {integrity: sha512-kUMbT1oBJCpgrnKoSr0o6wPtvRWT9W9UKvGLwfJYO2WuahZRHOpEyL1ckyMGgMWh0UdpmaoFqKKD29WTomNEGA==}
    engines: {node: '>=8'}

  slash@5.1.0:
    resolution: {integrity: sha512-ZA6oR3T/pEyuqwMgAKT0/hAv8oAXckzbkmR0UkUosQ+Mc4RxGoJkRmwHgHufaenlyAgE1Mxgpdcrf75y6XcnDg==}
    engines: {node: '>=14.16'}

  slice-ansi@4.0.0:
    resolution: {integrity: sha512-qMCMfhY040cVHT43K9BFygqYbUPFZKHOg7K73mtTWJRb8pyP3fzf4Ixd5SzdEJQ6MRUg/WBnOLxghZtKKurENQ==}
    engines: {node: '>=10'}

  slice-ansi@5.0.0:
    resolution: {integrity: sha512-FC+lgizVPfie0kkhqUScwRu1O/lF6NOgJmlCgK+/LYxDCTk8sGelYaHDhFcDN+Sn3Cv+3VSa4Byeo+IMCzpMgQ==}
    engines: {node: '>=12'}

  slice-ansi@7.1.0:
    resolution: {integrity: sha512-bSiSngZ/jWeX93BqeIAbImyTbEihizcwNjFoRUIY/T1wWQsfsm2Vw1agPKylXvQTU7iASGdHhyqRlqQzfz+Htg==}
    engines: {node: '>=18'}

  snake-case@3.0.4:
    resolution: {integrity: sha512-LAOh4z89bGQvl9pFfNF8V146i7o7/CqFPbqzYgP+yYzDIDeS9HaNFtXABamRW+AQzEVODcvE79ljJ+8a9YSdMg==}

  solid-js@1.9.7:
    resolution: {integrity: sha512-/saTKi8iWEM233n5OSi1YHCCuh66ZIQ7aK2hsToPe4tqGm7qAejU1SwNuTPivbWAYq7SjuHVVYxxuZQNRbICiw==}

  sonic-boom@4.2.0:
    resolution: {integrity: sha512-INb7TM37/mAcsGmc9hyyI6+QR3rR1zVRu36B0NeGXKnOOLiZOfER5SA+N7X7k3yUYRzLWafduTDvJAfDswwEww==}

  source-map-js@1.2.1:
    resolution: {integrity: sha512-UXWMKhLOwVKb728IUtQPXxfYU+usdybtUrK/8uGE8CQMvrhOpwvzDBwj0QhSL7MQc7vIsISBG8VQ8+IDQxpfQA==}
    engines: {node: '>=0.10.0'}

  source-map@0.5.7:
    resolution: {integrity: sha512-LbrmJOMUSdEVxIKvdcJzQC+nQhe8FUZQTXQy6+I75skNgn3OoQ0DZA8YnFa7gp8tqtL3KPf1kmo0R5DoApeSGQ==}
    engines: {node: '>=0.10.0'}

  source-map@0.6.1:
    resolution: {integrity: sha512-UjgapumWlbMhkBgzT7Ykc5YXUT46F0iKu8SGXq0bcwP5dz/h0Plj6enJqjz1Zbq2l5WaqYnrVbwWOWMyF3F47g==}
    engines: {node: '>=0.10.0'}

  source-map@0.7.4:
    resolution: {integrity: sha512-l3BikUxvPOcn5E74dZiq5BGsTb5yEwhaTSzccU6t4sDOH8NWJCstKO5QT2CvtFoK6F0saL7p9xHAqHOlCPJygA==}
    engines: {node: '>= 8'}

  space-separated-tokens@1.1.5:
    resolution: {integrity: sha512-q/JSVd1Lptzhf5bkYm4ob4iWPjx0KiRe3sRFBNrVqbJkFaBm5vbbowy1mymoPNLRa52+oadOhJ+K49wsSeSjTA==}

  space-separated-tokens@2.0.2:
    resolution: {integrity: sha512-PEGlAwrG8yXGXRjW32fGbg66JAlOAwbObuqVoJpv/mRgoWDQfgH1wDPvtzWyUSNAXBGSk8h755YDbbcEy3SH2Q==}

  spawn-rx@5.1.2:
    resolution: {integrity: sha512-/y7tJKALVZ1lPzeZZB9jYnmtrL7d0N2zkorii5a7r7dhHkWIuLTzZpZzMJLK1dmYRgX/NCc4iarTO3F7BS2c/A==}

  spdx-correct@3.2.0:
    resolution: {integrity: sha512-kN9dJbvnySHULIluDHy32WHRUu3Og7B9sbY7tsFLctQkIqnMh3hErYgdMjTYuqmcXX+lK5T1lnUt3G7zNswmZA==}

  spdx-exceptions@2.5.0:
    resolution: {integrity: sha512-PiU42r+xO4UbUS1buo3LPJkjlO7430Xn5SVAhdpzzsPHsjbYVflnnFdATgabnLude+Cqu25p6N+g2lw/PFsa4w==}

  spdx-expression-parse@3.0.1:
    resolution: {integrity: sha512-cbqHunsQWnJNE6KhVSMsMeH5H/L9EpymbzqTQ3uLwNCLZ1Q481oWaofqH7nO6V07xlXwY6PhQdQ2IedWx/ZK4Q==}

  spdx-license-ids@3.0.21:
    resolution: {integrity: sha512-Bvg/8F5XephndSK3JffaRqdT+gyhfqIPwDHpX80tJrF8QQRYMo8sNMeaZ2Dp5+jhwKnUmIOyFFQfHRkjJm5nXg==}

  split2@4.2.0:
    resolution: {integrity: sha512-UcjcJOWknrNkF6PLX83qcHM6KHgVKNkV62Y8a5uYDVv9ydGQVwAHMKqHdJje1VTWpljG0WYpCDhrCdAOYH4TWg==}
    engines: {node: '>= 10.x'}

  sprintf-js@1.0.3:
    resolution: {integrity: sha512-D9cPgkvLlV3t3IzL0D0YLvGA9Ahk4PcvVwUbN0dSGr1aP0Nrt4AEnTUbuGvquEC0mA64Gqt1fzirlRs5ibXx8g==}

  stack-utils@2.0.6:
    resolution: {integrity: sha512-XlkWvfIm6RmsWtNJx+uqtKLS8eqFbxUg0ZzLXqY0caEy9l7hruX8IpiDnjsLavoBgqCCR71TqWO8MaXYheJ3RQ==}
    engines: {node: '>=10'}

  stackback@0.0.2:
    resolution: {integrity: sha512-1XMJE5fQo1jGH6Y/7ebnwPOBEkIEnT4QF32d5R1+VXdXveM0IBMJt8zfaxX1P3QhVwrYe+576+jkANtSS2mBbw==}

  state-local@1.0.7:
    resolution: {integrity: sha512-HTEHMNieakEnoe33shBYcZ7NX83ACUjCu8c40iOGEZsngj9zRnkqS9j1pqQPXwobB0ZcVTk27REb7COQ0UR59w==}

  statuses@2.0.1:
    resolution: {integrity: sha512-RwNA9Z/7PrK06rYLIzFMlaF+l73iwpzsqRIFgbMLbTcLD6cOao82TaWefPXQvB2fOC4AjuYSEndS7N/mTCbkdQ==}
    engines: {node: '>= 0.8'}

  statuses@2.0.2:
    resolution: {integrity: sha512-DvEy55V3DB7uknRo+4iOGT5fP1slR8wQohVdknigZPMpMstaKJQWhwiYBACJE3Ul2pTnATihhBYnRhZQHGBiRw==}
    engines: {node: '>= 0.8'}

  std-env@3.9.0:
    resolution: {integrity: sha512-UGvjygr6F6tpH7o2qyqR6QYpwraIjKSdtzyBdyytFOHmPZY917kwdwLG0RbOjWOnKmnm3PeHjaoLLMie7kPLQw==}

  stdin-discarder@0.2.2:
    resolution: {integrity: sha512-UhDfHmA92YAlNnCfhmq0VeNL5bDbiZGg7sZ2IvPsXubGkiNa9EC+tUTsjBRsYUAz87btI6/1wf4XoVvQ3uRnmQ==}
    engines: {node: '>=18'}

  stream-browserify@2.0.2:
    resolution: {integrity: sha512-nX6hmklHs/gr2FuxYDltq8fJA1GDlxKQCz8O/IM4atRqBH8OORmBNgfvW5gG10GT/qQ9u0CzIvr2X5Pkt6ntqg==}

  stream-http@2.8.3:
    resolution: {integrity: sha512-+TSkfINHDo4J+ZobQLWiMouQYB+UVYFttRA94FpEzzJ7ZdqcL4uUUQ7WkdkI4DSozGmgBUE/a47L+38PenXhUw==}

  stream-shift@1.0.3:
    resolution: {integrity: sha512-76ORR0DO1o1hlKwTbi/DM3EXWGf3ZJYO8cXX5RJwnul2DEg2oyoZyjLNoQM8WsvZiFKCRfC1O0J7iCvie3RZmQ==}

  string-argv@0.3.2:
    resolution: {integrity: sha512-aqD2Q0144Z+/RqG52NeHEkZauTAUWJO8c6yTftGJKO3Tja5tUgIfmIl6kExvhtxSDP7fXB6DvzkfMpCd/F3G+Q==}
    engines: {node: '>=0.6.19'}

  string-convert@0.2.1:
    resolution: {integrity: sha512-u/1tdPl4yQnPBjnVrmdLo9gtuLvELKsAoRapekWggdiQNvvvum+jYF329d84NAa660KQw7pB2n36KrIKVoXa3A==}

  string-width@4.2.3:
    resolution: {integrity: sha512-wKyQRQpjJ0sIp62ErSZdGsjMJWsap5oRNihHhu6G7JVO/9jIB6UyevL+tXuOqrng8j/cxKTWyWUwvSTriiZz/g==}
    engines: {node: '>=8'}

  string-width@5.1.2:
    resolution: {integrity: sha512-HnLOCR3vjcY8beoNLtcjZ5/nxn2afmME6lhrDrebokqMap+XbeW8n9TXpPDOqdGK5qcI3oT0GKTW6wC7EMiVqA==}
    engines: {node: '>=12'}

  string-width@7.2.0:
    resolution: {integrity: sha512-tsaTIkKW9b4N+AEj+SVA+WhJzV7/zMhcSu78mLKWSk7cXMOSHsBKFWUs0fWwq8QyK3MgJBQRX6Gbi4kYbdvGkQ==}
    engines: {node: '>=18'}

  string_decoder-okam@1.3.0:
    resolution: {integrity: sha512-N5lJgLJ02sIs9xNyqPgIywlGaLUW6s5cYRpnmM3gbfhGA3sggW0+E2go26D7oZgEH7jHpXDe+ArDrBXeCaP9QA==}

  string_decoder@1.1.1:
    resolution: {integrity: sha512-n/ShnvDi6FHbbVfviro+WojiFzv+s8MPMHBczVePfUpDJLwoLT0ht1l4YwBCbi8pJAveEEdnkHyPyTP/mzRfwg==}

  string_decoder@1.3.0:
    resolution: {integrity: sha512-hkRX8U1WjJFd8LsDJ2yQ/wWWxaopEsABU1XfkM8A+j0+85JAGppt16cr1Whg6KIbb4okU6Mql6BOj+uup/wKeA==}

  stringify-entities@4.0.4:
    resolution: {integrity: sha512-IwfBptatlO+QCJUo19AqvrPNqlVMpW9YEL2LIVY+Rpv2qsjCGxaDLNRgeGsQWJhfItebuJhsGSLjaBbNSQ+ieg==}

  strip-ansi@6.0.1:
    resolution: {integrity: sha512-Y38VPSHcqkFrCpFnQ9vuSXmquuv5oXOKpGeT6aGrr3o3Gc9AlVa6JBfUSOCnbxGGZF+/0ooI7KrPuUSztUdU5A==}
    engines: {node: '>=8'}

  strip-ansi@7.1.0:
    resolution: {integrity: sha512-iq6eVVI64nQQTRYq2KtEg2d2uU7LElhTJwsH4YzIHZshxlgZms/wIc4VoDQTlG/IvVIrBKG06CrZnp0qv7hkcQ==}
    engines: {node: '>=12'}

  strip-final-newline@3.0.0:
    resolution: {integrity: sha512-dOESqjYr96iWYylGObzd39EuNTa5VJxyvVAEm5Jnh7KGo75V43Hk1odPQkNDyXNmUR6k+gEiDVXnjB8HJ3crXw==}
    engines: {node: '>=12'}

  strip-json-comments@2.0.1:
    resolution: {integrity: sha512-4gB8na07fecVVkOI6Rs4e7T6NOTki5EmL7TUduTs6bu3EdnSycntVJ4re8kgZA+wx9IueI2Y11bfbgwtzuE0KQ==}
    engines: {node: '>=0.10.0'}

  strip-json-comments@3.1.1:
    resolution: {integrity: sha512-6fPc+R4ihwqP6N/aIv2f1gMH8lOVtWQHoqC4yK6oSDVVocumAsfCqjkXnqiYMhmMwS/mEHLp7Vehlt3ql6lEig==}
    engines: {node: '>=8'}

  strip-literal@3.0.0:
    resolution: {integrity: sha512-TcccoMhJOM3OebGhSBEmp3UZ2SfDMZUEBdRA/9ynfLi8yYajyWX3JiXArcJt4Umh4vISpspkQIY8ZZoCqjbviA==}

  structured-source@4.0.0:
    resolution: {integrity: sha512-qGzRFNJDjFieQkl/sVOI2dUjHKRyL9dAJi2gCPGJLbJHBIkyOHxjuocpIEfbLioX+qSJpvbYdT49/YCdMznKxA==}

  style-to-js@1.1.17:
    resolution: {integrity: sha512-xQcBGDxJb6jjFCTzvQtfiPn6YvvP2O8U1MDIPNfJQlWMYfktPy+iGsHE7cssjs7y84d9fQaK4UF3RIJaAHSoYA==}

  style-to-object@1.0.9:
    resolution: {integrity: sha512-G4qppLgKu/k6FwRpHiGiKPaPTFcG3g4wNVX/Qsfu+RqQM30E7Tyu/TEgxcL9PNLF5pdRLwQdE3YKKf+KF2Dzlw==}

  stylis@4.2.0:
    resolution: {integrity: sha512-Orov6g6BB1sDfYgzWfTHDOxamtX1bE/zo104Dh9e6fqJ3PooipYyfJ0pUmrZO2wAvO8YbEyeFrkV91XTsGMSrw==}

  stylis@4.3.6:
    resolution: {integrity: sha512-yQ3rwFWRfwNUY7H5vpU0wfdkNSnvnJinhF9830Swlaxl03zsOjCfmX0ugac+3LtK0lYSgwL/KXc8oYL3mG4YFQ==}

  supports-color@7.2.0:
    resolution: {integrity: sha512-qpCAvRl9stuOHveKsn7HncJRvv501qIacKzQlO/+Lwxc9+0q2wLyv4Dfvt80/DPn2pqOBsJdDiogXGR9+OvwRw==}
    engines: {node: '>=8'}

  supports-color@8.1.1:
    resolution: {integrity: sha512-MpUEN2OodtUzxvKQl72cUF7RQ5EiHsGvSsVG0ia9c5RbWGL2CI4C7EpPS8UTBIplnlzZiNuV56w+FuNxy3ty2Q==}
    engines: {node: '>=10'}

  supports-color@9.4.0:
    resolution: {integrity: sha512-VL+lNrEoIXww1coLPOmiEmK/0sGigko5COxI09KzHc2VJXJsQ37UaQ+8quuxjDeA7+KnLGTWRyOXSLLR2Wb4jw==}
    engines: {node: '>=12'}

  supports-hyperlinks@3.2.0:
    resolution: {integrity: sha512-zFObLMyZeEwzAoKCyu1B91U79K2t7ApXuQfo8OuxwXLDgcKxuwM+YvcbIhm6QWqz7mHUH1TVytR1PwVVjEuMig==}
    engines: {node: '>=14.18'}

  supports-preserve-symlinks-flag@1.0.0:
    resolution: {integrity: sha512-ot0WnXS9fgdkgIcePe6RHNk1WA8+muPa6cSjeR3V8K27q9BB1rTE3R1p7Hv0z1ZyAc8s6Vvv8DIyWf681MAt0w==}
    engines: {node: '>= 0.4'}

  svg-parser@2.0.4:
    resolution: {integrity: sha512-e4hG1hRwoOdRb37cIMSgzNsxyzKfayW6VOflrwvR+/bzrkyxY/31WkbgnQpgtrNp1SdpJvpUAGTa/ZoiPNDuRQ==}

  swr@2.3.3:
    resolution: {integrity: sha512-dshNvs3ExOqtZ6kJBaAsabhPdHyeY4P2cKwRCniDVifBMoG/SVI7tfLWqPXriVspf2Rg4tPzXJTnwaihIeFw2A==}
    peerDependencies:
      react: ^16.11.0 || ^17.0.0 || ^18.0.0 || ^19.0.0

  system-architecture@0.1.0:
    resolution: {integrity: sha512-ulAk51I9UVUyJgxlv9M6lFot2WP3e7t8Kz9+IS6D4rVba1tR9kON+Ey69f+1R4Q8cd45Lod6a4IcJIxnzGc/zA==}
    engines: {node: '>=18'}

  table@6.9.0:
    resolution: {integrity: sha512-9kY+CygyYM6j02t5YFHbNz2FN5QmYGv9zAjVp4lCDjlCw7amdckXlEt/bjMhUIfj4ThGRE4gCUH5+yGnNuPo5A==}
    engines: {node: '>=10.0.0'}

  tailwind-merge@2.6.0:
    resolution: {integrity: sha512-P+Vu1qXfzediirmHOC3xKGAYeZtPcV9g76X+xg2FD4tYgR71ewMA35Y3sCz3zhiN/dwefRpJX0yBcgwi1fXNQA==}

  tailwindcss-animate@1.0.7:
    resolution: {integrity: sha512-bl6mpH3T7I3UFxuvDEXLxy/VuFxBk5bbzplh7tXI68mwMokNYd1t9qPBHlnyTwfa4JGC4zP516I1hYYtQ/vspA==}
    peerDependencies:
      tailwindcss: '>=3.0.0 || insiders'

  tailwindcss@4.1.10:
    resolution: {integrity: sha512-P3nr6WkvKV/ONsTzj6Gb57sWPMX29EPNPopo7+FcpkQaNsrNpZ1pv8QmrYI2RqEKD7mlGqLnGovlcYnBK0IqUA==}

  tapable@2.2.2:
    resolution: {integrity: sha512-Re10+NauLTMCudc7T5WLFLAwDhQ0JWdrMK+9B2M8zR5hRExKmsRDCBA7/aV/pNJFltmBFO5BAMlQFi/vq3nKOg==}
    engines: {node: '>=6'}

  tar-fs@2.1.3:
    resolution: {integrity: sha512-090nwYJDmlhwFwEW3QQl+vaNnxsO2yVsd45eTKRBzSzu+hlb1w2K9inVq5b0ngXuLVqQ4ApvsUHHnu/zQNkWAg==}

  tar-stream@2.2.0:
    resolution: {integrity: sha512-ujeqbceABgwMZxEJnk2HDY2DlnUZ+9oEcb1KzTVfYHio0UE6dG71n60d8D2I4qNvleWrrXpmjpt7vZeF1LnMZQ==}
    engines: {node: '>=6'}

  tar@7.4.3:
    resolution: {integrity: sha512-5S7Va8hKfV7W5U6g3aYxXmlPoZVAwUMy9AOKyF2fVuZa2UD3qZjg578OrLRt8PcNN1PleVaL/5/yYATNL0ICUw==}
    engines: {node: '>=18'}

  terminal-link@4.0.0:
    resolution: {integrity: sha512-lk+vH+MccxNqgVqSnkMVKx4VLJfnLjDBGzH16JVZjKE2DoxP57s6/vt6JmXV5I3jBcfGrxNrYtC+mPtU7WJztA==}
    engines: {node: '>=18'}

  test-exclude@6.0.0:
    resolution: {integrity: sha512-cAGWPIyOHU6zlmg88jwm7VRyXnMN7iV68OGAbYDk/Mh/xC/pzVPlQtY6ngoIH/5/tciuhGfvESU8GrHrcxD56w==}
    engines: {node: '>=8'}

  text-table@0.2.0:
    resolution: {integrity: sha512-N+8UisAXDGk8PFXP4HAzVR9nbfmVJ3zYLAWiTIoqC5v5isinhr+r5uaO8+7r3BMfuNIufIsA7RdpVgacC2cSpw==}

  textextensions@6.11.0:
    resolution: {integrity: sha512-tXJwSr9355kFJI3lbCkPpUH5cP8/M0GGy2xLO34aZCjMXBaK3SoPnZwr/oWmo1FdCnELcs4npdCIOFtq9W3ruQ==}
    engines: {node: '>=4'}

  thenify-all@1.6.0:
    resolution: {integrity: sha512-RNxQH/qI8/t3thXJDwcstUO4zeqo64+Uy/+sNVRBx4Xn2OX+OZ9oP+iJnNFqplFra2ZUVeKCSa2oVWi3T4uVmA==}
    engines: {node: '>=0.8'}

  thenify@3.3.1:
    resolution: {integrity: sha512-RVZSIV5IG10Hk3enotrhvz0T9em6cyHBLkH/YAZuKqd8hRkKhSfCGIcP2KUY0EPxndzANBmNllzWPwak+bheSw==}

  thread-stream@3.1.0:
    resolution: {integrity: sha512-OqyPZ9u96VohAyMfJykzmivOrY2wfMSf3C5TtFJVgN+Hm6aj+voFhlK+kZEIv2FBh1X6Xp3DlnCOfEQ3B2J86A==}

  throttle-debounce@5.0.2:
    resolution: {integrity: sha512-B71/4oyj61iNH0KeCamLuE2rmKuTO5byTOSVwECM5FA7TiAiAW+UqTKZ9ERueC4qvgSttUhdmq1mXC3kJqGX7A==}
    engines: {node: '>=12.22'}

  throttleit@2.1.0:
    resolution: {integrity: sha512-nt6AMGKW1p/70DF/hGBdJB57B8Tspmbp5gfJ8ilhLnt7kkr2ye7hzD6NVG8GGErk2HWF34igrL2CXmNIkzKqKw==}
    engines: {node: '>=18'}

  through2@2.0.5:
    resolution: {integrity: sha512-/mrRod8xqpA+IHSLyGCQ2s8SPHiCDEeQJSep1jqLYeEUClOFG2Qsh+4FU6G9VeqpZnGW/Su8LQGc4YKni5rYSQ==}

  timers-browserify@2.0.12:
    resolution: {integrity: sha512-9phl76Cqm6FhSX9Xe1ZUAMLtm1BLkKj2Qd5ApyWkXzsMRaA7dgr81kf4wJmQf/hAvg8EEyJxDo3du/0KlhPiKQ==}
    engines: {node: '>=0.6.0'}

  tiny-invariant@1.3.3:
    resolution: {integrity: sha512-+FbBPE1o9QAYvviau/qC5SE3caw21q3xkvWKBtja5vgqOWIHHJ3ioaq1VPfn/Szqctz2bU/oYeKd9/z5BL+PVg==}

  tiny-warning@1.0.3:
    resolution: {integrity: sha512-lBN9zLN/oAf68o3zNXYrdCt1kP8WsiGW8Oo2ka41b2IM5JL/S1CTyX1rW0mb/zSuJun0ZUrDxx4sqvYS2FWzPA==}

  tinybench@2.9.0:
    resolution: {integrity: sha512-0+DUvqWMValLmha6lr4kD8iAMK1HzV0/aKnCtWb9v9641TnP/MFb7Pc2bxoxQjTXAErryXVgUOfv2YqNllqGeg==}

  tinyexec@0.3.2:
    resolution: {integrity: sha512-KQQR9yN7R5+OSwaK0XQoj22pwHoTlgYqmUscPYoknOoWCWfj/5/ABTMRi69FrKU5ffPVh5QcFikpWJI/P1ocHA==}

  tinyglobby@0.2.14:
    resolution: {integrity: sha512-tX5e7OM1HnYr2+a2C/4V0htOcSQcoSTH9KgJnVvNm5zm/cyEWKJ7j7YutsH9CxMdtOkkLFy2AHrMci9IM8IPZQ==}
    engines: {node: '>=12.0.0'}

  tinypool@1.1.1:
    resolution: {integrity: sha512-Zba82s87IFq9A9XmjiX5uZA/ARWDrB03OHlq+Vw1fSdt0I+4/Kutwy8BP4Y/y/aORMo61FQ0vIb5j44vSo5Pkg==}
    engines: {node: ^18.0.0 || >=20.0.0}

  tinyrainbow@2.0.0:
    resolution: {integrity: sha512-op4nsTR47R6p0vMUUoYl/a+ljLFVtlfaXkLQmqfLR1qHma1h/ysYk4hEXZ880bf2CYgTskvTa/e196Vd5dDQXw==}
    engines: {node: '>=14.0.0'}

  tinyspy@4.0.3:
    resolution: {integrity: sha512-t2T/WLB2WRgZ9EpE4jgPJ9w+i66UZfDc8wHh0xrwiRNN+UwH98GIJkTeZqX9rg0i0ptwzqW+uYeIF0T4F8LR7A==}
    engines: {node: '>=14.0.0'}

  tmp@0.2.3:
    resolution: {integrity: sha512-nZD7m9iCPC5g0pYmcaxogYKggSfLsdxl8of3Q/oIbqCqLLIO9IAF0GWjX1z9NZRHPiXv8Wex4yDCaZsgEw0Y8w==}
    engines: {node: '>=14.14'}

  to-arraybuffer@1.0.1:
    resolution: {integrity: sha512-okFlQcoGTi4LQBG/PgSYblw9VOyptsz2KJZqc6qtgGdes8VktzUQkj4BI2blit072iS8VODNcMA+tvnS9dnuMA==}

  to-buffer@1.2.1:
    resolution: {integrity: sha512-tB82LpAIWjhLYbqjx3X4zEeHN6M8CiuOEy2JY8SEQVdYRe3CCHOFaqrBW1doLDrfpWhplcW7BL+bO3/6S3pcDQ==}
    engines: {node: '>= 0.4'}

  to-regex-range@5.0.1:
    resolution: {integrity: sha512-65P7iz6X5yEr1cwcgvQxbbIw7Uk3gOy5dIdtZ4rDveLqhrdJP+Li/Hx6tyK0NEb+2GCyneCMJiGqrADCSNk8sQ==}
    engines: {node: '>=8.0'}

  to-rotated@1.0.0:
    resolution: {integrity: sha512-KsEID8AfgUy+pxVRLsWp0VzCa69wxzUDZnzGbyIST/bcgcrMvTYoFBX/QORH4YApoD89EDuUovx4BTdpOn319Q==}
    engines: {node: '>=18'}

  toad-cache@3.7.0:
    resolution: {integrity: sha512-/m8M+2BJUpoJdgAHoG+baCwBT+tf2VraSfkBgl0Y00qIWt41DJ8R5B8nsEw0I58YwF5IZH6z24/2TobDKnqSWw==}
    engines: {node: '>=12'}

  toggle-selection@1.0.6:
    resolution: {integrity: sha512-BiZS+C1OS8g/q2RRbJmy59xpyghNBqrr6k5L/uKBGRsTfxmu3ffiRnd8mlGPUVayg8pvfi5urfnu8TU7DVOkLQ==}

  toidentifier@1.0.1:
    resolution: {integrity: sha512-o5sSPKEkg/DIQNmH43V0/uerLrpzVedkUh8tGNvaeXpfpuwjKenlSox/2O/BTlZUtEe+JG7s5YhEz608PlAHRA==}
    engines: {node: '>=0.6'}

  tree-kill@1.2.2:
    resolution: {integrity: sha512-L0Orpi8qGpRG//Nd+H90vFB+3iHnue1zSSGmNOOCh1GLJ7rUKVwV2HvijphGQS2UmhUZewS9VgvxYIdgr+fG1A==}
    hasBin: true

  trim-lines@3.0.1:
    resolution: {integrity: sha512-kRj8B+YHZCc9kQYdWfJB2/oUl9rA99qbowYYBtr4ui4mZyAQ2JpvVBd/6U2YloATfqBhBTSMhTpgBHtU0Mf3Rg==}

  trough@2.2.0:
    resolution: {integrity: sha512-tmMpK00BjZiUyVyvrBK7knerNgmgvcV/KLVyuma/SC+TQN167GrMRciANTz09+k3zW8L8t60jWO1GpfkZdjTaw==}

  ts-node@10.9.2:
    resolution: {integrity: sha512-f0FFpIdcHgn8zcPSbf1dRevwt047YMnaiJM3u2w2RewrB+fob/zePZcrOyQoLMMO7aBIddLcQIEK5dYjkLnGrQ==}
    hasBin: true
    peerDependencies:
      '@swc/core': '>=1.2.50'
      '@swc/wasm': '>=1.2.50'
      '@types/node': '*'
      typescript: '>=2.7'
    peerDependenciesMeta:
      '@swc/core':
        optional: true
      '@swc/wasm':
        optional: true

  tslib@2.8.1:
    resolution: {integrity: sha512-oJFu94HQb+KVduSUQL7wnpmqnfmLsOA/nAh6b6EH0wCEoK0/mPeXU6c3wKDV83MkOuHPRHtSXKKU99IBazS/2w==}

  tsx@4.20.3:
    resolution: {integrity: sha512-qjbnuR9Tr+FJOMBqJCW5ehvIo/buZq7vH7qD7JziU98h6l3qGy0a/yPFjwO+y0/T7GFpNgNAvEcPPVfyT8rrPQ==}
    engines: {node: '>=18.0.0'}
    hasBin: true

  tty-browserify@0.0.0:
    resolution: {integrity: sha512-JVa5ijo+j/sOoHGjw0sxw734b1LhBkQ3bvUGNdxnVXDCX81Yx7TFgnZygxrIIWn23hbfTaMYLwRmAxFyDuFmIw==}

  tunnel-agent@0.6.0:
    resolution: {integrity: sha512-McnNiV1l8RYeY8tBgEpuodCC1mLUdbSN+CYBL7kJsJNInOP8UjDDEwdk6Mw60vdLLrr5NHKZhMAOSrR2NZuQ+w==}

  tunnel@0.0.6:
    resolution: {integrity: sha512-1h/Lnq9yajKY2PEbBadPXj3VxsDDu844OnaAo52UVmIzIvwwtBPIuNvkjuzBlTWpfJyUbG3ez0KSBibQkj4ojg==}
    engines: {node: '>=0.6.11 <=0.7.0 || >=0.7.3'}

  turndown@7.2.0:
    resolution: {integrity: sha512-eCZGBN4nNNqM9Owkv9HAtWRYfLA4h909E/WGAWWBpmB275ehNhZyk87/Tpvjbp0jjNl9XwCsbe6bm6CqFsgD+A==}

  type-fest@4.41.0:
    resolution: {integrity: sha512-TeTSQ6H5YHvpqVwBRcnLDCBnDOHWYu7IvGbHT6N8AOymcr9PJGjc1GTtiWZTYg0NCgYwvnYWEkVChQAr9bjfwA==}
    engines: {node: '>=16'}

  type-is@1.6.18:
    resolution: {integrity: sha512-TkRKr9sUTxEH8MdfuCSP7VizJyzRNMjj2J2do2Jr3Kym598JVdEksuzPQCnlFPW4ky9Q+iA+ma9BGm06XQBy8g==}
    engines: {node: '>= 0.6'}

  type-is@2.0.1:
    resolution: {integrity: sha512-OZs6gsjF4vMp32qrCbiVSkrFmXtG/AZhY3t0iAMrMBiAZyV9oALtXO8hsrHbMXF9x6L3grlFuwW2oAz7cav+Gw==}
    engines: {node: '>= 0.6'}

  typed-array-buffer@1.0.3:
    resolution: {integrity: sha512-nAYYwfY3qnzX30IkA6AQZjVbtK6duGontcQm1WSG1MD94YLqK0515GNApXkoxKOWMusVssAHWLh9SeaoefYFGw==}
    engines: {node: '>= 0.4'}

  typed-rest-client@1.8.11:
    resolution: {integrity: sha512-5UvfMpd1oelmUPRbbaVnq+rHP7ng2cE4qoQkQeAqxRL6PklkxsM0g32/HL0yfvruK6ojQ5x8EE+HF4YV6DtuCA==}

  typescript@5.8.2:
    resolution: {integrity: sha512-aJn6wq13/afZp/jT9QZmwEjDqqvSGp1VT5GVg+f/t6/oVyrgXM6BY1h9BRh/O5p3PlUPAe+WuiEZOmb/49RqoQ==}
    engines: {node: '>=14.17'}
    hasBin: true

  typescript@5.8.3:
    resolution: {integrity: sha512-p1diW6TqL9L07nNxvRMM7hMMw4c5XOo/1ibL4aAIGmSAt9slTE1Xgw5KWuof2uTOvCg9BY7ZRi+GaF+7sfgPeQ==}
    engines: {node: '>=14.17'}
    hasBin: true

  typescript@5.9.2:
    resolution: {integrity: sha512-CWBzXQrc/qOkhidw1OzBTQuYRbfyxDXJMVJ1XNwUHGROVmuaeiEm3OslpZ1RV96d7SKKjZKrSJu3+t/xlw3R9A==}
    engines: {node: '>=14.17'}
    hasBin: true

  uc.micro@2.1.0:
    resolution: {integrity: sha512-ARDJmphmdvUk6Glw7y9DQ2bFkKBHwQHLi2lsaH6PPmz/Ka9sFOBsBluozhDltWmnv9u/cF6Rt87znRTPV+yp/A==}

  underscore@1.13.7:
    resolution: {integrity: sha512-GMXzWtsc57XAtguZgaQViUOzs0KTkk8ojr3/xAxXLITqf/3EMwxC0inyETfDFjH/Krbhuep0HNbbjI9i/q3F3g==}

  undici-types@7.10.0:
    resolution: {integrity: sha512-t5Fy/nfn+14LuOc2KNYg75vZqClpAiqscVvMygNnlsHBFpSXdJaYtXMcdNLpl/Qvc3P2cB3s6lOV51nqsFq4ag==}

  undici@7.11.0:
    resolution: {integrity: sha512-heTSIac3iLhsmZhUCjyS3JQEkZELateufzZuBaVM5RHXdSBMb1LPMQf5x+FH7qjsZYDP0ttAc3nnVpUB+wYbOg==}
    engines: {node: '>=20.18.1'}

  unicode-emoji-modifier-base@1.0.0:
    resolution: {integrity: sha512-yLSH4py7oFH3oG/9K+XWrz1pSi3dfUrWEnInbxMfArOfc1+33BlGPQtLsOYwvdMy11AwUBetYuaRxSPqgkq+8g==}
    engines: {node: '>=4'}

  unicorn-magic@0.1.0:
    resolution: {integrity: sha512-lRfVq8fE8gz6QMBuDM6a+LO3IAzTi05H6gCVaUpir2E1Rwpo4ZUog45KpNXKC/Mn3Yb9UDuHumeFTo9iV/D9FQ==}
    engines: {node: '>=18'}

  unicorn-magic@0.3.0:
    resolution: {integrity: sha512-+QBBXBCvifc56fsbuxZQ6Sic3wqqc3WWaqxs58gvJrcOuN83HGTCwz3oS5phzU9LthRNE9VrJCFCLUgHeeFnfA==}
    engines: {node: '>=18'}

  unified@11.0.5:
    resolution: {integrity: sha512-xKvGhPWw3k84Qjh8bI3ZeJjqnyadK+GEFtazSfZv/rKeTkTjOJho6mFqh2SM96iIcZokxiOpg78GazTSg8+KHA==}

  unist-util-is@6.0.0:
    resolution: {integrity: sha512-2qCTHimwdxLfz+YzdGfkqNlH0tLi9xjTnHddPmJwtIG9MGsdbutfTc4P+haPD7l7Cjxf/WZj+we5qfVPvvxfYw==}

  unist-util-position@5.0.0:
    resolution: {integrity: sha512-fucsC7HjXvkB5R3kTCO7kUjRdrS0BJt3M/FPxmHMBOm8JQi2BsHAHFsy27E0EolP8rp0NzXsJ+jNPyDWvOJZPA==}

  unist-util-stringify-position@4.0.0:
    resolution: {integrity: sha512-0ASV06AAoKCDkS2+xw5RXJywruurpbC4JZSm7nr7MOt1ojAzvyyaO+UxZf18j8FCF6kmzCZKcAgN/yu2gm2XgQ==}

  unist-util-visit-parents@6.0.1:
    resolution: {integrity: sha512-L/PqWzfTP9lzzEa6CKs0k2nARxTdZduw3zyh8d2NVBnsyvHjSX4TWse388YrrQKbvI8w20fGjGlhgT96WwKykw==}

  unist-util-visit@5.0.0:
    resolution: {integrity: sha512-MR04uvD+07cwl/yhVuVWAtw+3GOR/knlL55Nd/wAdblk27GCVt3lqpTivy/tkJcZoNPzTwS1Y+KMojlLDhoTzg==}

  universalify@2.0.1:
    resolution: {integrity: sha512-gptHNQghINnc/vTGIk0SOFGFNXw7JVrlRUtConJRlvaw6DuX0wO5Jeko9sWrMBhh+PsYAZ7oXAiOnf/UKogyiw==}
    engines: {node: '>= 10.0.0'}

  unpipe@1.0.0:
    resolution: {integrity: sha512-pjy2bYhSsufwWlKwPc+l3cN7+wuJlK6uz0YdJEOlQDbl6jo/YlPi4mb8agUkVC8BF7V8NuzeyPNqRksA3hztKQ==}
    engines: {node: '>= 0.8'}

  unplugin@2.3.5:
    resolution: {integrity: sha512-RyWSb5AHmGtjjNQ6gIlA67sHOsWpsbWpwDokLwTcejVdOjEkJZh7QKu14J00gDDVSh8kGH4KYC/TNBceXFZhtw==}
    engines: {node: '>=18.12.0'}

  update-browserslist-db@1.1.3:
    resolution: {integrity: sha512-UxhIZQ+QInVdunkDAaiazvvT/+fXL5Osr0JZlJulepYu6Jd7qJtDZjlur0emRlT71EN3ScPoE7gvsuIKKNavKw==}
    hasBin: true
    peerDependencies:
      browserslist: '>= 4.21.0'

  upgear@0.0.3:
    resolution: {integrity: sha512-VhrgvrCRJHtR3TH+4H8XC5VUOCqQohPJ7nRFSZHg5tflIwPu6Frf+7ytQxjyry0leinYoYkDrU12WV+mGtk4lg==}

  uri-js@4.4.1:
    resolution: {integrity: sha512-7rKUyy33Q1yc98pQ1DAmLtwX109F7TIfWlW1Ydo8Wl1ii1SeHieeh0HHfPeL2fMXK6z0s8ecKs9frCuLJvndBg==}

  url-join@4.0.1:
    resolution: {integrity: sha512-jk1+QP6ZJqyOiuEI9AEWQfju/nB2Pw466kbA0LEZljHwKeMgd9WrAEgEGxjPDD2+TNbbb37rTyhEfrCXfuKXnA==}

  url-okam@0.11.1:
    resolution: {integrity: sha512-AM6OVeZNwKiirK3IwKxHuopgjX1jB0F8srK9OlCXN+wdmTNg6vgnN9xyQ5abhxq8Oj/kTleLU8OCfZ1FaEW37w==}

  use-callback-ref@1.3.3:
    resolution: {integrity: sha512-jQL3lRnocaFtu3V00JToYz/4QkNWswxijDaCVNZRiRTO3HQDLsdu1ZtmIUvV4yPp+rvWm5j0y0TG/S61cuijTg==}
    engines: {node: '>=10'}
    peerDependencies:
      '@types/react': '*'
      react: ^16.8.0 || ^17.0.0 || ^18.0.0 || ^19.0.0 || ^19.0.0-rc
    peerDependenciesMeta:
      '@types/react':
        optional: true

  use-merge-value@1.2.0:
    resolution: {integrity: sha512-DXgG0kkgJN45TcyoXL49vJnn55LehnrmoHc7MbKi+QDBvr8dsesqws8UlyIWGHMR+JXgxc1nvY+jDGMlycsUcw==}
    peerDependencies:
      react: '>= 16.x'

  use-sidecar@1.1.3:
    resolution: {integrity: sha512-Fedw0aZvkhynoPYlA5WXrMCAMm+nSWdZt6lzJQ7Ok8S6Q+VsHmHpRWndVRJ8Be0ZbkfPc5LRYH+5XrzXcEeLRQ==}
    engines: {node: '>=10'}
    peerDependencies:
      '@types/react': '*'
      react: ^16.8.0 || ^17.0.0 || ^18.0.0 || ^19.0.0 || ^19.0.0-rc
    peerDependenciesMeta:
      '@types/react':
        optional: true

  use-sync-external-store@1.5.0:
    resolution: {integrity: sha512-Rb46I4cGGVBmjamjphe8L/UnvJD+uPPtTkNvX5mZgqdbavhI4EbgIWJiIHXJ8bc/i9EQGPRh4DwEURJ552Do0A==}
    peerDependencies:
      react: ^16.8.0 || ^17.0.0 || ^18.0.0 || ^19.0.0

  util-deprecate@1.0.2:
    resolution: {integrity: sha512-EPD5q1uXyFxJpCrLnCc1nHnq3gOa6DZBocAIiI2TaSCA7VCJ1UJDMagCzIkXNsUYfD1daK//LTEQ8xiIbrHtcw==}

  util-okam@0.11.1:
    resolution: {integrity: sha512-e2bG47F03vYx2MbA6znK6t6dwffnXGsVzh8BLpi0pcQ7dDRQf0zSAQ9IR7M+aoozALNibw8eCY53gEK8bBpSjg==}

  util@0.10.3:
    resolution: {integrity: sha512-5KiHfsmkqacuKjkRkdV7SsfDJ2EGiPsK92s2MhNSY0craxjTdKTtqKsJaCWp4LW33ZZ0OPUv1WO/TFvNQRiQxQ==}

  utils-merge@1.0.1:
    resolution: {integrity: sha512-pMZTvIkT1d+TFGvDOqodOclx0QWkkgi6Tdoa8gC8ffGAAqz9pzPTZWAybbsHHoED/ztMtkv/VoYTYyShUn81hA==}
    engines: {node: '>= 0.4.0'}

  uuid@8.3.2:
    resolution: {integrity: sha512-+NYs2QeMWy+GWFOEm9xnn6HCDp0l7QBD7ml8zLUmJ+93Q5NF0NocErnwkTkXVFNiX3/fpC6afS8Dhb/gz7R7eg==}
    hasBin: true

  v8-compile-cache-lib@3.0.1:
    resolution: {integrity: sha512-wa7YjyUGfNZngI/vtK0UHAN+lgDCxBPCylVXGp0zu59Fz5aiGtNXaq3DhIov063MorB+VfufLh3JlF2KdTK3xg==}

  v8-to-istanbul@9.3.0:
    resolution: {integrity: sha512-kiGUalWN+rgBJ/1OHZsBtU4rXZOfj/7rKQxULKlIzwzQSvMJUUNgPwJEEh7gU6xEVxC0ahoOBvN2YI8GH6FNgA==}
    engines: {node: '>=10.12.0'}

  validate-npm-package-license@3.0.4:
    resolution: {integrity: sha512-DpKm2Ui/xN7/HQKCtpZxoRWBhZ9Z0kqtygG8XCgNQ8ZlDnxuQmWhj566j8fN4Cu3/JmbhsDo7fcAJq4s9h27Ew==}

  valtio@2.1.5:
    resolution: {integrity: sha512-vsh1Ixu5mT0pJFZm+Jspvhga5GzHUTYv0/+Th203pLfh3/wbHwxhu/Z2OkZDXIgHfjnjBns7SN9HNcbDvPmaGw==}
    engines: {node: '>=12.20.0'}
    peerDependencies:
      '@types/react': '>=18.0.0'
      react: '>=18.0.0'
    peerDependenciesMeta:
      '@types/react':
        optional: true
      react:
        optional: true

  vary@1.1.2:
    resolution: {integrity: sha512-BNGbWLfd0eUPabhkXUVm0j8uuvREyTh5ovRa/dyow/BqAbZJyC+5fU+IzQOzmAKzYqYRAISoRhdQr3eIZ/PXqg==}
    engines: {node: '>= 0.8'}

  version-range@4.14.0:
    resolution: {integrity: sha512-gjb0ARm9qlcBAonU4zPwkl9ecKkas+tC2CGwFfptTCWWIVTWY1YUbT2zZKsOAF1jR/tNxxyLwwG0cb42XlYcTg==}
    engines: {node: '>=4'}

  vfile-message@4.0.2:
    resolution: {integrity: sha512-jRDZ1IMLttGj41KcZvlrYAaI3CfqpLpfpf+Mfig13viT6NKvRzWZ+lXz0Y5D60w6uJIBAOGq9mSHf0gktF0duw==}

  vfile@6.0.3:
    resolution: {integrity: sha512-KzIbH/9tXat2u30jf+smMwFCsno4wHVdNmzFyL+T/L3UGqqk6JKfVqOFOZEpZSHADH1k40ab6NUIXZq422ov3Q==}

  vite-node@3.2.4:
    resolution: {integrity: sha512-EbKSKh+bh1E1IFxeO0pg1n4dvoOTt0UDiXMd/qn++r98+jPO1xtJilvXldeuQ8giIB5IkpjCgMleHMNEsGH6pg==}
    engines: {node: ^18.0.0 || ^20.0.0 || >=22.0.0}
    hasBin: true

  vite-plugin-svgr@4.3.0:
    resolution: {integrity: sha512-Jy9qLB2/PyWklpYy0xk0UU3TlU0t2UMpJXZvf+hWII1lAmRHrOUKi11Uw8N3rxoNk7atZNYO3pR3vI1f7oi+6w==}
    peerDependencies:
      vite: '>=2.6.0'

  vite@6.3.5:
    resolution: {integrity: sha512-cZn6NDFE7wdTpINgs++ZJ4N49W2vRp8LCKrn3Ob1kYNtOo21vfDoaV5GzBfLU4MovSAB8uNRm4jgzVQZ+mBzPQ==}
    engines: {node: ^18.0.0 || ^20.0.0 || >=22.0.0}
    hasBin: true
    peerDependencies:
      '@types/node': ^18.0.0 || ^20.0.0 || >=22.0.0
      jiti: '>=1.21.0'
      less: '*'
      lightningcss: ^1.21.0
      sass: '*'
      sass-embedded: '*'
      stylus: '*'
      sugarss: '*'
      terser: ^5.16.0
      tsx: ^4.8.1
      yaml: ^2.4.2
    peerDependenciesMeta:
      '@types/node':
        optional: true
      jiti:
        optional: true
      less:
        optional: true
      lightningcss:
        optional: true
      sass:
        optional: true
      sass-embedded:
        optional: true
      stylus:
        optional: true
      sugarss:
        optional: true
      terser:
        optional: true
      tsx:
        optional: true
      yaml:
        optional: true

  vite@7.0.5:
    resolution: {integrity: sha512-1mncVwJxy2C9ThLwz0+2GKZyEXuC3MyWtAAlNftlZZXZDP3AJt5FmwcMit/IGGaNZ8ZOB2BNO/HFUB+CpN0NQw==}
    engines: {node: ^20.19.0 || >=22.12.0}
    hasBin: true
    peerDependencies:
      '@types/node': ^20.19.0 || >=22.12.0
      jiti: '>=1.21.0'
      less: ^4.0.0
      lightningcss: ^1.21.0
      sass: ^1.70.0
      sass-embedded: ^1.70.0
      stylus: '>=0.54.8'
      sugarss: ^5.0.0
      terser: ^5.16.0
      tsx: ^4.8.1
      yaml: ^2.4.2
    peerDependenciesMeta:
      '@types/node':
        optional: true
      jiti:
        optional: true
      less:
        optional: true
      lightningcss:
        optional: true
      sass:
        optional: true
      sass-embedded:
        optional: true
      stylus:
        optional: true
      sugarss:
        optional: true
      terser:
        optional: true
      tsx:
        optional: true
      yaml:
        optional: true

  vitest@3.2.4:
    resolution: {integrity: sha512-LUCP5ev3GURDysTWiP47wRRUpLKMOfPh+yKTx3kVIEiu5KOMeqzpnYNsKyOoVrULivR8tLcks4+lga33Whn90A==}
    engines: {node: ^18.0.0 || ^20.0.0 || >=22.0.0}
    hasBin: true
    peerDependencies:
      '@edge-runtime/vm': '*'
      '@types/debug': ^4.1.12
      '@types/node': ^18.0.0 || ^20.0.0 || >=22.0.0
      '@vitest/browser': 3.2.4
      '@vitest/ui': 3.2.4
      happy-dom: '*'
      jsdom: '*'
    peerDependenciesMeta:
      '@edge-runtime/vm':
        optional: true
      '@types/debug':
        optional: true
      '@types/node':
        optional: true
      '@vitest/browser':
        optional: true
      '@vitest/ui':
        optional: true
      happy-dom:
        optional: true
      jsdom:
        optional: true

  vm-browserify@1.1.2:
    resolution: {integrity: sha512-2ham8XPWTONajOR0ohOKOHXkm3+gaBmGut3SRuu75xLd/RRaY6vqgh8NBYYk7+RW3u5AtzPQZG8F10LHkl0lAQ==}

  void-elements@3.1.0:
    resolution: {integrity: sha512-Dhxzh5HZuiHQhbvTW9AMetFfBHDMYpo23Uo9btPXgdYP+3T5S+p+jgNy7spra+veYhBP2dCSgxR/i2Y02h5/6w==}
    engines: {node: '>=0.10.0'}

  webpack-virtual-modules@0.6.2:
    resolution: {integrity: sha512-66/V2i5hQanC51vBQKPH4aI8NMAcBW59FVBs+rC7eGHupMyfn34q7rZIE+ETlJ+XTevqfUhVVBgSUNSW2flEUQ==}

  whatwg-encoding@3.1.1:
    resolution: {integrity: sha512-6qN4hJdMwfYBtE3YBTTHhoeuUrDBPZmbQaxWAqSALV/MeEnR5z1xd8UKud2RAkFoPkmB+hli1TZSnyi84xz1vQ==}
    engines: {node: '>=18'}

  whatwg-mimetype@4.0.0:
    resolution: {integrity: sha512-QaKxh0eNIi2mE9p2vEdzfagOKHCcj1pJ56EEHGQOVxp8r9/iszLUUV7v89x9O1p/T+NlTM5W7jW6+cz4Fq1YVg==}
    engines: {node: '>=18'}

  which-typed-array@1.1.19:
    resolution: {integrity: sha512-rEvr90Bck4WZt9HHFC4DJMsjvu7x+r6bImz0/BrbWb7A2djJ8hnZMrWnHo9F8ssv0OMErasDhftrfROTyqSDrw==}
    engines: {node: '>= 0.4'}

  which@2.0.2:
    resolution: {integrity: sha512-BLI3Tl1TW3Pvl70l3yq3Y64i+awpwXqsGBYWkkqMtnbXgrMD+yj7rhW0kuEDxzJaYXGjEW5ogapKNMEKNMjibA==}
    engines: {node: '>= 8'}
    hasBin: true

  why-is-node-running@2.3.0:
    resolution: {integrity: sha512-hUrmaWBdVDcxvYqnyh09zunKzROWjbZTiNy8dBEjkS7ehEDQibXJ7XvlmtbwuTclUiIyN+CyXQD4Vmko8fNm8w==}
    engines: {node: '>=8'}
    hasBin: true

  widest-line@5.0.0:
    resolution: {integrity: sha512-c9bZp7b5YtRj2wOe6dlj32MK+Bx/M/d+9VB2SHM1OtsUHR0aV0tdP6DWh/iMt0kWi1t5g1Iudu6hQRNd1A4PVA==}
    engines: {node: '>=18'}

  workerpool@9.3.3:
    resolution: {integrity: sha512-slxCaKbYjEdFT/o2rH9xS1hf4uRDch1w7Uo+apxhZ+sf/1d9e0ZVkn42kPNGP2dgjIx6YFvSevj0zHvbWe2jdw==}

  wrap-ansi@7.0.0:
    resolution: {integrity: sha512-YVGIj2kamLSTxw6NsZjoBxfSwsn0ycdesmc4p+Q21c5zPuZ1pl+NfxVdxPtdHvmNVOQ6XSYG4AUtyt/Fi7D16Q==}
    engines: {node: '>=10'}

  wrap-ansi@8.1.0:
    resolution: {integrity: sha512-si7QWI6zUMq56bESFvagtmzMdGOtoxfR+Sez11Mobfc7tm+VkUckk9bW2UeffTGVUbOksxmSw0AA2gs8g71NCQ==}
    engines: {node: '>=12'}

  wrap-ansi@9.0.0:
    resolution: {integrity: sha512-G8ura3S+3Z2G+mkgNRq8dqaFZAuxfsxpBB8OCTGRTCtp+l/v9nbFNmCUP1BZMts3G1142MsZfn6eeUKrr4PD1Q==}
    engines: {node: '>=18'}

  wrappy@1.0.2:
    resolution: {integrity: sha512-l4Sp/DRseor9wL6EvV2+TuQn63dMkPjZ/sp9XkghTEbV9KlPS1xUsZ3u7/IQO4wxtcFB4bgpQPRcR3QCvezPcQ==}

  ws@8.18.3:
    resolution: {integrity: sha512-PEIGCY5tSlUt50cqyMXfCzX+oOPqN0vuGqWzbcJ2xvnkzkq46oOpz7dQaTDBdfICb4N14+GARUDw2XV2N4tvzg==}
    engines: {node: '>=10.0.0'}
    peerDependencies:
      bufferutil: ^4.0.1
      utf-8-validate: '>=5.0.2'
    peerDependenciesMeta:
      bufferutil:
        optional: true
      utf-8-validate:
        optional: true

  wsl-utils@0.1.0:
    resolution: {integrity: sha512-h3Fbisa2nKGPxCpm89Hk33lBLsnaGBvctQopaBSOW/uIs6FTe1ATyAnKFJrzVs9vpGdsTe73WF3V4lIsk4Gacw==}
    engines: {node: '>=18'}

  xml2js@0.5.0:
    resolution: {integrity: sha512-drPFnkQJik/O+uPKpqSgr22mpuFHqKdbS835iAQrUC73L2F5WkboIRd63ai/2Yg6I1jzifPFKH2NTK+cfglkIA==}
    engines: {node: '>=4.0.0'}

  xmlbuilder@11.0.1:
    resolution: {integrity: sha512-fDlsI/kFEx7gLvbecc0/ohLG50fugQp8ryHzMTuW9vSa1GJ0XYWKnhsUx7oie3G98+r56aTQIUB4kht42R3JvA==}
    engines: {node: '>=4.0'}

  xtend@4.0.2:
    resolution: {integrity: sha512-LKYU1iAXJXUgAXn9URjiu+MWhyUXHsvfp7mcuYm9dSUKK0/CjtrUwFAxD82/mCWbtLsGjFIad0wIsod4zrTAEQ==}
    engines: {node: '>=0.4'}

  y18n@5.0.8:
    resolution: {integrity: sha512-0pfFzegeDWJHJIAmTLRP2DwHjdF5s7jo9tuztdQxAhINCdvS+3nGINqPd00AphqJR/0LhANUS6/+7SCb98YOfA==}
    engines: {node: '>=10'}

  yallist@3.1.1:
    resolution: {integrity: sha512-a4UGQaWPH59mOXUYnAG2ewncQS4i4F43Tv3JoAM+s2VDAmS9NsK8GpDMLrCHPksFT7h3K6TOoUNn2pb7RoXx4g==}

  yallist@4.0.0:
    resolution: {integrity: sha512-3wdGidZyq5PB084XLES5TpOSRA3wjXAlIWMhum2kRcv/41Sn2emQ0dycQW4uZXLejwKvg6EsvbdlVL+FYEct7A==}

  yallist@5.0.0:
    resolution: {integrity: sha512-YgvUTfwqyc7UXVMrB+SImsVYSmTS8X/tSrtdNZMImM+n7+QTriRXyXim0mBrTXNeqzVF0KWGgHPeiyViFFrNDw==}
    engines: {node: '>=18'}

  yaml@1.10.2:
    resolution: {integrity: sha512-r3vXyErRCYJ7wg28yvBY5VSoAF8ZvlcW9/BwUzEtUsjvX/DKs24dIkuwjtuprwJJHsbyUbLApepYTR1BN4uHrg==}
    engines: {node: '>= 6'}

  yaml@2.8.1:
    resolution: {integrity: sha512-lcYcMxX2PO9XMGvAJkJ3OsNMw+/7FKes7/hgerGUYWIoWu5j/+YQqcZr5JnPZWzOsEBgMbSbiSTn/dv/69Mkpw==}
    engines: {node: '>= 14.6'}
    hasBin: true

  yargs-parser@20.2.9:
    resolution: {integrity: sha512-y11nGElTIV+CT3Zv9t7VKl+Q3hTQoT9a1Qzezhhl6Rp21gJ/IVTW7Z3y9EWXhuUBC2Shnf+DX0antecpAwSP8w==}
    engines: {node: '>=10'}

  yargs-parser@21.1.1:
    resolution: {integrity: sha512-tVpsJW7DdjecAiFpbIB1e3qxIQsE6NoPc5/eTdrbbIC4h0LVsWhnoa3g+m2HclBIujHzsxZ4VJVA+GUuc2/LBw==}
    engines: {node: '>=12'}

  yargs-parser@22.0.0:
    resolution: {integrity: sha512-rwu/ClNdSMpkSrUb+d6BRsSkLUq1fmfsY6TOpYzTwvwkg1/NRG85KBy3kq++A8LKQwX6lsu+aWad+2khvuXrqw==}
    engines: {node: ^20.19.0 || ^22.12.0 || >=23}

  yargs-unparser@2.0.0:
    resolution: {integrity: sha512-7pRTIA9Qc1caZ0bZ6RYRGbHJthJWuakf+WmHK0rVeLkNrrGhfoabBNdue6kdINI6r4if7ocq9aD/n7xwKOdzOA==}
    engines: {node: '>=10'}

  yargs@16.2.0:
    resolution: {integrity: sha512-D1mvvtDG0L5ft/jGWkLpG1+m0eQxOfaBvTNELraWj22wSVUMWxZUvYgJYcKh6jGGIkJFhH4IZPQhR4TKpc8mBw==}
    engines: {node: '>=10'}

  yargs@17.7.2:
    resolution: {integrity: sha512-7dSzzRQ++CKnNI/krKnYRV7JKKPUXMEh61soaHKg9mrWEhzFWhFnxPxGl+69cD1Ou63C13NUPCnmIcrvqCuM6w==}
    engines: {node: '>=12'}

  yauzl@2.10.0:
    resolution: {integrity: sha512-p4a9I6X6nu6IhoGmBqAcbJy1mlC4j27vEPZX9F4L4/vZT3Lyq1VkFHw/V/PUcB9Buo+DG3iHkT0x3Qya58zc3g==}

  yazl@2.5.1:
    resolution: {integrity: sha512-phENi2PLiHnHb6QBVot+dJnaAZ0xosj7p3fWl+znIjBDlnMI2PsZCJZ306BPTFOaHf5qdDEI8x5qFrSOBN5vrw==}

  yn@3.1.1:
    resolution: {integrity: sha512-Ux4ygGWsu2c7isFWe8Yu1YluJmqVhxqK2cLXNQA5AcC3QfbGNpM7fu0Y8b/z16pXLnFxZYvWhd3fhBY9DLmC6Q==}
    engines: {node: '>=6'}

  yocto-queue@0.1.0:
    resolution: {integrity: sha512-rVksvsnNCdJ/ohGc6xgPwyN8eheCxsiLM8mxuE/t/mOVqJewPuO1miLpTHQiRgTKCLexL4MeAFVagts7HmNZ2Q==}
    engines: {node: '>=10'}

  yoga-layout@3.2.1:
    resolution: {integrity: sha512-0LPOt3AxKqMdFBZA3HBAt/t/8vIKq7VaQYbuA8WxCgung+p9TVyKRYdpvCb80HcdTN2NkbIKbhNwKUfm3tQywQ==}

  zod-to-json-schema@3.24.5:
    resolution: {integrity: sha512-/AuWwMP+YqiPbsJx5D6TfgRTc4kTLjsh5SOcd4bLsfUg2RcEXrFMJl1DGgdHy2aCfsIA/cr/1JM0xcB2GZji8g==}
    peerDependencies:
      zod: ^3.24.1

  zod-to-json-schema@3.24.6:
    resolution: {integrity: sha512-h/z3PKvcTcTetyjl1fkj79MHNEjm+HpD6NXheWjzOekY7kV+lwDYnHw+ivHkijnCSMz1yJaWBD9vu/Fcmk+vEg==}
    peerDependencies:
      zod: ^3.24.1

  zod@3.25.67:
    resolution: {integrity: sha512-idA2YXwpCdqUSKRCACDE6ItZD9TZzy3OZMtpfLoh6oPR47lipysRrJfjzMqFxQ3uJuUPyUeWe1r9vLH33xO/Qw==}

  zod@3.25.76:
    resolution: {integrity: sha512-gzUt/qt81nXsFGKIFcC3YnfEAx5NkunCfnDlvuBSSFS02bcXu4Lmea0AFIUwbLWxWPx3d9p8S5QoaujKcNQxcQ==}

  zod@4.0.5:
    resolution: {integrity: sha512-/5UuuRPStvHXu7RS+gmvRf4NXrNxpSllGwDnCBcJZtQsKrviYXm54yDGV2KYNLT5kq0lHGcl7lqWJLgSaG+tgA==}

  zwitch@2.0.4:
    resolution: {integrity: sha512-bXE4cR/kVZhKZX/RjPEflHaKVhUVl85noU3v6b8apfQEc1x4A+zBxjZ4lN8LqGd6WZ3dl98pY4o717VFmoPp+A==}

  zx@8.7.1:
    resolution: {integrity: sha512-28u1w2LlIfvyvJvYe6pmCipesk8oL5AFMVp+P/U445LcaPgzrU5lNDtAPd6nJvWmoCNyXZz37R/xKOGokccjsw==}
    engines: {node: '>= 12.17.0'}
    hasBin: true

snapshots:

  '@ai-sdk/anthropic@1.2.12(zod@3.25.76)':
    dependencies:
      '@ai-sdk/provider': 1.1.3
      '@ai-sdk/provider-utils': 2.2.8(zod@3.25.76)
      zod: 3.25.76

  '@ai-sdk/deepseek@0.2.16(zod@3.25.76)':
    dependencies:
      '@ai-sdk/openai-compatible': 0.2.16(zod@3.25.76)
      '@ai-sdk/provider': 1.1.3
      '@ai-sdk/provider-utils': 2.2.8(zod@3.25.76)
      zod: 3.25.76

  '@ai-sdk/google@1.2.22(zod@3.25.76)':
    dependencies:
      '@ai-sdk/provider': 1.1.3
      '@ai-sdk/provider-utils': 2.2.8(zod@3.25.76)
      zod: 3.25.76

  '@ai-sdk/openai-compatible@0.2.16(zod@3.25.76)':
    dependencies:
      '@ai-sdk/provider': 1.1.3
      '@ai-sdk/provider-utils': 2.2.8(zod@3.25.76)
      zod: 3.25.76

  '@ai-sdk/openai@1.3.24(zod@3.25.76)':
    dependencies:
      '@ai-sdk/provider': 1.1.3
      '@ai-sdk/provider-utils': 2.2.8(zod@3.25.76)
      zod: 3.25.76

  '@ai-sdk/provider-utils@2.2.8(zod@3.25.76)':
    dependencies:
      '@ai-sdk/provider': 1.1.3
      nanoid: 3.3.11
      secure-json-parse: 2.7.0
      zod: 3.25.76

  '@ai-sdk/provider-utils@2.2.8(zod@4.0.5)':
    dependencies:
      '@ai-sdk/provider': 1.1.3
      nanoid: 3.3.11
      secure-json-parse: 2.7.0
      zod: 4.0.5

  '@ai-sdk/provider@1.1.3':
    dependencies:
      json-schema: 0.4.0

  '@ai-sdk/react@1.2.12(react@19.1.0)(zod@4.0.5)':
    dependencies:
      '@ai-sdk/provider-utils': 2.2.8(zod@4.0.5)
      '@ai-sdk/ui-utils': 1.2.11(zod@4.0.5)
      react: 19.1.0
      swr: 2.3.3(react@19.1.0)
      throttleit: 2.1.0
    optionalDependencies:
      zod: 4.0.5

  '@ai-sdk/react@1.2.12(react@19.1.1)(zod@3.25.76)':
    dependencies:
      '@ai-sdk/provider-utils': 2.2.8(zod@3.25.76)
      '@ai-sdk/ui-utils': 1.2.11(zod@3.25.76)
      react: 19.1.1
      swr: 2.3.3(react@19.1.1)
      throttleit: 2.1.0
    optionalDependencies:
      zod: 3.25.76

  '@ai-sdk/ui-utils@1.2.11(zod@3.25.76)':
    dependencies:
      '@ai-sdk/provider': 1.1.3
      '@ai-sdk/provider-utils': 2.2.8(zod@3.25.76)
      zod: 3.25.76
      zod-to-json-schema: 3.24.5(zod@3.25.76)

  '@ai-sdk/ui-utils@1.2.11(zod@4.0.5)':
    dependencies:
      '@ai-sdk/provider': 1.1.3
      '@ai-sdk/provider-utils': 2.2.8(zod@4.0.5)
      zod: 4.0.5
      zod-to-json-schema: 3.24.5(zod@4.0.5)

  '@ai-sdk/xai@1.2.18(zod@3.25.76)':
    dependencies:
      '@ai-sdk/openai-compatible': 0.2.16(zod@3.25.76)
      '@ai-sdk/provider': 1.1.3
      '@ai-sdk/provider-utils': 2.2.8(zod@3.25.76)
      zod: 3.25.76

  '@alcalzone/ansi-tokenize@0.1.3':
    dependencies:
      ansi-styles: 6.2.1
      is-fullwidth-code-point: 4.0.0

  '@ampproject/remapping@2.3.0':
    dependencies:
      '@jridgewell/gen-mapping': 0.3.12
      '@jridgewell/trace-mapping': 0.3.29

  '@ant-design/colors@7.2.1':
    dependencies:
      '@ant-design/fast-color': 2.0.6

  '@ant-design/colors@8.0.0':
    dependencies:
      '@ant-design/fast-color': 3.0.0

  '@ant-design/cssinjs-utils@1.1.3(react-dom@19.1.0(react@19.1.0))(react@19.1.0)':
    dependencies:
      '@ant-design/cssinjs': 1.23.0(react-dom@19.1.0(react@19.1.0))(react@19.1.0)
      '@babel/runtime': 7.27.6
      rc-util: 5.44.4(react-dom@19.1.0(react@19.1.0))(react@19.1.0)
      react: 19.1.0
      react-dom: 19.1.0(react@19.1.0)

  '@ant-design/cssinjs@1.23.0(react-dom@19.1.0(react@19.1.0))(react@19.1.0)':
    dependencies:
      '@babel/runtime': 7.27.6
      '@emotion/hash': 0.8.0
      '@emotion/unitless': 0.7.5
      classnames: 2.5.1
      csstype: 3.1.3
      rc-util: 5.44.4(react-dom@19.1.0(react@19.1.0))(react@19.1.0)
      react: 19.1.0
      react-dom: 19.1.0(react@19.1.0)
      stylis: 4.3.6

  '@ant-design/fast-color@2.0.6':
    dependencies:
      '@babel/runtime': 7.27.6

  '@ant-design/fast-color@3.0.0': {}

  '@ant-design/icons-svg@4.4.2': {}

  '@ant-design/icons@5.6.1(react-dom@19.1.0(react@19.1.0))(react@19.1.0)':
    dependencies:
      '@ant-design/colors': 7.2.1
      '@ant-design/icons-svg': 4.4.2
      '@babel/runtime': 7.27.6
      classnames: 2.5.1
      rc-util: 5.44.4(react-dom@19.1.0(react@19.1.0))(react@19.1.0)
      react: 19.1.0
      react-dom: 19.1.0(react@19.1.0)

  '@ant-design/icons@6.0.0(react-dom@19.1.0(react@19.1.0))(react@19.1.0)':
    dependencies:
      '@ant-design/colors': 8.0.0
      '@ant-design/icons-svg': 4.4.2
      '@rc-component/util': 1.2.1(react-dom@19.1.0(react@19.1.0))(react@19.1.0)
      classnames: 2.5.1
      react: 19.1.0
      react-dom: 19.1.0(react@19.1.0)

  '@ant-design/react-slick@1.1.2(react@19.1.0)':
    dependencies:
      '@babel/runtime': 7.27.6
      classnames: 2.5.1
      json2mq: 0.2.0
      react: 19.1.0
      resize-observer-polyfill: 1.5.1
      throttle-debounce: 5.0.2

  '@ant-design/x@1.4.0(antd@5.26.1(date-fns@4.1.0)(react-dom@19.1.0(react@19.1.0))(react@19.1.0))(react-dom@19.1.0(react@19.1.0))(react@19.1.0)':
    dependencies:
      '@ant-design/colors': 7.2.1
      '@ant-design/cssinjs': 1.23.0(react-dom@19.1.0(react@19.1.0))(react@19.1.0)
      '@ant-design/cssinjs-utils': 1.1.3(react-dom@19.1.0(react@19.1.0))(react@19.1.0)
      '@ant-design/fast-color': 2.0.6
      '@ant-design/icons': 5.6.1(react-dom@19.1.0(react@19.1.0))(react@19.1.0)
      '@babel/runtime': 7.27.6
      antd: 5.26.1(date-fns@4.1.0)(react-dom@19.1.0(react@19.1.0))(react@19.1.0)
      classnames: 2.5.1
      rc-motion: 2.9.5(react-dom@19.1.0(react@19.1.0))(react@19.1.0)
      rc-util: 5.44.4(react-dom@19.1.0(react@19.1.0))(react@19.1.0)
      react: 19.1.0
      react-dom: 19.1.0(react@19.1.0)

  '@azu/format-text@1.0.2': {}

  '@azu/style-format@1.0.1':
    dependencies:
      '@azu/format-text': 1.0.2

  '@azure/abort-controller@2.1.2':
    dependencies:
      tslib: 2.8.1

  '@azure/core-auth@1.10.0':
    dependencies:
      '@azure/abort-controller': 2.1.2
      '@azure/core-util': 1.13.0
      tslib: 2.8.1
    transitivePeerDependencies:
      - supports-color

  '@azure/core-client@1.10.0':
    dependencies:
      '@azure/abort-controller': 2.1.2
      '@azure/core-auth': 1.10.0
      '@azure/core-rest-pipeline': 1.22.0
      '@azure/core-tracing': 1.3.0
      '@azure/core-util': 1.13.0
      '@azure/logger': 1.3.0
      tslib: 2.8.1
    transitivePeerDependencies:
      - supports-color

  '@azure/core-rest-pipeline@1.22.0':
    dependencies:
      '@azure/abort-controller': 2.1.2
      '@azure/core-auth': 1.10.0
      '@azure/core-tracing': 1.3.0
      '@azure/core-util': 1.13.0
      '@azure/logger': 1.3.0
      '@typespec/ts-http-runtime': 0.3.0
      tslib: 2.8.1
    transitivePeerDependencies:
      - supports-color

  '@azure/core-tracing@1.3.0':
    dependencies:
      tslib: 2.8.1

  '@azure/core-util@1.13.0':
    dependencies:
      '@azure/abort-controller': 2.1.2
      '@typespec/ts-http-runtime': 0.3.0
      tslib: 2.8.1
    transitivePeerDependencies:
      - supports-color

  '@azure/identity@4.10.2':
    dependencies:
      '@azure/abort-controller': 2.1.2
      '@azure/core-auth': 1.10.0
      '@azure/core-client': 1.10.0
      '@azure/core-rest-pipeline': 1.22.0
      '@azure/core-tracing': 1.3.0
      '@azure/core-util': 1.13.0
      '@azure/logger': 1.3.0
      '@azure/msal-browser': 4.15.0
      '@azure/msal-node': 3.6.3
      open: 10.2.0
      tslib: 2.8.1
    transitivePeerDependencies:
      - supports-color

  '@azure/logger@1.3.0':
    dependencies:
      '@typespec/ts-http-runtime': 0.3.0
      tslib: 2.8.1
    transitivePeerDependencies:
      - supports-color

  '@azure/msal-browser@4.15.0':
    dependencies:
      '@azure/msal-common': 15.8.1

  '@azure/msal-common@15.8.1': {}

  '@azure/msal-node@3.6.3':
    dependencies:
      '@azure/msal-common': 15.8.1
      jsonwebtoken: 9.0.2
      uuid: 8.3.2

  '@babel/code-frame@7.27.1':
    dependencies:
      '@babel/helper-validator-identifier': 7.27.1
      js-tokens: 4.0.0
      picocolors: 1.1.1

  '@babel/compat-data@7.27.5': {}

  '@babel/core@7.27.4':
    dependencies:
      '@ampproject/remapping': 2.3.0
      '@babel/code-frame': 7.27.1
      '@babel/generator': 7.28.0
      '@babel/helper-compilation-targets': 7.27.2
      '@babel/helper-module-transforms': 7.27.3(@babel/core@7.27.4)
      '@babel/helpers': 7.27.6
      '@babel/parser': 7.28.0
      '@babel/template': 7.27.2
      '@babel/traverse': 7.27.4
      '@babel/types': 7.27.6
      convert-source-map: 2.0.0
      debug: 4.4.1(supports-color@8.1.1)
      gensync: 1.0.0-beta.2
      json5: 2.2.3
      semver: 6.3.1
    transitivePeerDependencies:
      - supports-color

  '@babel/generator@7.28.0':
    dependencies:
      '@babel/parser': 7.28.0
      '@babel/types': 7.28.1
      '@jridgewell/gen-mapping': 0.3.12
      '@jridgewell/trace-mapping': 0.3.29
      jsesc: 3.1.0

  '@babel/helper-annotate-as-pure@7.27.3':
    dependencies:
      '@babel/types': 7.27.6

  '@babel/helper-compilation-targets@7.27.2':
    dependencies:
      '@babel/compat-data': 7.27.5
      '@babel/helper-validator-option': 7.27.1
      browserslist: 4.25.0
      lru-cache: 5.1.1
      semver: 6.3.1

  '@babel/helper-create-class-features-plugin@7.27.1(@babel/core@7.27.4)':
    dependencies:
      '@babel/core': 7.27.4
      '@babel/helper-annotate-as-pure': 7.27.3
      '@babel/helper-member-expression-to-functions': 7.27.1
      '@babel/helper-optimise-call-expression': 7.27.1
      '@babel/helper-replace-supers': 7.27.1(@babel/core@7.27.4)
      '@babel/helper-skip-transparent-expression-wrappers': 7.27.1
      '@babel/traverse': 7.27.4
      semver: 6.3.1
    transitivePeerDependencies:
      - supports-color

  '@babel/helper-globals@7.28.0': {}

  '@babel/helper-member-expression-to-functions@7.27.1':
    dependencies:
      '@babel/traverse': 7.27.4
      '@babel/types': 7.27.6
    transitivePeerDependencies:
      - supports-color

  '@babel/helper-module-imports@7.27.1':
    dependencies:
      '@babel/traverse': 7.27.4
      '@babel/types': 7.27.6
    transitivePeerDependencies:
      - supports-color

  '@babel/helper-module-transforms@7.27.3(@babel/core@7.27.4)':
    dependencies:
      '@babel/core': 7.27.4
      '@babel/helper-module-imports': 7.27.1
      '@babel/helper-validator-identifier': 7.27.1
      '@babel/traverse': 7.27.4
    transitivePeerDependencies:
      - supports-color

  '@babel/helper-optimise-call-expression@7.27.1':
    dependencies:
      '@babel/types': 7.27.6

  '@babel/helper-plugin-utils@7.27.1': {}

  '@babel/helper-replace-supers@7.27.1(@babel/core@7.27.4)':
    dependencies:
      '@babel/core': 7.27.4
      '@babel/helper-member-expression-to-functions': 7.27.1
      '@babel/helper-optimise-call-expression': 7.27.1
      '@babel/traverse': 7.27.4
    transitivePeerDependencies:
      - supports-color

  '@babel/helper-skip-transparent-expression-wrappers@7.27.1':
    dependencies:
      '@babel/traverse': 7.27.4
      '@babel/types': 7.27.6
    transitivePeerDependencies:
      - supports-color

  '@babel/helper-string-parser@7.27.1': {}

  '@babel/helper-validator-identifier@7.27.1': {}

  '@babel/helper-validator-option@7.27.1': {}

  '@babel/helpers@7.27.6':
    dependencies:
      '@babel/template': 7.27.2
      '@babel/types': 7.27.6

  '@babel/parser@7.28.0':
    dependencies:
      '@babel/types': 7.28.1

  '@babel/plugin-syntax-jsx@7.27.1(@babel/core@7.27.4)':
    dependencies:
      '@babel/core': 7.27.4
      '@babel/helper-plugin-utils': 7.27.1

  '@babel/plugin-syntax-typescript@7.27.1(@babel/core@7.27.4)':
    dependencies:
      '@babel/core': 7.27.4
      '@babel/helper-plugin-utils': 7.27.1

  '@babel/plugin-transform-modules-commonjs@7.27.1(@babel/core@7.27.4)':
    dependencies:
      '@babel/core': 7.27.4
      '@babel/helper-module-transforms': 7.27.3(@babel/core@7.27.4)
      '@babel/helper-plugin-utils': 7.27.1
    transitivePeerDependencies:
      - supports-color

  '@babel/plugin-transform-react-jsx-self@7.27.1(@babel/core@7.27.4)':
    dependencies:
      '@babel/core': 7.27.4
      '@babel/helper-plugin-utils': 7.27.1

  '@babel/plugin-transform-react-jsx-source@7.27.1(@babel/core@7.27.4)':
    dependencies:
      '@babel/core': 7.27.4
      '@babel/helper-plugin-utils': 7.27.1

  '@babel/plugin-transform-typescript@7.27.1(@babel/core@7.27.4)':
    dependencies:
      '@babel/core': 7.27.4
      '@babel/helper-annotate-as-pure': 7.27.3
      '@babel/helper-create-class-features-plugin': 7.27.1(@babel/core@7.27.4)
      '@babel/helper-plugin-utils': 7.27.1
      '@babel/helper-skip-transparent-expression-wrappers': 7.27.1
      '@babel/plugin-syntax-typescript': 7.27.1(@babel/core@7.27.4)
    transitivePeerDependencies:
      - supports-color

  '@babel/preset-typescript@7.27.1(@babel/core@7.27.4)':
    dependencies:
      '@babel/core': 7.27.4
      '@babel/helper-plugin-utils': 7.27.1
      '@babel/helper-validator-option': 7.27.1
      '@babel/plugin-syntax-jsx': 7.27.1(@babel/core@7.27.4)
      '@babel/plugin-transform-modules-commonjs': 7.27.1(@babel/core@7.27.4)
      '@babel/plugin-transform-typescript': 7.27.1(@babel/core@7.27.4)
    transitivePeerDependencies:
      - supports-color

  '@babel/runtime@7.27.6': {}

  '@babel/template@7.27.2':
    dependencies:
      '@babel/code-frame': 7.27.1
      '@babel/parser': 7.28.0
      '@babel/types': 7.27.6

  '@babel/traverse@7.27.4':
    dependencies:
      '@babel/code-frame': 7.27.1
      '@babel/generator': 7.28.0
      '@babel/parser': 7.28.0
      '@babel/template': 7.27.2
      '@babel/types': 7.27.6
      debug: 4.4.1(supports-color@8.1.1)
      globals: 11.12.0
    transitivePeerDependencies:
      - supports-color

  '@babel/traverse@7.28.0':
    dependencies:
      '@babel/code-frame': 7.27.1
      '@babel/generator': 7.28.0
      '@babel/helper-globals': 7.28.0
      '@babel/parser': 7.28.0
      '@babel/template': 7.27.2
      '@babel/types': 7.28.1
      debug: 4.4.1(supports-color@8.1.1)
    transitivePeerDependencies:
      - supports-color

  '@babel/types@7.27.6':
    dependencies:
      '@babel/helper-string-parser': 7.27.1
      '@babel/helper-validator-identifier': 7.27.1

  '@babel/types@7.28.1':
    dependencies:
      '@babel/helper-string-parser': 7.27.1
      '@babel/helper-validator-identifier': 7.27.1

  '@bcoe/v8-coverage@0.2.3': {}

  '@colors/colors@1.5.0':
    optional: true

  '@cspotcode/source-map-support@0.8.1':
    dependencies:
      '@jridgewell/trace-mapping': 0.3.9

  '@emotion/babel-plugin@11.13.5':
    dependencies:
      '@babel/helper-module-imports': 7.27.1
      '@babel/runtime': 7.27.6
      '@emotion/hash': 0.9.2
      '@emotion/memoize': 0.9.0
      '@emotion/serialize': 1.3.3
      babel-plugin-macros: 3.1.0
      convert-source-map: 1.9.0
      escape-string-regexp: 4.0.0
      find-root: 1.1.0
      source-map: 0.5.7
      stylis: 4.2.0
    transitivePeerDependencies:
      - supports-color

  '@emotion/cache@11.14.0':
    dependencies:
      '@emotion/memoize': 0.9.0
      '@emotion/sheet': 1.4.0
      '@emotion/utils': 1.4.2
      '@emotion/weak-memoize': 0.4.0
      stylis: 4.2.0

  '@emotion/css@11.13.5':
    dependencies:
      '@emotion/babel-plugin': 11.13.5
      '@emotion/cache': 11.14.0
      '@emotion/serialize': 1.3.3
      '@emotion/sheet': 1.4.0
      '@emotion/utils': 1.4.2
    transitivePeerDependencies:
      - supports-color

  '@emotion/hash@0.8.0': {}

  '@emotion/hash@0.9.2': {}

  '@emotion/memoize@0.9.0': {}

  '@emotion/react@11.14.0(@types/react@19.1.8)(react@19.1.0)':
    dependencies:
      '@babel/runtime': 7.27.6
      '@emotion/babel-plugin': 11.13.5
      '@emotion/cache': 11.14.0
      '@emotion/serialize': 1.3.3
      '@emotion/use-insertion-effect-with-fallbacks': 1.2.0(react@19.1.0)
      '@emotion/utils': 1.4.2
      '@emotion/weak-memoize': 0.4.0
      hoist-non-react-statics: 3.3.2
      react: 19.1.0
    optionalDependencies:
      '@types/react': 19.1.8
    transitivePeerDependencies:
      - supports-color

  '@emotion/serialize@1.3.3':
    dependencies:
      '@emotion/hash': 0.9.2
      '@emotion/memoize': 0.9.0
      '@emotion/unitless': 0.10.0
      '@emotion/utils': 1.4.2
      csstype: 3.1.3

  '@emotion/sheet@1.4.0': {}

  '@emotion/unitless@0.10.0': {}

  '@emotion/unitless@0.7.5': {}

  '@emotion/use-insertion-effect-with-fallbacks@1.2.0(react@19.1.0)':
    dependencies:
      react: 19.1.0

  '@emotion/utils@1.4.2': {}

  '@emotion/weak-memoize@0.4.0': {}

  '@esbuild/aix-ppc64@0.25.5':
    optional: true

  '@esbuild/aix-ppc64@0.25.6':
    optional: true

  '@esbuild/aix-ppc64@0.25.8':
    optional: true

  '@esbuild/android-arm64@0.25.5':
    optional: true

  '@esbuild/android-arm64@0.25.6':
    optional: true

  '@esbuild/android-arm64@0.25.8':
    optional: true

  '@esbuild/android-arm@0.25.5':
    optional: true

  '@esbuild/android-arm@0.25.6':
    optional: true

  '@esbuild/android-arm@0.25.8':
    optional: true

  '@esbuild/android-x64@0.25.5':
    optional: true

  '@esbuild/android-x64@0.25.6':
    optional: true

  '@esbuild/android-x64@0.25.8':
    optional: true

  '@esbuild/darwin-arm64@0.25.5':
    optional: true

  '@esbuild/darwin-arm64@0.25.6':
    optional: true

  '@esbuild/darwin-arm64@0.25.8':
    optional: true

  '@esbuild/darwin-x64@0.25.5':
    optional: true

  '@esbuild/darwin-x64@0.25.6':
    optional: true

  '@esbuild/darwin-x64@0.25.8':
    optional: true

  '@esbuild/freebsd-arm64@0.25.5':
    optional: true

  '@esbuild/freebsd-arm64@0.25.6':
    optional: true

  '@esbuild/freebsd-arm64@0.25.8':
    optional: true

  '@esbuild/freebsd-x64@0.25.5':
    optional: true

  '@esbuild/freebsd-x64@0.25.6':
    optional: true

  '@esbuild/freebsd-x64@0.25.8':
    optional: true

  '@esbuild/linux-arm64@0.25.5':
    optional: true

  '@esbuild/linux-arm64@0.25.6':
    optional: true

  '@esbuild/linux-arm64@0.25.8':
    optional: true

  '@esbuild/linux-arm@0.25.5':
    optional: true

  '@esbuild/linux-arm@0.25.6':
    optional: true

  '@esbuild/linux-arm@0.25.8':
    optional: true

  '@esbuild/linux-ia32@0.25.5':
    optional: true

  '@esbuild/linux-ia32@0.25.6':
    optional: true

  '@esbuild/linux-ia32@0.25.8':
    optional: true

  '@esbuild/linux-loong64@0.25.5':
    optional: true

  '@esbuild/linux-loong64@0.25.6':
    optional: true

  '@esbuild/linux-loong64@0.25.8':
    optional: true

  '@esbuild/linux-mips64el@0.25.5':
    optional: true

  '@esbuild/linux-mips64el@0.25.6':
    optional: true

  '@esbuild/linux-mips64el@0.25.8':
    optional: true

  '@esbuild/linux-ppc64@0.25.5':
    optional: true

  '@esbuild/linux-ppc64@0.25.6':
    optional: true

  '@esbuild/linux-ppc64@0.25.8':
    optional: true

  '@esbuild/linux-riscv64@0.25.5':
    optional: true

  '@esbuild/linux-riscv64@0.25.6':
    optional: true

  '@esbuild/linux-riscv64@0.25.8':
    optional: true

  '@esbuild/linux-s390x@0.25.5':
    optional: true

  '@esbuild/linux-s390x@0.25.6':
    optional: true

  '@esbuild/linux-s390x@0.25.8':
    optional: true

  '@esbuild/linux-x64@0.25.5':
    optional: true

  '@esbuild/linux-x64@0.25.6':
    optional: true

  '@esbuild/linux-x64@0.25.8':
    optional: true

  '@esbuild/netbsd-arm64@0.25.5':
    optional: true

  '@esbuild/netbsd-arm64@0.25.6':
    optional: true

  '@esbuild/netbsd-arm64@0.25.8':
    optional: true

  '@esbuild/netbsd-x64@0.25.5':
    optional: true

  '@esbuild/netbsd-x64@0.25.6':
    optional: true

  '@esbuild/netbsd-x64@0.25.8':
    optional: true

  '@esbuild/openbsd-arm64@0.25.5':
    optional: true

  '@esbuild/openbsd-arm64@0.25.6':
    optional: true

  '@esbuild/openbsd-arm64@0.25.8':
    optional: true

  '@esbuild/openbsd-x64@0.25.5':
    optional: true

  '@esbuild/openbsd-x64@0.25.6':
    optional: true

  '@esbuild/openbsd-x64@0.25.8':
    optional: true

  '@esbuild/openharmony-arm64@0.25.6':
    optional: true

  '@esbuild/openharmony-arm64@0.25.8':
    optional: true

  '@esbuild/sunos-x64@0.25.5':
    optional: true

  '@esbuild/sunos-x64@0.25.6':
    optional: true

  '@esbuild/sunos-x64@0.25.8':
    optional: true

  '@esbuild/win32-arm64@0.25.5':
    optional: true

  '@esbuild/win32-arm64@0.25.6':
    optional: true

  '@esbuild/win32-arm64@0.25.8':
    optional: true

  '@esbuild/win32-ia32@0.25.5':
    optional: true

  '@esbuild/win32-ia32@0.25.6':
    optional: true

  '@esbuild/win32-ia32@0.25.8':
    optional: true

  '@esbuild/win32-x64@0.25.5':
    optional: true

  '@esbuild/win32-x64@0.25.6':
    optional: true

  '@esbuild/win32-x64@0.25.8':
    optional: true

  '@fastify/accept-negotiator@2.0.1': {}

  '@fastify/ajv-compiler@4.0.2':
    dependencies:
      ajv: 8.17.1
      ajv-formats: 3.0.1(ajv@8.17.1)
      fast-uri: 3.0.6

  '@fastify/compress@8.1.0':
    dependencies:
      '@fastify/accept-negotiator': 2.0.1
      fastify-plugin: 5.0.1
      mime-db: 1.54.0
      minipass: 7.1.2
      peek-stream: 1.1.3
      pump: 3.0.3
      pumpify: 2.0.1
      readable-stream: 4.7.0

  '@fastify/cors@11.1.0':
    dependencies:
      fastify-plugin: 5.0.1
      toad-cache: 3.7.0

  '@fastify/error@4.2.0': {}

  '@fastify/fast-json-stringify-compiler@5.0.3':
    dependencies:
      fast-json-stringify: 6.0.1

  '@fastify/forwarded@3.0.0': {}

  '@fastify/merge-json-schemas@0.2.1':
    dependencies:
      dequal: 2.0.3

  '@fastify/proxy-addr@5.0.0':
    dependencies:
      '@fastify/forwarded': 3.0.0
      ipaddr.js: 2.2.0

  '@fastify/send@4.1.0':
    dependencies:
      '@lukeed/ms': 2.0.2
      escape-html: 1.0.3
      fast-decode-uri-component: 1.0.1
      http-errors: 2.0.0
      mime: 3.0.0

  '@fastify/static@8.2.0':
    dependencies:
      '@fastify/accept-negotiator': 2.0.1
      '@fastify/send': 4.1.0
      content-disposition: 0.5.4
      fastify-plugin: 5.0.1
      fastq: 1.19.1
      glob: 11.0.3

  '@fastify/type-provider-typebox@5.2.0(@sinclair/typebox@0.34.38)':
    dependencies:
      '@sinclair/typebox': 0.34.38

  '@floating-ui/core@1.7.3':
    dependencies:
      '@floating-ui/utils': 0.2.10

  '@floating-ui/dom@1.7.3':
    dependencies:
      '@floating-ui/core': 1.7.3
      '@floating-ui/utils': 0.2.10

  '@floating-ui/react-dom@2.1.5(react-dom@18.3.1(react@18.3.1))(react@18.3.1)':
    dependencies:
      '@floating-ui/dom': 1.7.3
      react: 18.3.1
      react-dom: 18.3.1(react@18.3.1)

  '@floating-ui/utils@0.2.10': {}

  '@isaacs/balanced-match@4.0.1': {}

  '@isaacs/brace-expansion@5.0.0':
    dependencies:
      '@isaacs/balanced-match': 4.0.1

  '@isaacs/cliui@8.0.2':
    dependencies:
      string-width: 5.1.2
      string-width-cjs: string-width@4.2.3
      strip-ansi: 7.1.0
      strip-ansi-cjs: strip-ansi@6.0.1
      wrap-ansi: 8.1.0
      wrap-ansi-cjs: wrap-ansi@7.0.0

  '@isaacs/fs-minipass@4.0.1':
    dependencies:
      minipass: 7.1.2

  '@istanbuljs/schema@0.1.3': {}

  '@jridgewell/gen-mapping@0.3.12':
    dependencies:
      '@jridgewell/sourcemap-codec': 1.5.4
      '@jridgewell/trace-mapping': 0.3.29

  '@jridgewell/resolve-uri@3.1.2': {}

  '@jridgewell/sourcemap-codec@1.5.4': {}

  '@jridgewell/trace-mapping@0.3.29':
    dependencies:
      '@jridgewell/resolve-uri': 3.1.2
      '@jridgewell/sourcemap-codec': 1.5.4

  '@jridgewell/trace-mapping@0.3.9':
    dependencies:
      '@jridgewell/resolve-uri': 3.1.2
      '@jridgewell/sourcemap-codec': 1.5.4

  '@lukeed/ms@2.0.2': {}

  '@microsoft/api-extractor-model@7.30.7(@types/node@24.2.1)':
    dependencies:
      '@microsoft/tsdoc': 0.15.1
      '@microsoft/tsdoc-config': 0.17.1
      '@rushstack/node-core-library': 5.14.0(@types/node@24.2.1)
    transitivePeerDependencies:
      - '@types/node'

  '@microsoft/api-extractor@7.52.10(@types/node@24.2.1)':
    dependencies:
      '@microsoft/api-extractor-model': 7.30.7(@types/node@24.2.1)
      '@microsoft/tsdoc': 0.15.1
      '@microsoft/tsdoc-config': 0.17.1
      '@rushstack/node-core-library': 5.14.0(@types/node@24.2.1)
      '@rushstack/rig-package': 0.5.3
      '@rushstack/terminal': 0.15.4(@types/node@24.2.1)
      '@rushstack/ts-command-line': 5.0.2(@types/node@24.2.1)
      lodash: 4.17.21
      minimatch: 10.0.3
      resolve: 1.22.10
      semver: 7.5.4
      source-map: 0.6.1
      typescript: 5.8.2
    transitivePeerDependencies:
      - '@types/node'

  '@microsoft/tsdoc-config@0.17.1':
    dependencies:
      '@microsoft/tsdoc': 0.15.1
      ajv: 8.12.0
      jju: 1.4.0
      resolve: 1.22.10

  '@microsoft/tsdoc@0.15.1': {}

  '@mixmark-io/domino@2.2.0': {}

  '@modelcontextprotocol/inspector-cli@0.16.3':
    dependencies:
      '@modelcontextprotocol/sdk': 1.17.2
      commander: 13.1.0
      spawn-rx: 5.1.2
    transitivePeerDependencies:
      - supports-color

  '@modelcontextprotocol/inspector-client@0.16.3(@types/react-dom@19.1.6(@types/react@19.1.10))(@types/react@19.1.10)':
    dependencies:
      '@modelcontextprotocol/sdk': 1.17.2
      '@radix-ui/react-checkbox': 1.3.2(@types/react-dom@19.1.6(@types/react@19.1.10))(@types/react@19.1.10)(react-dom@18.3.1(react@18.3.1))(react@18.3.1)
      '@radix-ui/react-dialog': 1.1.14(@types/react-dom@19.1.6(@types/react@19.1.10))(@types/react@19.1.10)(react-dom@18.3.1(react@18.3.1))(react@18.3.1)
      '@radix-ui/react-icons': 1.3.2(react@18.3.1)
      '@radix-ui/react-label': 2.1.7(@types/react-dom@19.1.6(@types/react@19.1.10))(@types/react@19.1.10)(react-dom@18.3.1(react@18.3.1))(react@18.3.1)
      '@radix-ui/react-popover': 1.1.14(@types/react-dom@19.1.6(@types/react@19.1.10))(@types/react@19.1.10)(react-dom@18.3.1(react@18.3.1))(react@18.3.1)
      '@radix-ui/react-select': 2.2.5(@types/react-dom@19.1.6(@types/react@19.1.10))(@types/react@19.1.10)(react-dom@18.3.1(react@18.3.1))(react@18.3.1)
      '@radix-ui/react-slot': 1.2.3(@types/react@19.1.10)(react@18.3.1)
      '@radix-ui/react-tabs': 1.1.12(@types/react-dom@19.1.6(@types/react@19.1.10))(@types/react@19.1.10)(react-dom@18.3.1(react@18.3.1))(react@18.3.1)
      '@radix-ui/react-toast': 1.2.14(@types/react-dom@19.1.6(@types/react@19.1.10))(@types/react@19.1.10)(react-dom@18.3.1(react@18.3.1))(react@18.3.1)
      '@radix-ui/react-tooltip': 1.2.7(@types/react-dom@19.1.6(@types/react@19.1.10))(@types/react@19.1.10)(react-dom@18.3.1(react@18.3.1))(react@18.3.1)
      ajv: 6.12.6
      class-variance-authority: 0.7.1
      clsx: 2.1.1
      cmdk: 1.1.1(@types/react-dom@19.1.6(@types/react@19.1.10))(@types/react@19.1.10)(react-dom@18.3.1(react@18.3.1))(react@18.3.1)
      lucide-react: 0.523.0(react@18.3.1)
      pkce-challenge: 4.1.0
      prismjs: 1.30.0
      react: 18.3.1
      react-dom: 18.3.1(react@18.3.1)
      react-simple-code-editor: 0.14.1(react-dom@18.3.1(react@18.3.1))(react@18.3.1)
      serve-handler: 6.1.6
      tailwind-merge: 2.6.0
      tailwindcss-animate: 1.0.7
      zod: 3.25.76
    transitivePeerDependencies:
      - '@types/react'
      - '@types/react-dom'
      - supports-color
      - tailwindcss

  '@modelcontextprotocol/inspector-server@0.16.3':
    dependencies:
      '@modelcontextprotocol/sdk': 1.17.2
      cors: 2.8.5
      express: 5.1.0
      ws: 8.18.3
      zod: 3.25.76
    transitivePeerDependencies:
      - bufferutil
      - supports-color
      - utf-8-validate

  '@modelcontextprotocol/inspector@0.16.3(@swc/core@1.12.1)(@types/node@24.2.1)(@types/react-dom@19.1.6(@types/react@19.1.10))(@types/react@19.1.10)(typescript@5.9.2)':
    dependencies:
      '@modelcontextprotocol/inspector-cli': 0.16.3
      '@modelcontextprotocol/inspector-client': 0.16.3(@types/react-dom@19.1.6(@types/react@19.1.10))(@types/react@19.1.10)
      '@modelcontextprotocol/inspector-server': 0.16.3
      '@modelcontextprotocol/sdk': 1.17.2
      concurrently: 9.2.0
      open: 10.2.0
      shell-quote: 1.8.3
      spawn-rx: 5.1.2
      ts-node: 10.9.2(@swc/core@1.12.1)(@types/node@24.2.1)(typescript@5.9.2)
      zod: 3.25.76
    transitivePeerDependencies:
      - '@swc/core'
      - '@swc/wasm'
      - '@types/node'
      - '@types/react'
      - '@types/react-dom'
      - bufferutil
      - supports-color
      - tailwindcss
      - typescript
      - utf-8-validate

  '@modelcontextprotocol/sdk@1.16.0':
    dependencies:
      ajv: 6.12.6
      content-type: 1.0.5
      cors: 2.8.5
      cross-spawn: 7.0.6
      eventsource: 3.0.7
      eventsource-parser: 3.0.3
      express: 5.1.0
      express-rate-limit: 7.5.1(express@5.1.0)
      pkce-challenge: 5.0.0
      raw-body: 3.0.0
      zod: 3.25.76
      zod-to-json-schema: 3.24.6(zod@3.25.76)
    transitivePeerDependencies:
      - supports-color
    optional: true

  '@modelcontextprotocol/sdk@1.17.2':
    dependencies:
      ajv: 6.12.6
      content-type: 1.0.5
      cors: 2.8.5
      cross-spawn: 7.0.6
      eventsource: 3.0.7
      eventsource-parser: 3.0.3
      express: 5.1.0
      express-rate-limit: 7.5.1(express@5.1.0)
      pkce-challenge: 5.0.0
      raw-body: 3.0.0
      zod: 3.25.76
      zod-to-json-schema: 3.24.6(zod@3.25.76)
    transitivePeerDependencies:
      - supports-color

  '@module-federation/error-codes@0.8.12': {}

  '@module-federation/runtime-core@0.6.20':
    dependencies:
      '@module-federation/error-codes': 0.8.12
      '@module-federation/sdk': 0.8.12

  '@module-federation/runtime@0.8.12':
    dependencies:
      '@module-federation/error-codes': 0.8.12
      '@module-federation/runtime-core': 0.6.20
      '@module-federation/sdk': 0.8.12

  '@module-federation/sdk@0.8.12':
    dependencies:
      isomorphic-rslog: 0.0.7

  '@module-federation/webpack-bundler-runtime@0.8.12':
    dependencies:
      '@module-federation/runtime': 0.8.12
      '@module-federation/sdk': 0.8.12

  '@monaco-editor/loader@1.5.0':
    dependencies:
      state-local: 1.0.7

  '@monaco-editor/react@4.7.0(monaco-editor@0.52.2)(react-dom@19.1.0(react@19.1.0))(react@19.1.0)':
    dependencies:
      '@monaco-editor/loader': 1.5.0
      monaco-editor: 0.52.2
      react: 19.1.0
      react-dom: 19.1.0(react@19.1.0)

  '@napi-rs/nice-android-arm-eabi@1.0.4':
    optional: true

  '@napi-rs/nice-android-arm64@1.0.4':
    optional: true

  '@napi-rs/nice-darwin-arm64@1.0.4':
    optional: true

  '@napi-rs/nice-darwin-x64@1.0.4':
    optional: true

  '@napi-rs/nice-freebsd-x64@1.0.4':
    optional: true

  '@napi-rs/nice-linux-arm-gnueabihf@1.0.4':
    optional: true

  '@napi-rs/nice-linux-arm64-gnu@1.0.4':
    optional: true

  '@napi-rs/nice-linux-arm64-musl@1.0.4':
    optional: true

  '@napi-rs/nice-linux-ppc64-gnu@1.0.4':
    optional: true

  '@napi-rs/nice-linux-riscv64-gnu@1.0.4':
    optional: true

  '@napi-rs/nice-linux-s390x-gnu@1.0.4':
    optional: true

  '@napi-rs/nice-linux-x64-gnu@1.0.4':
    optional: true

  '@napi-rs/nice-linux-x64-musl@1.0.4':
    optional: true

  '@napi-rs/nice-win32-arm64-msvc@1.0.4':
    optional: true

  '@napi-rs/nice-win32-ia32-msvc@1.0.4':
    optional: true

  '@napi-rs/nice-win32-x64-msvc@1.0.4':
    optional: true

  '@napi-rs/nice@1.0.4':
    optionalDependencies:
      '@napi-rs/nice-android-arm-eabi': 1.0.4
      '@napi-rs/nice-android-arm64': 1.0.4
      '@napi-rs/nice-darwin-arm64': 1.0.4
      '@napi-rs/nice-darwin-x64': 1.0.4
      '@napi-rs/nice-freebsd-x64': 1.0.4
      '@napi-rs/nice-linux-arm-gnueabihf': 1.0.4
      '@napi-rs/nice-linux-arm64-gnu': 1.0.4
      '@napi-rs/nice-linux-arm64-musl': 1.0.4
      '@napi-rs/nice-linux-ppc64-gnu': 1.0.4
      '@napi-rs/nice-linux-riscv64-gnu': 1.0.4
      '@napi-rs/nice-linux-s390x-gnu': 1.0.4
      '@napi-rs/nice-linux-x64-gnu': 1.0.4
      '@napi-rs/nice-linux-x64-musl': 1.0.4
      '@napi-rs/nice-win32-arm64-msvc': 1.0.4
      '@napi-rs/nice-win32-ia32-msvc': 1.0.4
      '@napi-rs/nice-win32-x64-msvc': 1.0.4
    optional: true

  '@nodelib/fs.scandir@2.1.5':
    dependencies:
      '@nodelib/fs.stat': 2.0.5
      run-parallel: 1.2.0

  '@nodelib/fs.stat@2.0.5': {}

  '@nodelib/fs.walk@1.2.8':
    dependencies:
      '@nodelib/fs.scandir': 2.1.5
      fastq: 1.19.1

  '@openai/agents-core@0.0.15(patch_hash=a539dae266454823c235916f83aa7e2da888fbf1baa65a0157cdb5f035520de3)(ws@8.18.3)(zod@3.25.76)':
    dependencies:
      '@openai/zod': zod@3.25.67
      debug: 4.4.1(supports-color@8.1.1)
      openai: 5.10.1(ws@8.18.3)(zod@3.25.76)
    optionalDependencies:
      '@modelcontextprotocol/sdk': 1.16.0
      zod: 3.25.76
    transitivePeerDependencies:
      - supports-color
      - ws

  '@openai/agents-extensions@0.0.15(@openai/agents@0.0.15(ws@8.18.3)(zod@3.25.76))(ws@8.18.3)':
    dependencies:
      '@ai-sdk/provider': 1.1.3
      '@openai/agents': 0.0.15(ws@8.18.3)(zod@3.25.76)
      '@openai/zod': zod@3.25.67
      '@types/ws': 8.18.1
      debug: 4.4.1(supports-color@8.1.1)
      ws: 8.18.3
    transitivePeerDependencies:
      - supports-color

  '@openai/agents-openai@0.0.15(ws@8.18.3)(zod@3.25.76)':
    dependencies:
      '@openai/agents-core': 0.0.15(patch_hash=a539dae266454823c235916f83aa7e2da888fbf1baa65a0157cdb5f035520de3)(ws@8.18.3)(zod@3.25.76)
      '@openai/zod': zod@3.25.67
      debug: 4.4.1(supports-color@8.1.1)
      openai: 5.10.1(ws@8.18.3)(zod@3.25.76)
    transitivePeerDependencies:
      - supports-color
      - ws
      - zod

  '@openai/agents-realtime@0.0.15(zod@3.25.76)':
    dependencies:
      '@openai/agents-core': 0.0.15(patch_hash=a539dae266454823c235916f83aa7e2da888fbf1baa65a0157cdb5f035520de3)(ws@8.18.3)(zod@3.25.76)
      '@openai/zod': zod@3.25.67
      '@types/ws': 8.18.1
      debug: 4.4.1(supports-color@8.1.1)
      ws: 8.18.3
    transitivePeerDependencies:
      - bufferutil
      - supports-color
      - utf-8-validate
      - zod

  '@openai/agents@0.0.15(ws@8.18.3)(zod@3.25.76)':
    dependencies:
      '@openai/agents-core': 0.0.15(patch_hash=a539dae266454823c235916f83aa7e2da888fbf1baa65a0157cdb5f035520de3)(ws@8.18.3)(zod@3.25.76)
      '@openai/agents-openai': 0.0.15(ws@8.18.3)(zod@3.25.76)
      '@openai/agents-realtime': 0.0.15(zod@3.25.76)
      debug: 4.4.1(supports-color@8.1.1)
      openai: 5.10.1(ws@8.18.3)(zod@3.25.76)
    transitivePeerDependencies:
      - bufferutil
      - supports-color
      - utf-8-validate
      - ws
      - zod

  '@openrouter/ai-sdk-provider@0.7.5(ai@4.3.19(react@19.1.1)(zod@3.25.76))(zod@3.25.76)':
    dependencies:
      '@ai-sdk/provider': 1.1.3
      '@ai-sdk/provider-utils': 2.2.8(zod@3.25.76)
      ai: 4.3.19(react@19.1.1)(zod@3.25.76)
      zod: 3.25.76

  '@opentelemetry/api@1.9.0': {}

  '@pkgjs/parseargs@0.11.0':
    optional: true

  '@radix-ui/number@1.1.1': {}

  '@radix-ui/primitive@1.1.2': {}

  '@radix-ui/react-arrow@1.1.7(@types/react-dom@19.1.6(@types/react@19.1.10))(@types/react@19.1.10)(react-dom@18.3.1(react@18.3.1))(react@18.3.1)':
    dependencies:
      '@radix-ui/react-primitive': 2.1.3(@types/react-dom@19.1.6(@types/react@19.1.10))(@types/react@19.1.10)(react-dom@18.3.1(react@18.3.1))(react@18.3.1)
      react: 18.3.1
      react-dom: 18.3.1(react@18.3.1)
    optionalDependencies:
      '@types/react': 19.1.10
      '@types/react-dom': 19.1.6(@types/react@19.1.10)

  '@radix-ui/react-checkbox@1.3.2(@types/react-dom@19.1.6(@types/react@19.1.10))(@types/react@19.1.10)(react-dom@18.3.1(react@18.3.1))(react@18.3.1)':
    dependencies:
      '@radix-ui/primitive': 1.1.2
      '@radix-ui/react-compose-refs': 1.1.2(@types/react@19.1.10)(react@18.3.1)
      '@radix-ui/react-context': 1.1.2(@types/react@19.1.10)(react@18.3.1)
      '@radix-ui/react-presence': 1.1.4(@types/react-dom@19.1.6(@types/react@19.1.10))(@types/react@19.1.10)(react-dom@18.3.1(react@18.3.1))(react@18.3.1)
      '@radix-ui/react-primitive': 2.1.3(@types/react-dom@19.1.6(@types/react@19.1.10))(@types/react@19.1.10)(react-dom@18.3.1(react@18.3.1))(react@18.3.1)
      '@radix-ui/react-use-controllable-state': 1.2.2(@types/react@19.1.10)(react@18.3.1)
      '@radix-ui/react-use-previous': 1.1.1(@types/react@19.1.10)(react@18.3.1)
      '@radix-ui/react-use-size': 1.1.1(@types/react@19.1.10)(react@18.3.1)
      react: 18.3.1
      react-dom: 18.3.1(react@18.3.1)
    optionalDependencies:
      '@types/react': 19.1.10
      '@types/react-dom': 19.1.6(@types/react@19.1.10)

  '@radix-ui/react-collection@1.1.7(@types/react-dom@19.1.6(@types/react@19.1.10))(@types/react@19.1.10)(react-dom@18.3.1(react@18.3.1))(react@18.3.1)':
    dependencies:
      '@radix-ui/react-compose-refs': 1.1.2(@types/react@19.1.10)(react@18.3.1)
      '@radix-ui/react-context': 1.1.2(@types/react@19.1.10)(react@18.3.1)
      '@radix-ui/react-primitive': 2.1.3(@types/react-dom@19.1.6(@types/react@19.1.10))(@types/react@19.1.10)(react-dom@18.3.1(react@18.3.1))(react@18.3.1)
      '@radix-ui/react-slot': 1.2.3(@types/react@19.1.10)(react@18.3.1)
      react: 18.3.1
      react-dom: 18.3.1(react@18.3.1)
    optionalDependencies:
      '@types/react': 19.1.10
      '@types/react-dom': 19.1.6(@types/react@19.1.10)

  '@radix-ui/react-compose-refs@1.1.2(@types/react@19.1.10)(react@18.3.1)':
    dependencies:
      react: 18.3.1
    optionalDependencies:
      '@types/react': 19.1.10

  '@radix-ui/react-context@1.1.2(@types/react@19.1.10)(react@18.3.1)':
    dependencies:
      react: 18.3.1
    optionalDependencies:
      '@types/react': 19.1.10

  '@radix-ui/react-dialog@1.1.14(@types/react-dom@19.1.6(@types/react@19.1.10))(@types/react@19.1.10)(react-dom@18.3.1(react@18.3.1))(react@18.3.1)':
    dependencies:
      '@radix-ui/primitive': 1.1.2
      '@radix-ui/react-compose-refs': 1.1.2(@types/react@19.1.10)(react@18.3.1)
      '@radix-ui/react-context': 1.1.2(@types/react@19.1.10)(react@18.3.1)
      '@radix-ui/react-dismissable-layer': 1.1.10(@types/react-dom@19.1.6(@types/react@19.1.10))(@types/react@19.1.10)(react-dom@18.3.1(react@18.3.1))(react@18.3.1)
      '@radix-ui/react-focus-guards': 1.1.2(@types/react@19.1.10)(react@18.3.1)
      '@radix-ui/react-focus-scope': 1.1.7(@types/react-dom@19.1.6(@types/react@19.1.10))(@types/react@19.1.10)(react-dom@18.3.1(react@18.3.1))(react@18.3.1)
      '@radix-ui/react-id': 1.1.1(@types/react@19.1.10)(react@18.3.1)
      '@radix-ui/react-portal': 1.1.9(@types/react-dom@19.1.6(@types/react@19.1.10))(@types/react@19.1.10)(react-dom@18.3.1(react@18.3.1))(react@18.3.1)
      '@radix-ui/react-presence': 1.1.4(@types/react-dom@19.1.6(@types/react@19.1.10))(@types/react@19.1.10)(react-dom@18.3.1(react@18.3.1))(react@18.3.1)
      '@radix-ui/react-primitive': 2.1.3(@types/react-dom@19.1.6(@types/react@19.1.10))(@types/react@19.1.10)(react-dom@18.3.1(react@18.3.1))(react@18.3.1)
      '@radix-ui/react-slot': 1.2.3(@types/react@19.1.10)(react@18.3.1)
      '@radix-ui/react-use-controllable-state': 1.2.2(@types/react@19.1.10)(react@18.3.1)
      aria-hidden: 1.2.6
      react: 18.3.1
      react-dom: 18.3.1(react@18.3.1)
      react-remove-scroll: 2.7.1(@types/react@19.1.10)(react@18.3.1)
    optionalDependencies:
      '@types/react': 19.1.10
      '@types/react-dom': 19.1.6(@types/react@19.1.10)

  '@radix-ui/react-direction@1.1.1(@types/react@19.1.10)(react@18.3.1)':
    dependencies:
      react: 18.3.1
    optionalDependencies:
      '@types/react': 19.1.10

  '@radix-ui/react-dismissable-layer@1.1.10(@types/react-dom@19.1.6(@types/react@19.1.10))(@types/react@19.1.10)(react-dom@18.3.1(react@18.3.1))(react@18.3.1)':
    dependencies:
      '@radix-ui/primitive': 1.1.2
      '@radix-ui/react-compose-refs': 1.1.2(@types/react@19.1.10)(react@18.3.1)
      '@radix-ui/react-primitive': 2.1.3(@types/react-dom@19.1.6(@types/react@19.1.10))(@types/react@19.1.10)(react-dom@18.3.1(react@18.3.1))(react@18.3.1)
      '@radix-ui/react-use-callback-ref': 1.1.1(@types/react@19.1.10)(react@18.3.1)
      '@radix-ui/react-use-escape-keydown': 1.1.1(@types/react@19.1.10)(react@18.3.1)
      react: 18.3.1
      react-dom: 18.3.1(react@18.3.1)
    optionalDependencies:
      '@types/react': 19.1.10
      '@types/react-dom': 19.1.6(@types/react@19.1.10)

  '@radix-ui/react-focus-guards@1.1.2(@types/react@19.1.10)(react@18.3.1)':
    dependencies:
      react: 18.3.1
    optionalDependencies:
      '@types/react': 19.1.10

  '@radix-ui/react-focus-scope@1.1.7(@types/react-dom@19.1.6(@types/react@19.1.10))(@types/react@19.1.10)(react-dom@18.3.1(react@18.3.1))(react@18.3.1)':
    dependencies:
      '@radix-ui/react-compose-refs': 1.1.2(@types/react@19.1.10)(react@18.3.1)
      '@radix-ui/react-primitive': 2.1.3(@types/react-dom@19.1.6(@types/react@19.1.10))(@types/react@19.1.10)(react-dom@18.3.1(react@18.3.1))(react@18.3.1)
      '@radix-ui/react-use-callback-ref': 1.1.1(@types/react@19.1.10)(react@18.3.1)
      react: 18.3.1
      react-dom: 18.3.1(react@18.3.1)
    optionalDependencies:
      '@types/react': 19.1.10
      '@types/react-dom': 19.1.6(@types/react@19.1.10)

  '@radix-ui/react-icons@1.3.2(react@18.3.1)':
    dependencies:
      react: 18.3.1

  '@radix-ui/react-id@1.1.1(@types/react@19.1.10)(react@18.3.1)':
    dependencies:
      '@radix-ui/react-use-layout-effect': 1.1.1(@types/react@19.1.10)(react@18.3.1)
      react: 18.3.1
    optionalDependencies:
      '@types/react': 19.1.10

  '@radix-ui/react-label@2.1.7(@types/react-dom@19.1.6(@types/react@19.1.10))(@types/react@19.1.10)(react-dom@18.3.1(react@18.3.1))(react@18.3.1)':
    dependencies:
      '@radix-ui/react-primitive': 2.1.3(@types/react-dom@19.1.6(@types/react@19.1.10))(@types/react@19.1.10)(react-dom@18.3.1(react@18.3.1))(react@18.3.1)
      react: 18.3.1
      react-dom: 18.3.1(react@18.3.1)
    optionalDependencies:
      '@types/react': 19.1.10
      '@types/react-dom': 19.1.6(@types/react@19.1.10)

  '@radix-ui/react-popover@1.1.14(@types/react-dom@19.1.6(@types/react@19.1.10))(@types/react@19.1.10)(react-dom@18.3.1(react@18.3.1))(react@18.3.1)':
    dependencies:
      '@radix-ui/primitive': 1.1.2
      '@radix-ui/react-compose-refs': 1.1.2(@types/react@19.1.10)(react@18.3.1)
      '@radix-ui/react-context': 1.1.2(@types/react@19.1.10)(react@18.3.1)
      '@radix-ui/react-dismissable-layer': 1.1.10(@types/react-dom@19.1.6(@types/react@19.1.10))(@types/react@19.1.10)(react-dom@18.3.1(react@18.3.1))(react@18.3.1)
      '@radix-ui/react-focus-guards': 1.1.2(@types/react@19.1.10)(react@18.3.1)
      '@radix-ui/react-focus-scope': 1.1.7(@types/react-dom@19.1.6(@types/react@19.1.10))(@types/react@19.1.10)(react-dom@18.3.1(react@18.3.1))(react@18.3.1)
      '@radix-ui/react-id': 1.1.1(@types/react@19.1.10)(react@18.3.1)
      '@radix-ui/react-popper': 1.2.7(@types/react-dom@19.1.6(@types/react@19.1.10))(@types/react@19.1.10)(react-dom@18.3.1(react@18.3.1))(react@18.3.1)
      '@radix-ui/react-portal': 1.1.9(@types/react-dom@19.1.6(@types/react@19.1.10))(@types/react@19.1.10)(react-dom@18.3.1(react@18.3.1))(react@18.3.1)
      '@radix-ui/react-presence': 1.1.4(@types/react-dom@19.1.6(@types/react@19.1.10))(@types/react@19.1.10)(react-dom@18.3.1(react@18.3.1))(react@18.3.1)
      '@radix-ui/react-primitive': 2.1.3(@types/react-dom@19.1.6(@types/react@19.1.10))(@types/react@19.1.10)(react-dom@18.3.1(react@18.3.1))(react@18.3.1)
      '@radix-ui/react-slot': 1.2.3(@types/react@19.1.10)(react@18.3.1)
      '@radix-ui/react-use-controllable-state': 1.2.2(@types/react@19.1.10)(react@18.3.1)
      aria-hidden: 1.2.6
      react: 18.3.1
      react-dom: 18.3.1(react@18.3.1)
      react-remove-scroll: 2.7.1(@types/react@19.1.10)(react@18.3.1)
    optionalDependencies:
      '@types/react': 19.1.10
      '@types/react-dom': 19.1.6(@types/react@19.1.10)

  '@radix-ui/react-popper@1.2.7(@types/react-dom@19.1.6(@types/react@19.1.10))(@types/react@19.1.10)(react-dom@18.3.1(react@18.3.1))(react@18.3.1)':
    dependencies:
      '@floating-ui/react-dom': 2.1.5(react-dom@18.3.1(react@18.3.1))(react@18.3.1)
      '@radix-ui/react-arrow': 1.1.7(@types/react-dom@19.1.6(@types/react@19.1.10))(@types/react@19.1.10)(react-dom@18.3.1(react@18.3.1))(react@18.3.1)
      '@radix-ui/react-compose-refs': 1.1.2(@types/react@19.1.10)(react@18.3.1)
      '@radix-ui/react-context': 1.1.2(@types/react@19.1.10)(react@18.3.1)
      '@radix-ui/react-primitive': 2.1.3(@types/react-dom@19.1.6(@types/react@19.1.10))(@types/react@19.1.10)(react-dom@18.3.1(react@18.3.1))(react@18.3.1)
      '@radix-ui/react-use-callback-ref': 1.1.1(@types/react@19.1.10)(react@18.3.1)
      '@radix-ui/react-use-layout-effect': 1.1.1(@types/react@19.1.10)(react@18.3.1)
      '@radix-ui/react-use-rect': 1.1.1(@types/react@19.1.10)(react@18.3.1)
      '@radix-ui/react-use-size': 1.1.1(@types/react@19.1.10)(react@18.3.1)
      '@radix-ui/rect': 1.1.1
      react: 18.3.1
      react-dom: 18.3.1(react@18.3.1)
    optionalDependencies:
      '@types/react': 19.1.10
      '@types/react-dom': 19.1.6(@types/react@19.1.10)

  '@radix-ui/react-portal@1.1.9(@types/react-dom@19.1.6(@types/react@19.1.10))(@types/react@19.1.10)(react-dom@18.3.1(react@18.3.1))(react@18.3.1)':
    dependencies:
      '@radix-ui/react-primitive': 2.1.3(@types/react-dom@19.1.6(@types/react@19.1.10))(@types/react@19.1.10)(react-dom@18.3.1(react@18.3.1))(react@18.3.1)
      '@radix-ui/react-use-layout-effect': 1.1.1(@types/react@19.1.10)(react@18.3.1)
      react: 18.3.1
      react-dom: 18.3.1(react@18.3.1)
    optionalDependencies:
      '@types/react': 19.1.10
      '@types/react-dom': 19.1.6(@types/react@19.1.10)

  '@radix-ui/react-presence@1.1.4(@types/react-dom@19.1.6(@types/react@19.1.10))(@types/react@19.1.10)(react-dom@18.3.1(react@18.3.1))(react@18.3.1)':
    dependencies:
      '@radix-ui/react-compose-refs': 1.1.2(@types/react@19.1.10)(react@18.3.1)
      '@radix-ui/react-use-layout-effect': 1.1.1(@types/react@19.1.10)(react@18.3.1)
      react: 18.3.1
      react-dom: 18.3.1(react@18.3.1)
    optionalDependencies:
      '@types/react': 19.1.10
      '@types/react-dom': 19.1.6(@types/react@19.1.10)

  '@radix-ui/react-primitive@2.1.3(@types/react-dom@19.1.6(@types/react@19.1.10))(@types/react@19.1.10)(react-dom@18.3.1(react@18.3.1))(react@18.3.1)':
    dependencies:
      '@radix-ui/react-slot': 1.2.3(@types/react@19.1.10)(react@18.3.1)
      react: 18.3.1
      react-dom: 18.3.1(react@18.3.1)
    optionalDependencies:
      '@types/react': 19.1.10
      '@types/react-dom': 19.1.6(@types/react@19.1.10)

  '@radix-ui/react-roving-focus@1.1.10(@types/react-dom@19.1.6(@types/react@19.1.10))(@types/react@19.1.10)(react-dom@18.3.1(react@18.3.1))(react@18.3.1)':
    dependencies:
      '@radix-ui/primitive': 1.1.2
      '@radix-ui/react-collection': 1.1.7(@types/react-dom@19.1.6(@types/react@19.1.10))(@types/react@19.1.10)(react-dom@18.3.1(react@18.3.1))(react@18.3.1)
      '@radix-ui/react-compose-refs': 1.1.2(@types/react@19.1.10)(react@18.3.1)
      '@radix-ui/react-context': 1.1.2(@types/react@19.1.10)(react@18.3.1)
      '@radix-ui/react-direction': 1.1.1(@types/react@19.1.10)(react@18.3.1)
      '@radix-ui/react-id': 1.1.1(@types/react@19.1.10)(react@18.3.1)
      '@radix-ui/react-primitive': 2.1.3(@types/react-dom@19.1.6(@types/react@19.1.10))(@types/react@19.1.10)(react-dom@18.3.1(react@18.3.1))(react@18.3.1)
      '@radix-ui/react-use-callback-ref': 1.1.1(@types/react@19.1.10)(react@18.3.1)
      '@radix-ui/react-use-controllable-state': 1.2.2(@types/react@19.1.10)(react@18.3.1)
      react: 18.3.1
      react-dom: 18.3.1(react@18.3.1)
    optionalDependencies:
      '@types/react': 19.1.10
      '@types/react-dom': 19.1.6(@types/react@19.1.10)

  '@radix-ui/react-select@2.2.5(@types/react-dom@19.1.6(@types/react@19.1.10))(@types/react@19.1.10)(react-dom@18.3.1(react@18.3.1))(react@18.3.1)':
    dependencies:
      '@radix-ui/number': 1.1.1
      '@radix-ui/primitive': 1.1.2
      '@radix-ui/react-collection': 1.1.7(@types/react-dom@19.1.6(@types/react@19.1.10))(@types/react@19.1.10)(react-dom@18.3.1(react@18.3.1))(react@18.3.1)
      '@radix-ui/react-compose-refs': 1.1.2(@types/react@19.1.10)(react@18.3.1)
      '@radix-ui/react-context': 1.1.2(@types/react@19.1.10)(react@18.3.1)
      '@radix-ui/react-direction': 1.1.1(@types/react@19.1.10)(react@18.3.1)
      '@radix-ui/react-dismissable-layer': 1.1.10(@types/react-dom@19.1.6(@types/react@19.1.10))(@types/react@19.1.10)(react-dom@18.3.1(react@18.3.1))(react@18.3.1)
      '@radix-ui/react-focus-guards': 1.1.2(@types/react@19.1.10)(react@18.3.1)
      '@radix-ui/react-focus-scope': 1.1.7(@types/react-dom@19.1.6(@types/react@19.1.10))(@types/react@19.1.10)(react-dom@18.3.1(react@18.3.1))(react@18.3.1)
      '@radix-ui/react-id': 1.1.1(@types/react@19.1.10)(react@18.3.1)
      '@radix-ui/react-popper': 1.2.7(@types/react-dom@19.1.6(@types/react@19.1.10))(@types/react@19.1.10)(react-dom@18.3.1(react@18.3.1))(react@18.3.1)
      '@radix-ui/react-portal': 1.1.9(@types/react-dom@19.1.6(@types/react@19.1.10))(@types/react@19.1.10)(react-dom@18.3.1(react@18.3.1))(react@18.3.1)
      '@radix-ui/react-primitive': 2.1.3(@types/react-dom@19.1.6(@types/react@19.1.10))(@types/react@19.1.10)(react-dom@18.3.1(react@18.3.1))(react@18.3.1)
      '@radix-ui/react-slot': 1.2.3(@types/react@19.1.10)(react@18.3.1)
      '@radix-ui/react-use-callback-ref': 1.1.1(@types/react@19.1.10)(react@18.3.1)
      '@radix-ui/react-use-controllable-state': 1.2.2(@types/react@19.1.10)(react@18.3.1)
      '@radix-ui/react-use-layout-effect': 1.1.1(@types/react@19.1.10)(react@18.3.1)
      '@radix-ui/react-use-previous': 1.1.1(@types/react@19.1.10)(react@18.3.1)
      '@radix-ui/react-visually-hidden': 1.2.3(@types/react-dom@19.1.6(@types/react@19.1.10))(@types/react@19.1.10)(react-dom@18.3.1(react@18.3.1))(react@18.3.1)
      aria-hidden: 1.2.6
      react: 18.3.1
      react-dom: 18.3.1(react@18.3.1)
      react-remove-scroll: 2.7.1(@types/react@19.1.10)(react@18.3.1)
    optionalDependencies:
      '@types/react': 19.1.10
      '@types/react-dom': 19.1.6(@types/react@19.1.10)

  '@radix-ui/react-slot@1.2.3(@types/react@19.1.10)(react@18.3.1)':
    dependencies:
      '@radix-ui/react-compose-refs': 1.1.2(@types/react@19.1.10)(react@18.3.1)
      react: 18.3.1
    optionalDependencies:
      '@types/react': 19.1.10

  '@radix-ui/react-tabs@1.1.12(@types/react-dom@19.1.6(@types/react@19.1.10))(@types/react@19.1.10)(react-dom@18.3.1(react@18.3.1))(react@18.3.1)':
    dependencies:
      '@radix-ui/primitive': 1.1.2
      '@radix-ui/react-context': 1.1.2(@types/react@19.1.10)(react@18.3.1)
      '@radix-ui/react-direction': 1.1.1(@types/react@19.1.10)(react@18.3.1)
      '@radix-ui/react-id': 1.1.1(@types/react@19.1.10)(react@18.3.1)
      '@radix-ui/react-presence': 1.1.4(@types/react-dom@19.1.6(@types/react@19.1.10))(@types/react@19.1.10)(react-dom@18.3.1(react@18.3.1))(react@18.3.1)
      '@radix-ui/react-primitive': 2.1.3(@types/react-dom@19.1.6(@types/react@19.1.10))(@types/react@19.1.10)(react-dom@18.3.1(react@18.3.1))(react@18.3.1)
      '@radix-ui/react-roving-focus': 1.1.10(@types/react-dom@19.1.6(@types/react@19.1.10))(@types/react@19.1.10)(react-dom@18.3.1(react@18.3.1))(react@18.3.1)
      '@radix-ui/react-use-controllable-state': 1.2.2(@types/react@19.1.10)(react@18.3.1)
      react: 18.3.1
      react-dom: 18.3.1(react@18.3.1)
    optionalDependencies:
      '@types/react': 19.1.10
      '@types/react-dom': 19.1.6(@types/react@19.1.10)

  '@radix-ui/react-toast@1.2.14(@types/react-dom@19.1.6(@types/react@19.1.10))(@types/react@19.1.10)(react-dom@18.3.1(react@18.3.1))(react@18.3.1)':
    dependencies:
      '@radix-ui/primitive': 1.1.2
      '@radix-ui/react-collection': 1.1.7(@types/react-dom@19.1.6(@types/react@19.1.10))(@types/react@19.1.10)(react-dom@18.3.1(react@18.3.1))(react@18.3.1)
      '@radix-ui/react-compose-refs': 1.1.2(@types/react@19.1.10)(react@18.3.1)
      '@radix-ui/react-context': 1.1.2(@types/react@19.1.10)(react@18.3.1)
      '@radix-ui/react-dismissable-layer': 1.1.10(@types/react-dom@19.1.6(@types/react@19.1.10))(@types/react@19.1.10)(react-dom@18.3.1(react@18.3.1))(react@18.3.1)
      '@radix-ui/react-portal': 1.1.9(@types/react-dom@19.1.6(@types/react@19.1.10))(@types/react@19.1.10)(react-dom@18.3.1(react@18.3.1))(react@18.3.1)
      '@radix-ui/react-presence': 1.1.4(@types/react-dom@19.1.6(@types/react@19.1.10))(@types/react@19.1.10)(react-dom@18.3.1(react@18.3.1))(react@18.3.1)
      '@radix-ui/react-primitive': 2.1.3(@types/react-dom@19.1.6(@types/react@19.1.10))(@types/react@19.1.10)(react-dom@18.3.1(react@18.3.1))(react@18.3.1)
      '@radix-ui/react-use-callback-ref': 1.1.1(@types/react@19.1.10)(react@18.3.1)
      '@radix-ui/react-use-controllable-state': 1.2.2(@types/react@19.1.10)(react@18.3.1)
      '@radix-ui/react-use-layout-effect': 1.1.1(@types/react@19.1.10)(react@18.3.1)
      '@radix-ui/react-visually-hidden': 1.2.3(@types/react-dom@19.1.6(@types/react@19.1.10))(@types/react@19.1.10)(react-dom@18.3.1(react@18.3.1))(react@18.3.1)
      react: 18.3.1
      react-dom: 18.3.1(react@18.3.1)
    optionalDependencies:
      '@types/react': 19.1.10
      '@types/react-dom': 19.1.6(@types/react@19.1.10)

  '@radix-ui/react-tooltip@1.2.7(@types/react-dom@19.1.6(@types/react@19.1.10))(@types/react@19.1.10)(react-dom@18.3.1(react@18.3.1))(react@18.3.1)':
    dependencies:
      '@radix-ui/primitive': 1.1.2
      '@radix-ui/react-compose-refs': 1.1.2(@types/react@19.1.10)(react@18.3.1)
      '@radix-ui/react-context': 1.1.2(@types/react@19.1.10)(react@18.3.1)
      '@radix-ui/react-dismissable-layer': 1.1.10(@types/react-dom@19.1.6(@types/react@19.1.10))(@types/react@19.1.10)(react-dom@18.3.1(react@18.3.1))(react@18.3.1)
      '@radix-ui/react-id': 1.1.1(@types/react@19.1.10)(react@18.3.1)
      '@radix-ui/react-popper': 1.2.7(@types/react-dom@19.1.6(@types/react@19.1.10))(@types/react@19.1.10)(react-dom@18.3.1(react@18.3.1))(react@18.3.1)
      '@radix-ui/react-portal': 1.1.9(@types/react-dom@19.1.6(@types/react@19.1.10))(@types/react@19.1.10)(react-dom@18.3.1(react@18.3.1))(react@18.3.1)
      '@radix-ui/react-presence': 1.1.4(@types/react-dom@19.1.6(@types/react@19.1.10))(@types/react@19.1.10)(react-dom@18.3.1(react@18.3.1))(react@18.3.1)
      '@radix-ui/react-primitive': 2.1.3(@types/react-dom@19.1.6(@types/react@19.1.10))(@types/react@19.1.10)(react-dom@18.3.1(react@18.3.1))(react@18.3.1)
      '@radix-ui/react-slot': 1.2.3(@types/react@19.1.10)(react@18.3.1)
      '@radix-ui/react-use-controllable-state': 1.2.2(@types/react@19.1.10)(react@18.3.1)
      '@radix-ui/react-visually-hidden': 1.2.3(@types/react-dom@19.1.6(@types/react@19.1.10))(@types/react@19.1.10)(react-dom@18.3.1(react@18.3.1))(react@18.3.1)
      react: 18.3.1
      react-dom: 18.3.1(react@18.3.1)
    optionalDependencies:
      '@types/react': 19.1.10
      '@types/react-dom': 19.1.6(@types/react@19.1.10)

  '@radix-ui/react-use-callback-ref@1.1.1(@types/react@19.1.10)(react@18.3.1)':
    dependencies:
      react: 18.3.1
    optionalDependencies:
      '@types/react': 19.1.10

  '@radix-ui/react-use-controllable-state@1.2.2(@types/react@19.1.10)(react@18.3.1)':
    dependencies:
      '@radix-ui/react-use-effect-event': 0.0.2(@types/react@19.1.10)(react@18.3.1)
      '@radix-ui/react-use-layout-effect': 1.1.1(@types/react@19.1.10)(react@18.3.1)
      react: 18.3.1
    optionalDependencies:
      '@types/react': 19.1.10

  '@radix-ui/react-use-effect-event@0.0.2(@types/react@19.1.10)(react@18.3.1)':
    dependencies:
      '@radix-ui/react-use-layout-effect': 1.1.1(@types/react@19.1.10)(react@18.3.1)
      react: 18.3.1
    optionalDependencies:
      '@types/react': 19.1.10

  '@radix-ui/react-use-escape-keydown@1.1.1(@types/react@19.1.10)(react@18.3.1)':
    dependencies:
      '@radix-ui/react-use-callback-ref': 1.1.1(@types/react@19.1.10)(react@18.3.1)
      react: 18.3.1
    optionalDependencies:
      '@types/react': 19.1.10

  '@radix-ui/react-use-layout-effect@1.1.1(@types/react@19.1.10)(react@18.3.1)':
    dependencies:
      react: 18.3.1
    optionalDependencies:
      '@types/react': 19.1.10

  '@radix-ui/react-use-previous@1.1.1(@types/react@19.1.10)(react@18.3.1)':
    dependencies:
      react: 18.3.1
    optionalDependencies:
      '@types/react': 19.1.10

  '@radix-ui/react-use-rect@1.1.1(@types/react@19.1.10)(react@18.3.1)':
    dependencies:
      '@radix-ui/rect': 1.1.1
      react: 18.3.1
    optionalDependencies:
      '@types/react': 19.1.10

  '@radix-ui/react-use-size@1.1.1(@types/react@19.1.10)(react@18.3.1)':
    dependencies:
      '@radix-ui/react-use-layout-effect': 1.1.1(@types/react@19.1.10)(react@18.3.1)
      react: 18.3.1
    optionalDependencies:
      '@types/react': 19.1.10

  '@radix-ui/react-visually-hidden@1.2.3(@types/react-dom@19.1.6(@types/react@19.1.10))(@types/react@19.1.10)(react-dom@18.3.1(react@18.3.1))(react@18.3.1)':
    dependencies:
      '@radix-ui/react-primitive': 2.1.3(@types/react-dom@19.1.6(@types/react@19.1.10))(@types/react@19.1.10)(react-dom@18.3.1(react@18.3.1))(react@18.3.1)
      react: 18.3.1
      react-dom: 18.3.1(react@18.3.1)
    optionalDependencies:
      '@types/react': 19.1.10
      '@types/react-dom': 19.1.6(@types/react@19.1.10)

  '@radix-ui/rect@1.1.1': {}

  '@rc-component/async-validator@5.0.4':
    dependencies:
      '@babel/runtime': 7.27.6

  '@rc-component/color-picker@2.0.1(react-dom@19.1.0(react@19.1.0))(react@19.1.0)':
    dependencies:
      '@ant-design/fast-color': 2.0.6
      '@babel/runtime': 7.27.6
      classnames: 2.5.1
      rc-util: 5.44.4(react-dom@19.1.0(react@19.1.0))(react@19.1.0)
      react: 19.1.0
      react-dom: 19.1.0(react@19.1.0)

  '@rc-component/context@1.4.0(react-dom@19.1.0(react@19.1.0))(react@19.1.0)':
    dependencies:
      '@babel/runtime': 7.27.6
      rc-util: 5.44.4(react-dom@19.1.0(react@19.1.0))(react@19.1.0)
      react: 19.1.0
      react-dom: 19.1.0(react@19.1.0)

  '@rc-component/mini-decimal@1.1.0':
    dependencies:
      '@babel/runtime': 7.27.6

  '@rc-component/mutate-observer@1.1.0(react-dom@19.1.0(react@19.1.0))(react@19.1.0)':
    dependencies:
      '@babel/runtime': 7.27.6
      classnames: 2.5.1
      rc-util: 5.44.4(react-dom@19.1.0(react@19.1.0))(react@19.1.0)
      react: 19.1.0
      react-dom: 19.1.0(react@19.1.0)

  '@rc-component/portal@1.1.2(react-dom@19.1.0(react@19.1.0))(react@19.1.0)':
    dependencies:
      '@babel/runtime': 7.27.6
      classnames: 2.5.1
      rc-util: 5.44.4(react-dom@19.1.0(react@19.1.0))(react@19.1.0)
      react: 19.1.0
      react-dom: 19.1.0(react@19.1.0)

  '@rc-component/qrcode@1.0.0(react-dom@19.1.0(react@19.1.0))(react@19.1.0)':
    dependencies:
      '@babel/runtime': 7.27.6
      classnames: 2.5.1
      rc-util: 5.44.4(react-dom@19.1.0(react@19.1.0))(react@19.1.0)
      react: 19.1.0
      react-dom: 19.1.0(react@19.1.0)

  '@rc-component/tour@1.15.1(react-dom@19.1.0(react@19.1.0))(react@19.1.0)':
    dependencies:
      '@babel/runtime': 7.27.6
      '@rc-component/portal': 1.1.2(react-dom@19.1.0(react@19.1.0))(react@19.1.0)
      '@rc-component/trigger': 2.2.7(react-dom@19.1.0(react@19.1.0))(react@19.1.0)
      classnames: 2.5.1
      rc-util: 5.44.4(react-dom@19.1.0(react@19.1.0))(react@19.1.0)
      react: 19.1.0
      react-dom: 19.1.0(react@19.1.0)

  '@rc-component/trigger@2.2.7(react-dom@19.1.0(react@19.1.0))(react@19.1.0)':
    dependencies:
      '@babel/runtime': 7.27.6
      '@rc-component/portal': 1.1.2(react-dom@19.1.0(react@19.1.0))(react@19.1.0)
      classnames: 2.5.1
      rc-motion: 2.9.5(react-dom@19.1.0(react@19.1.0))(react@19.1.0)
      rc-resize-observer: 1.4.3(react-dom@19.1.0(react@19.1.0))(react@19.1.0)
      rc-util: 5.44.4(react-dom@19.1.0(react@19.1.0))(react@19.1.0)
      react: 19.1.0
      react-dom: 19.1.0(react@19.1.0)

  '@rc-component/util@1.2.1(react-dom@19.1.0(react@19.1.0))(react@19.1.0)':
    dependencies:
      react: 19.1.0
      react-dom: 19.1.0(react@19.1.0)
      react-is: 18.3.1

  '@rolldown/pluginutils@1.0.0-beta.11': {}

  '@rollup/pluginutils@5.2.0(rollup@4.45.1)':
    dependencies:
      '@types/estree': 1.0.8
      estree-walker: 2.0.2
      picomatch: 4.0.2
    optionalDependencies:
      rollup: 4.45.1

  '@rollup/rollup-android-arm-eabi@4.44.0':
    optional: true

  '@rollup/rollup-android-arm-eabi@4.45.1':
    optional: true

  '@rollup/rollup-android-arm64@4.44.0':
    optional: true

  '@rollup/rollup-android-arm64@4.45.1':
    optional: true

  '@rollup/rollup-darwin-arm64@4.44.0':
    optional: true

  '@rollup/rollup-darwin-arm64@4.45.1':
    optional: true

  '@rollup/rollup-darwin-x64@4.44.0':
    optional: true

  '@rollup/rollup-darwin-x64@4.45.1':
    optional: true

  '@rollup/rollup-freebsd-arm64@4.44.0':
    optional: true

  '@rollup/rollup-freebsd-arm64@4.45.1':
    optional: true

  '@rollup/rollup-freebsd-x64@4.44.0':
    optional: true

  '@rollup/rollup-freebsd-x64@4.45.1':
    optional: true

  '@rollup/rollup-linux-arm-gnueabihf@4.44.0':
    optional: true

  '@rollup/rollup-linux-arm-gnueabihf@4.45.1':
    optional: true

  '@rollup/rollup-linux-arm-musleabihf@4.44.0':
    optional: true

  '@rollup/rollup-linux-arm-musleabihf@4.45.1':
    optional: true

  '@rollup/rollup-linux-arm64-gnu@4.44.0':
    optional: true

  '@rollup/rollup-linux-arm64-gnu@4.45.1':
    optional: true

  '@rollup/rollup-linux-arm64-musl@4.44.0':
    optional: true

  '@rollup/rollup-linux-arm64-musl@4.45.1':
    optional: true

  '@rollup/rollup-linux-loongarch64-gnu@4.44.0':
    optional: true

  '@rollup/rollup-linux-loongarch64-gnu@4.45.1':
    optional: true

  '@rollup/rollup-linux-powerpc64le-gnu@4.44.0':
    optional: true

  '@rollup/rollup-linux-powerpc64le-gnu@4.45.1':
    optional: true

  '@rollup/rollup-linux-riscv64-gnu@4.44.0':
    optional: true

  '@rollup/rollup-linux-riscv64-gnu@4.45.1':
    optional: true

  '@rollup/rollup-linux-riscv64-musl@4.44.0':
    optional: true

  '@rollup/rollup-linux-riscv64-musl@4.45.1':
    optional: true

  '@rollup/rollup-linux-s390x-gnu@4.44.0':
    optional: true

  '@rollup/rollup-linux-s390x-gnu@4.45.1':
    optional: true

  '@rollup/rollup-linux-x64-gnu@4.44.0':
    optional: true

  '@rollup/rollup-linux-x64-gnu@4.45.1':
    optional: true

  '@rollup/rollup-linux-x64-musl@4.44.0':
    optional: true

  '@rollup/rollup-linux-x64-musl@4.45.1':
    optional: true

  '@rollup/rollup-win32-arm64-msvc@4.44.0':
    optional: true

  '@rollup/rollup-win32-arm64-msvc@4.45.1':
    optional: true

  '@rollup/rollup-win32-ia32-msvc@4.44.0':
    optional: true

  '@rollup/rollup-win32-ia32-msvc@4.45.1':
    optional: true

  '@rollup/rollup-win32-x64-msvc@4.44.0':
    optional: true

  '@rollup/rollup-win32-x64-msvc@4.45.1':
>>>>>>> 26baf695
    optional: true

  /@rushstack/node-core-library@5.14.0(@types/node@24.3.0):
    resolution: {integrity: sha512-eRong84/rwQUlATGFW3TMTYVyqL1vfW9Lf10PH+mVGfIb9HzU3h5AASNIw+axnBLjnD0n3rT5uQBwu9fvzATrg==}
    peerDependencies:
      '@types/node': '*'
    peerDependenciesMeta:
      '@types/node':
        optional: true
    dependencies:
      '@types/node': 24.3.0
      ajv: 8.13.0
      ajv-draft-04: 1.0.0(ajv@8.13.0)
      ajv-formats: 3.0.1(ajv@8.13.0)
      fs-extra: 11.3.1
      import-lazy: 4.0.0
      jju: 1.4.0
      resolve: 1.22.10
      semver: 7.5.4

  /@rushstack/rig-package@0.5.3:
    resolution: {integrity: sha512-olzSSjYrvCNxUFZowevC3uz8gvKr3WTpHQ7BkpjtRpA3wK+T0ybep/SRUMfr195gBzJm5gaXw0ZMgjIyHqJUow==}
    dependencies:
      resolve: 1.22.10
      strip-json-comments: 3.1.1

  /@rushstack/terminal@0.15.4(@types/node@24.3.0):
    resolution: {integrity: sha512-OQSThV0itlwVNHV6thoXiAYZlQh4Fgvie2CzxFABsbO2MWQsI4zOh3LRNigYSTrmS+ba2j0B3EObakPzf/x6Zg==}
    peerDependencies:
      '@types/node': '*'
    peerDependenciesMeta:
      '@types/node':
        optional: true
    dependencies:
      '@rushstack/node-core-library': 5.14.0(@types/node@24.3.0)
      '@types/node': 24.3.0
      supports-color: 8.1.1

  /@rushstack/ts-command-line@5.0.2(@types/node@24.3.0):
    resolution: {integrity: sha512-+AkJDbu1GFMPIU8Sb7TLVXDv/Q7Mkvx+wAjEl8XiXVVq+p1FmWW6M3LYpJMmoHNckSofeMecgWg5lfMwNAAsEQ==}
    dependencies:
      '@rushstack/terminal': 0.15.4(@types/node@24.3.0)
      '@types/argparse': 1.0.38
      argparse: 1.0.10
      string-argv: 0.3.2
    transitivePeerDependencies:
      - '@types/node'

  /@secretlint/config-creator@10.2.2:
    resolution: {integrity: sha512-BynOBe7Hn3LJjb3CqCHZjeNB09s/vgf0baBaHVw67w7gHF0d25c3ZsZ5+vv8TgwSchRdUCRrbbcq5i2B1fJ2QQ==}
    engines: {node: '>=20.0.0'}
    dependencies:
      '@secretlint/types': 10.2.2
    dev: true

  /@secretlint/config-loader@10.2.2:
    resolution: {integrity: sha512-ndjjQNgLg4DIcMJp4iaRD6xb9ijWQZVbd9694Ol2IszBIbGPPkwZHzJYKICbTBmh6AH/pLr0CiCaWdGJU7RbpQ==}
    engines: {node: '>=20.0.0'}
    dependencies:
      '@secretlint/profiler': 10.2.2
      '@secretlint/resolver': 10.2.2
      '@secretlint/types': 10.2.2
      ajv: 8.17.1
      debug: 4.4.1(supports-color@8.1.1)
      rc-config-loader: 4.1.3
    transitivePeerDependencies:
      - supports-color
    dev: true

  /@secretlint/core@10.2.2:
    resolution: {integrity: sha512-6rdwBwLP9+TO3rRjMVW1tX+lQeo5gBbxl1I5F8nh8bgGtKwdlCMhMKsBWzWg1ostxx/tIG7OjZI0/BxsP8bUgw==}
    engines: {node: '>=20.0.0'}
    dependencies:
      '@secretlint/profiler': 10.2.2
      '@secretlint/types': 10.2.2
      debug: 4.4.1(supports-color@8.1.1)
      structured-source: 4.0.0
    transitivePeerDependencies:
      - supports-color
    dev: true

  /@secretlint/formatter@10.2.2:
    resolution: {integrity: sha512-10f/eKV+8YdGKNQmoDUD1QnYL7TzhI2kzyx95vsJKbEa8akzLAR5ZrWIZ3LbcMmBLzxlSQMMccRmi05yDQ5YDA==}
    engines: {node: '>=20.0.0'}
    dependencies:
      '@secretlint/resolver': 10.2.2
      '@secretlint/types': 10.2.2
      '@textlint/linter-formatter': 15.2.2
      '@textlint/module-interop': 15.2.2
      '@textlint/types': 15.2.2
      chalk: 5.6.0
      debug: 4.4.1(supports-color@8.1.1)
      pluralize: 8.0.0
      strip-ansi: 7.1.0
      table: 6.9.0
      terminal-link: 4.0.0
    transitivePeerDependencies:
      - supports-color
    dev: true

  /@secretlint/node@10.2.2:
    resolution: {integrity: sha512-eZGJQgcg/3WRBwX1bRnss7RmHHK/YlP/l7zOQsrjexYt6l+JJa5YhUmHbuGXS94yW0++3YkEJp0kQGYhiw1DMQ==}
    engines: {node: '>=20.0.0'}
    dependencies:
      '@secretlint/config-loader': 10.2.2
      '@secretlint/core': 10.2.2
      '@secretlint/formatter': 10.2.2
      '@secretlint/profiler': 10.2.2
      '@secretlint/source-creator': 10.2.2
      '@secretlint/types': 10.2.2
      debug: 4.4.1(supports-color@8.1.1)
      p-map: 7.0.3
    transitivePeerDependencies:
      - supports-color
    dev: true

  /@secretlint/profiler@10.2.2:
    resolution: {integrity: sha512-qm9rWfkh/o8OvzMIfY8a5bCmgIniSpltbVlUVl983zDG1bUuQNd1/5lUEeWx5o/WJ99bXxS7yNI4/KIXfHexig==}
    dev: true

  /@secretlint/resolver@10.2.2:
    resolution: {integrity: sha512-3md0cp12e+Ae5V+crPQYGd6aaO7ahw95s28OlULGyclyyUtf861UoRGS2prnUrKh7MZb23kdDOyGCYb9br5e4w==}
    dev: true

  /@secretlint/secretlint-formatter-sarif@10.2.2:
    resolution: {integrity: sha512-ojiF9TGRKJJw308DnYBucHxkpNovDNu1XvPh7IfUp0A12gzTtxuWDqdpuVezL7/IP8Ua7mp5/VkDMN9OLp1doQ==}
    dependencies:
      node-sarif-builder: 3.2.0
    dev: true

  /@secretlint/secretlint-rule-no-dotenv@10.2.2:
    resolution: {integrity: sha512-KJRbIShA9DVc5Va3yArtJ6QDzGjg3PRa1uYp9As4RsyKtKSSZjI64jVca57FZ8gbuk4em0/0Jq+uy6485wxIdg==}
    engines: {node: '>=20.0.0'}
    dependencies:
      '@secretlint/types': 10.2.2
    dev: true

  /@secretlint/secretlint-rule-preset-recommend@10.2.2:
    resolution: {integrity: sha512-K3jPqjva8bQndDKJqctnGfwuAxU2n9XNCPtbXVI5JvC7FnQiNg/yWlQPbMUlBXtBoBGFYp08A94m6fvtc9v+zA==}
    engines: {node: '>=20.0.0'}
    dev: true

  /@secretlint/source-creator@10.2.2:
    resolution: {integrity: sha512-h6I87xJfwfUTgQ7irWq7UTdq/Bm1RuQ/fYhA3dtTIAop5BwSFmZyrchph4WcoEvbN460BWKmk4RYSvPElIIvxw==}
    engines: {node: '>=20.0.0'}
    dependencies:
      '@secretlint/types': 10.2.2
      istextorbinary: 9.5.0
    dev: true

  /@secretlint/types@10.2.2:
    resolution: {integrity: sha512-Nqc90v4lWCXyakD6xNyNACBJNJ0tNCwj2WNk/7ivyacYHxiITVgmLUFXTBOeCdy79iz6HtN9Y31uw/jbLrdOAg==}
    engines: {node: '>=20.0.0'}
    dev: true

  /@sinclair/typebox@0.34.40:
    resolution: {integrity: sha512-gwBNIP8ZAYev/ORDWW0QvxdwPXwxBtLsdsJgSc7eDIRt8ubP+rxUBzPsrwnu16fgEF8Bx4lh/+mvQvJzcTM6Kw==}
    dev: true

  /@sindresorhus/is@4.6.0:
    resolution: {integrity: sha512-t09vSN3MdfsyCHoFcTRCH/iUtG7OJ0CsjzB8cjAmKc/va/kIgeDI/TxsigdncE/4be734m0cvIYwNaV4i2XqAw==}
    engines: {node: '>=10'}
    dev: true

  /@sindresorhus/merge-streams@2.3.0:
    resolution: {integrity: sha512-LtoMMhxAlorcGhmFYI+LhPgbPZCkgP6ra1YL604EeF6U98pLlQ3iWIGMdWSC+vWmPBWBNgmDBAhnAobLROJmwg==}
    engines: {node: '>=18'}
    dev: true

  /@stagewise/agent-interface@0.2.3:
    resolution: {integrity: sha512-vluDr01k2+jHorITI0mo2Whp7snASrpxN0nBkDy5cUu4l2hKcTzCJVUTZoAeUdw9yMHxLCwmDKRJ+Jf6hAmezA==}
    dependencies:
      cors: 2.8.5
      express: 4.21.2
      ws: 8.18.3
    transitivePeerDependencies:
      - bufferutil
      - supports-color
      - utf-8-validate
    dev: true

  /@svgr/babel-plugin-add-jsx-attribute@8.0.0(@babel/core@7.28.3):
    resolution: {integrity: sha512-b9MIk7yhdS1pMCZM8VeNfUlSKVRhsHZNMl5O9SfaX0l0t5wjdgu4IDzGB8bpnGBBOjGST3rRFVsaaEtI4W6f7g==}
    engines: {node: '>=14'}
    peerDependencies:
      '@babel/core': ^7.0.0-0
    dependencies:
      '@babel/core': 7.28.3
    dev: true

  /@svgr/babel-plugin-remove-jsx-attribute@8.0.0(@babel/core@7.28.3):
    resolution: {integrity: sha512-BcCkm/STipKvbCl6b7QFrMh/vx00vIP63k2eM66MfHJzPr6O2U0jYEViXkHJWqXqQYjdeA9cuCl5KWmlwjDvbA==}
    engines: {node: '>=14'}
    peerDependencies:
      '@babel/core': ^7.0.0-0
    dependencies:
      '@babel/core': 7.28.3
    dev: true

  /@svgr/babel-plugin-remove-jsx-empty-expression@8.0.0(@babel/core@7.28.3):
    resolution: {integrity: sha512-5BcGCBfBxB5+XSDSWnhTThfI9jcO5f0Ai2V24gZpG+wXF14BzwxxdDb4g6trdOux0rhibGs385BeFMSmxtS3uA==}
    engines: {node: '>=14'}
    peerDependencies:
      '@babel/core': ^7.0.0-0
    dependencies:
      '@babel/core': 7.28.3
    dev: true

  /@svgr/babel-plugin-replace-jsx-attribute-value@8.0.0(@babel/core@7.28.3):
    resolution: {integrity: sha512-KVQ+PtIjb1BuYT3ht8M5KbzWBhdAjjUPdlMtpuw/VjT8coTrItWX6Qafl9+ji831JaJcu6PJNKCV0bp01lBNzQ==}
    engines: {node: '>=14'}
    peerDependencies:
      '@babel/core': ^7.0.0-0
    dependencies:
      '@babel/core': 7.28.3
    dev: true

  /@svgr/babel-plugin-svg-dynamic-title@8.0.0(@babel/core@7.28.3):
    resolution: {integrity: sha512-omNiKqwjNmOQJ2v6ge4SErBbkooV2aAWwaPFs2vUY7p7GhVkzRkJ00kILXQvRhA6miHnNpXv7MRnnSjdRjK8og==}
    engines: {node: '>=14'}
    peerDependencies:
      '@babel/core': ^7.0.0-0
    dependencies:
      '@babel/core': 7.28.3
    dev: true

  /@svgr/babel-plugin-svg-em-dimensions@8.0.0(@babel/core@7.28.3):
    resolution: {integrity: sha512-mURHYnu6Iw3UBTbhGwE/vsngtCIbHE43xCRK7kCw4t01xyGqb2Pd+WXekRRoFOBIY29ZoOhUCTEweDMdrjfi9g==}
    engines: {node: '>=14'}
    peerDependencies:
      '@babel/core': ^7.0.0-0
    dependencies:
      '@babel/core': 7.28.3
    dev: true

  /@svgr/babel-plugin-transform-react-native-svg@8.1.0(@babel/core@7.28.3):
    resolution: {integrity: sha512-Tx8T58CHo+7nwJ+EhUwx3LfdNSG9R2OKfaIXXs5soiy5HtgoAEkDay9LIimLOcG8dJQH1wPZp/cnAv6S9CrR1Q==}
    engines: {node: '>=14'}
    peerDependencies:
      '@babel/core': ^7.0.0-0
    dependencies:
      '@babel/core': 7.28.3
    dev: true

  /@svgr/babel-plugin-transform-svg-component@8.0.0(@babel/core@7.28.3):
    resolution: {integrity: sha512-DFx8xa3cZXTdb/k3kfPeaixecQLgKh5NVBMwD0AQxOzcZawK4oo1Jh9LbrcACUivsCA7TLG8eeWgrDXjTMhRmw==}
    engines: {node: '>=12'}
    peerDependencies:
      '@babel/core': ^7.0.0-0
    dependencies:
      '@babel/core': 7.28.3
    dev: true

  /@svgr/babel-preset@8.1.0(@babel/core@7.28.3):
    resolution: {integrity: sha512-7EYDbHE7MxHpv4sxvnVPngw5fuR6pw79SkcrILHJ/iMpuKySNCl5W1qcwPEpU+LgyRXOaAFgH0KhwD18wwg6ug==}
    engines: {node: '>=14'}
    peerDependencies:
      '@babel/core': ^7.0.0-0
    dependencies:
      '@babel/core': 7.28.3
      '@svgr/babel-plugin-add-jsx-attribute': 8.0.0(@babel/core@7.28.3)
      '@svgr/babel-plugin-remove-jsx-attribute': 8.0.0(@babel/core@7.28.3)
      '@svgr/babel-plugin-remove-jsx-empty-expression': 8.0.0(@babel/core@7.28.3)
      '@svgr/babel-plugin-replace-jsx-attribute-value': 8.0.0(@babel/core@7.28.3)
      '@svgr/babel-plugin-svg-dynamic-title': 8.0.0(@babel/core@7.28.3)
      '@svgr/babel-plugin-svg-em-dimensions': 8.0.0(@babel/core@7.28.3)
      '@svgr/babel-plugin-transform-react-native-svg': 8.1.0(@babel/core@7.28.3)
      '@svgr/babel-plugin-transform-svg-component': 8.0.0(@babel/core@7.28.3)
    dev: true

  /@svgr/core@8.1.0(typescript@5.8.3):
    resolution: {integrity: sha512-8QqtOQT5ACVlmsvKOJNEaWmRPmcojMOzCz4Hs2BGG/toAp/K38LcsMRyLp349glq5AzJbCEeimEoxaX6v/fLrA==}
    engines: {node: '>=14'}
    dependencies:
      '@babel/core': 7.28.3
      '@svgr/babel-preset': 8.1.0(@babel/core@7.28.3)
      camelcase: 6.3.0
      cosmiconfig: 8.3.6(typescript@5.8.3)
      snake-case: 3.0.4
    transitivePeerDependencies:
      - supports-color
      - typescript
    dev: true

  /@svgr/hast-util-to-babel-ast@8.0.0:
    resolution: {integrity: sha512-EbDKwO9GpfWP4jN9sGdYwPBU0kdomaPIL2Eu4YwmgP+sJeXT+L7bMwJUBnhzfH8Q2qMBqZ4fJwpCyYsAN3mt2Q==}
    engines: {node: '>=14'}
    dependencies:
      '@babel/types': 7.28.2
      entities: 4.5.0
    dev: true

  /@svgr/plugin-jsx@8.1.0(@svgr/core@8.1.0):
    resolution: {integrity: sha512-0xiIyBsLlr8quN+WyuxooNW9RJ0Dpr8uOnH/xrCVO8GLUcwHISwj1AG0k+LFzteTkAA0GbX0kj9q6Dk70PTiPA==}
    engines: {node: '>=14'}
    peerDependencies:
      '@svgr/core': '*'
    dependencies:
      '@babel/core': 7.28.3
      '@svgr/babel-preset': 8.1.0(@babel/core@7.28.3)
      '@svgr/core': 8.1.0(typescript@5.8.3)
      '@svgr/hast-util-to-babel-ast': 8.0.0
      svg-parser: 2.0.4
    transitivePeerDependencies:
      - supports-color
    dev: true

  /@swc/helpers@0.5.1:
    resolution: {integrity: sha512-sJ902EfIzn1Fa+qYmjdQqh8tPsoxyBz+8yBKC2HKUxyezKJFwPGOn7pv4WY6QuQW//ySQi5lJjA/ZT9sNWWNTg==}
    dependencies:
      tslib: 2.8.1
    dev: true

  /@tailwindcss/node@4.1.12:
    resolution: {integrity: sha512-3hm9brwvQkZFe++SBt+oLjo4OLDtkvlE8q2WalaD/7QWaeM7KEJbAiY/LJZUaCs7Xa8aUu4xy3uoyX4q54UVdQ==}
    dependencies:
      '@jridgewell/remapping': 2.3.5
      enhanced-resolve: 5.18.3
      jiti: 2.5.1
      lightningcss: 1.30.1
      magic-string: 0.30.18
      source-map-js: 1.2.1
      tailwindcss: 4.1.12
    dev: true

  /@tailwindcss/oxide-android-arm64@4.1.12:
    resolution: {integrity: sha512-oNY5pq+1gc4T6QVTsZKwZaGpBb2N1H1fsc1GD4o7yinFySqIuRZ2E4NvGasWc6PhYJwGK2+5YT1f9Tp80zUQZQ==}
    engines: {node: '>= 10'}
    cpu: [arm64]
    os: [android]
    requiresBuild: true
    dev: true
    optional: true

  /@tailwindcss/oxide-darwin-arm64@4.1.12:
    resolution: {integrity: sha512-cq1qmq2HEtDV9HvZlTtrj671mCdGB93bVY6J29mwCyaMYCP/JaUBXxrQQQm7Qn33AXXASPUb2HFZlWiiHWFytw==}
    engines: {node: '>= 10'}
    cpu: [arm64]
    os: [darwin]
    requiresBuild: true
    dev: true
    optional: true

  /@tailwindcss/oxide-darwin-x64@4.1.12:
    resolution: {integrity: sha512-6UCsIeFUcBfpangqlXay9Ffty9XhFH1QuUFn0WV83W8lGdX8cD5/+2ONLluALJD5+yJ7k8mVtwy3zMZmzEfbLg==}
    engines: {node: '>= 10'}
    cpu: [x64]
    os: [darwin]
    requiresBuild: true
    dev: true
    optional: true

  /@tailwindcss/oxide-freebsd-x64@4.1.12:
    resolution: {integrity: sha512-JOH/f7j6+nYXIrHobRYCtoArJdMJh5zy5lr0FV0Qu47MID/vqJAY3r/OElPzx1C/wdT1uS7cPq+xdYYelny1ww==}
    engines: {node: '>= 10'}
    cpu: [x64]
    os: [freebsd]
    requiresBuild: true
    dev: true
    optional: true

  /@tailwindcss/oxide-linux-arm-gnueabihf@4.1.12:
    resolution: {integrity: sha512-v4Ghvi9AU1SYgGr3/j38PD8PEe6bRfTnNSUE3YCMIRrrNigCFtHZ2TCm8142X8fcSqHBZBceDx+JlFJEfNg5zQ==}
    engines: {node: '>= 10'}
    cpu: [arm]
    os: [linux]
    requiresBuild: true
    dev: true
    optional: true

  /@tailwindcss/oxide-linux-arm64-gnu@4.1.12:
    resolution: {integrity: sha512-YP5s1LmetL9UsvVAKusHSyPlzSRqYyRB0f+Kl/xcYQSPLEw/BvGfxzbH+ihUciePDjiXwHh+p+qbSP3SlJw+6g==}
    engines: {node: '>= 10'}
    cpu: [arm64]
    os: [linux]
    requiresBuild: true
    dev: true
    optional: true

  /@tailwindcss/oxide-linux-arm64-musl@4.1.12:
    resolution: {integrity: sha512-V8pAM3s8gsrXcCv6kCHSuwyb/gPsd863iT+v1PGXC4fSL/OJqsKhfK//v8P+w9ThKIoqNbEnsZqNy+WDnwQqCA==}
    engines: {node: '>= 10'}
    cpu: [arm64]
    os: [linux]
    requiresBuild: true
    dev: true
    optional: true

  /@tailwindcss/oxide-linux-x64-gnu@4.1.12:
    resolution: {integrity: sha512-xYfqYLjvm2UQ3TZggTGrwxjYaLB62b1Wiysw/YE3Yqbh86sOMoTn0feF98PonP7LtjsWOWcXEbGqDL7zv0uW8Q==}
    engines: {node: '>= 10'}
    cpu: [x64]
    os: [linux]
    requiresBuild: true
    dev: true
    optional: true

  /@tailwindcss/oxide-linux-x64-musl@4.1.12:
    resolution: {integrity: sha512-ha0pHPamN+fWZY7GCzz5rKunlv9L5R8kdh+YNvP5awe3LtuXb5nRi/H27GeL2U+TdhDOptU7T6Is7mdwh5Ar3A==}
    engines: {node: '>= 10'}
    cpu: [x64]
    os: [linux]
    requiresBuild: true
    dev: true
    optional: true

  /@tailwindcss/oxide-wasm32-wasi@4.1.12:
    resolution: {integrity: sha512-4tSyu3dW+ktzdEpuk6g49KdEangu3eCYoqPhWNsZgUhyegEda3M9rG0/j1GV/JjVVsj+lG7jWAyrTlLzd/WEBg==}
    engines: {node: '>=14.0.0'}
    cpu: [wasm32]
    requiresBuild: true
    dev: true
    optional: true
    bundledDependencies:
      - '@napi-rs/wasm-runtime'
      - '@emnapi/core'
      - '@emnapi/runtime'
      - '@tybys/wasm-util'
      - '@emnapi/wasi-threads'
      - tslib

  /@tailwindcss/oxide-win32-arm64-msvc@4.1.12:
    resolution: {integrity: sha512-iGLyD/cVP724+FGtMWslhcFyg4xyYyM+5F4hGvKA7eifPkXHRAUDFaimu53fpNg9X8dfP75pXx/zFt/jlNF+lg==}
    engines: {node: '>= 10'}
    cpu: [arm64]
    os: [win32]
    requiresBuild: true
    dev: true
    optional: true

  /@tailwindcss/oxide-win32-x64-msvc@4.1.12:
    resolution: {integrity: sha512-NKIh5rzw6CpEodv/++r0hGLlfgT/gFN+5WNdZtvh6wpU2BpGNgdjvj6H2oFc8nCM839QM1YOhjpgbAONUb4IxA==}
    engines: {node: '>= 10'}
    cpu: [x64]
    os: [win32]
    requiresBuild: true
    dev: true
    optional: true

  /@tailwindcss/oxide@4.1.12:
    resolution: {integrity: sha512-gM5EoKHW/ukmlEtphNwaGx45fGoEmP10v51t9unv55voWh6WrOL19hfuIdo2FjxIaZzw776/BUQg7Pck++cIVw==}
    engines: {node: '>= 10'}
    requiresBuild: true
    dependencies:
      detect-libc: 2.0.4
      tar: 7.4.3
    optionalDependencies:
      '@tailwindcss/oxide-android-arm64': 4.1.12
      '@tailwindcss/oxide-darwin-arm64': 4.1.12
      '@tailwindcss/oxide-darwin-x64': 4.1.12
      '@tailwindcss/oxide-freebsd-x64': 4.1.12
      '@tailwindcss/oxide-linux-arm-gnueabihf': 4.1.12
      '@tailwindcss/oxide-linux-arm64-gnu': 4.1.12
      '@tailwindcss/oxide-linux-arm64-musl': 4.1.12
      '@tailwindcss/oxide-linux-x64-gnu': 4.1.12
      '@tailwindcss/oxide-linux-x64-musl': 4.1.12
      '@tailwindcss/oxide-wasm32-wasi': 4.1.12
      '@tailwindcss/oxide-win32-arm64-msvc': 4.1.12
      '@tailwindcss/oxide-win32-x64-msvc': 4.1.12
    dev: true

  /@tailwindcss/typography@0.5.16(tailwindcss@4.1.12):
    resolution: {integrity: sha512-0wDLwCVF5V3x3b1SGXPCDcdsbDHMBe+lkFzBRaHeLvNi+nrrnZ1lA18u+OTWO8iSWU2GxUOCvlXtDuqftc1oiA==}
    peerDependencies:
      tailwindcss: '>=3.0.0 || insiders || >=4.0.0-alpha.20 || >=4.0.0-beta.1'
    dependencies:
      lodash.castarray: 4.4.0
      lodash.isplainobject: 4.0.6
      lodash.merge: 4.6.2
      postcss-selector-parser: 6.0.10
      tailwindcss: 4.1.12
    dev: true

  /@tailwindcss/vite@4.1.12(vite@6.3.5):
    resolution: {integrity: sha512-4pt0AMFDx7gzIrAOIYgYP0KCBuKWqyW8ayrdiLEjoJTT4pKTjrzG/e4uzWtTLDziC+66R9wbUqZBccJalSE5vQ==}
    peerDependencies:
      vite: ^5.2.0 || ^6 || ^7
    dependencies:
      '@tailwindcss/node': 4.1.12
      '@tailwindcss/oxide': 4.1.12
      tailwindcss: 4.1.12
      vite: 6.3.5(@types/node@24.3.0)(jiti@2.5.1)(less@4.4.1)(tsx@4.20.5)
    dev: true

  /@tanstack/history@1.131.2:
    resolution: {integrity: sha512-cs1WKawpXIe+vSTeiZUuSBy8JFjEuDgdMKZFRLKwQysKo8y2q6Q1HvS74Yw+m5IhOW1nTZooa6rlgdfXcgFAaw==}
    engines: {node: '>=12'}

  /@tanstack/react-router-devtools@1.131.27(@tanstack/react-router@1.131.27)(@tanstack/router-core@1.131.27)(csstype@3.1.3)(react-dom@19.1.1)(react@19.1.1)(solid-js@1.9.9)(tiny-invariant@1.3.3):
    resolution: {integrity: sha512-SHulN0a7hZvyl3fXi+VLHxdMKdsg1lhPOZeKd5xs6bu/x+N5FaXEA5bUPGB2sbiSYXw/XFcjUqR5dkw8T1dkXg==}
    engines: {node: '>=12'}
    peerDependencies:
      '@tanstack/react-router': ^1.131.27
      react: '>=18.0.0 || >=19.0.0'
      react-dom: '>=18.0.0 || >=19.0.0'
    dependencies:
      '@tanstack/react-router': 1.131.27(react-dom@19.1.1)(react@19.1.1)
      '@tanstack/router-devtools-core': 1.131.27(@tanstack/router-core@1.131.27)(csstype@3.1.3)(solid-js@1.9.9)(tiny-invariant@1.3.3)
      react: 19.1.1
      react-dom: 19.1.1(react@19.1.1)
    transitivePeerDependencies:
      - '@tanstack/router-core'
      - csstype
      - solid-js
      - tiny-invariant
    dev: false

  /@tanstack/react-router@1.131.27(react-dom@19.1.1)(react@19.1.1):
    resolution: {integrity: sha512-JLUsmlarNxMz7VDhFscZCqoc2quhocQZKhia/7YXWf8Jbc8rANk6lukK4ecYn92m/ytoHAAy77JeaB6n0HvqwQ==}
    engines: {node: '>=12'}
    peerDependencies:
      react: '>=18.0.0 || >=19.0.0'
      react-dom: '>=18.0.0 || >=19.0.0'
    dependencies:
      '@tanstack/history': 1.131.2
      '@tanstack/react-store': 0.7.4(react-dom@19.1.1)(react@19.1.1)
      '@tanstack/router-core': 1.131.27
      isbot: 5.1.30
      react: 19.1.1
      react-dom: 19.1.1(react@19.1.1)
      tiny-invariant: 1.3.3
      tiny-warning: 1.0.3

  /@tanstack/react-store@0.7.4(react-dom@19.1.1)(react@19.1.1):
    resolution: {integrity: sha512-DyG1e5Qz/c1cNLt/NdFbCA7K1QGuFXQYT6EfUltYMJoQ4LzBOGnOl5IjuxepNcRtmIKkGpmdMzdFZEkevgU9bQ==}
    peerDependencies:
      react: ^16.8.0 || ^17.0.0 || ^18.0.0 || ^19.0.0
      react-dom: ^16.8.0 || ^17.0.0 || ^18.0.0 || ^19.0.0
    dependencies:
      '@tanstack/store': 0.7.4
      react: 19.1.1
      react-dom: 19.1.1(react@19.1.1)
      use-sync-external-store: 1.5.0(react@19.1.1)

  /@tanstack/router-core@1.131.27:
    resolution: {integrity: sha512-NEBNxZ/LIBIh6kvQntr6bKq57tDe55zecyTtjAmzPkYFsMy1LXEpRm5H3BPiteBMRApAjuaq+bS1qA664hLH6Q==}
    engines: {node: '>=12'}
    dependencies:
      '@tanstack/history': 1.131.2
      '@tanstack/store': 0.7.4
      cookie-es: 1.2.2
      seroval: 1.3.2
      seroval-plugins: 1.3.2(seroval@1.3.2)
      tiny-invariant: 1.3.3
      tiny-warning: 1.0.3

  /@tanstack/router-devtools-core@1.131.27(@tanstack/router-core@1.131.27)(csstype@3.1.3)(solid-js@1.9.9)(tiny-invariant@1.3.3):
    resolution: {integrity: sha512-upoMv/uq1CQdrOyBO2h6CLXI1Ym7Rawoovt26fN1Wl+RMXqKGVpHAXYuKpugdFMFhFieccKVYcrj9NP4V5BIDw==}
    engines: {node: '>=12'}
    peerDependencies:
      '@tanstack/router-core': ^1.131.27
      csstype: ^3.0.10
      solid-js: '>=1.9.5'
      tiny-invariant: ^1.3.3
    peerDependenciesMeta:
      csstype:
        optional: true
    dependencies:
      '@tanstack/router-core': 1.131.27
      clsx: 2.1.1
      csstype: 3.1.3
      goober: 2.1.16(csstype@3.1.3)
      solid-js: 1.9.9
      tiny-invariant: 1.3.3
    dev: false

  /@tanstack/router-generator@1.131.27:
    resolution: {integrity: sha512-PXBIVl45q2bBq9g0DDXLBGeKjO9eExcZd2JotLjLdIJ0I/wdxPQOBJHLPZfnmbf3vispToedRvG3b1YDWjL48g==}
    engines: {node: '>=12'}
    dependencies:
      '@tanstack/router-core': 1.131.27
      '@tanstack/router-utils': 1.131.2
      '@tanstack/virtual-file-routes': 1.131.2
      prettier: 3.6.2
      recast: 0.23.11
      source-map: 0.7.6
      tsx: 4.20.5
      zod: 3.25.76
    transitivePeerDependencies:
      - supports-color
    dev: true

  /@tanstack/router-plugin@1.131.27(@tanstack/react-router@1.131.27)(vite@6.3.5):
    resolution: {integrity: sha512-0V611ehOE8nfCFT2tvrLfQMroyoYW/virDXPaaFe38hdDxslmfCW2miJxngxz4+QqgK/M3sX71ElrZDvkP2Ixw==}
    engines: {node: '>=12'}
    peerDependencies:
      '@rsbuild/core': '>=1.0.2'
      '@tanstack/react-router': ^1.131.27
      vite: '>=5.0.0 || >=6.0.0'
      vite-plugin-solid: ^2.11.2
      webpack: '>=5.92.0'
    peerDependenciesMeta:
      '@rsbuild/core':
        optional: true
      '@tanstack/react-router':
        optional: true
      vite:
        optional: true
      vite-plugin-solid:
        optional: true
      webpack:
        optional: true
    dependencies:
      '@babel/core': 7.28.3
      '@babel/plugin-syntax-jsx': 7.27.1(@babel/core@7.28.3)
      '@babel/plugin-syntax-typescript': 7.27.1(@babel/core@7.28.3)
      '@babel/template': 7.27.2
      '@babel/traverse': 7.28.3
      '@babel/types': 7.28.2
      '@tanstack/react-router': 1.131.27(react-dom@19.1.1)(react@19.1.1)
      '@tanstack/router-core': 1.131.27
      '@tanstack/router-generator': 1.131.27
      '@tanstack/router-utils': 1.131.2
      '@tanstack/virtual-file-routes': 1.131.2
      babel-dead-code-elimination: 1.0.10
      chokidar: 3.6.0
      unplugin: 2.3.8
      vite: 6.3.5(@types/node@24.3.0)(jiti@2.5.1)(less@4.4.1)(tsx@4.20.5)
      zod: 3.25.76
    transitivePeerDependencies:
      - supports-color
    dev: true

  /@tanstack/router-utils@1.131.2:
    resolution: {integrity: sha512-sr3x0d2sx9YIJoVth0QnfEcAcl+39sQYaNQxThtHmRpyeFYNyM2TTH+Ud3TNEnI3bbzmLYEUD+7YqB987GzhDA==}
    engines: {node: '>=12'}
    dependencies:
      '@babel/core': 7.28.3
      '@babel/generator': 7.28.3
      '@babel/parser': 7.28.3
      '@babel/preset-typescript': 7.27.1(@babel/core@7.28.3)
      ansis: 4.1.0
      diff: 8.0.2
    transitivePeerDependencies:
      - supports-color
    dev: true

  /@tanstack/store@0.7.4:
    resolution: {integrity: sha512-F1XqZQici1Aq6WigEfcxJSml92nW+85Om8ElBMokPNg5glCYVOmPkZGIQeieYFxcPiKTfwo0MTOQpUyJtwncrg==}

  /@tanstack/virtual-file-routes@1.131.2:
    resolution: {integrity: sha512-VEEOxc4mvyu67O+Bl0APtYjwcNRcL9it9B4HKbNgcBTIOEalhk+ufBl4kiqc8WP1sx1+NAaiS+3CcJBhrqaSRg==}
    engines: {node: '>=12'}
    dev: true

  /@textlint/ast-node-types@15.2.2:
    resolution: {integrity: sha512-9ByYNzWV8tpz6BFaRzeRzIov8dkbSZu9q7IWqEIfmRuLWb2qbI/5gTvKcoWT1HYs4XM7IZ8TKSXcuPvMb6eorA==}
    dev: true

  /@textlint/linter-formatter@15.2.2:
    resolution: {integrity: sha512-oMVaMJ3exFvXhCj3AqmCbLaeYrTNLqaJnLJMIlmnRM3/kZdxvku4OYdaDzgtlI194cVxamOY5AbHBBVnY79kEg==}
    dependencies:
      '@azu/format-text': 1.0.2
      '@azu/style-format': 1.0.1
      '@textlint/module-interop': 15.2.2
      '@textlint/resolver': 15.2.2
      '@textlint/types': 15.2.2
      chalk: 4.1.2
      debug: 4.4.1(supports-color@8.1.1)
      js-yaml: 3.14.1
      lodash: 4.17.21
      pluralize: 2.0.0
      string-width: 4.2.3
      strip-ansi: 6.0.1
      table: 6.9.0
      text-table: 0.2.0
    transitivePeerDependencies:
      - supports-color
    dev: true

  /@textlint/module-interop@15.2.2:
    resolution: {integrity: sha512-2rmNcWrcqhuR84Iio1WRzlc4tEoOMHd6T7urjtKNNefpTt1owrTJ9WuOe60yD3FrTW0J/R0ux5wxUbP/eaeFOA==}
    dev: true

  /@textlint/resolver@15.2.2:
    resolution: {integrity: sha512-4hGWjmHt0y+5NAkoYZ8FvEkj8Mez9TqfbTm3BPjoV32cIfEixl2poTOgapn1rfm73905GSO3P1jiWjmgvii13Q==}
    dev: true

  /@textlint/types@15.2.2:
    resolution: {integrity: sha512-X2BHGAR3yXJsCAjwYEDBIk9qUDWcH4pW61ISfmtejau+tVqKtnbbvEZnMTb6mWgKU1BvTmftd5DmB1XVDUtY3g==}
    dependencies:
      '@textlint/ast-node-types': 15.2.2
    dev: true

  /@trivago/prettier-plugin-sort-imports@5.2.2(prettier@3.6.2):
    resolution: {integrity: sha512-fYDQA9e6yTNmA13TLVSA+WMQRc5Bn/c0EUBditUHNfMMxN7M82c38b1kEggVE3pLpZ0FwkwJkUEKMiOi52JXFA==}
    engines: {node: '>18.12'}
    peerDependencies:
      '@vue/compiler-sfc': 3.x
      prettier: 2.x - 3.x
      prettier-plugin-svelte: 3.x
      svelte: 4.x || 5.x
    peerDependenciesMeta:
      '@vue/compiler-sfc':
        optional: true
      prettier-plugin-svelte:
        optional: true
      svelte:
        optional: true
    dependencies:
      '@babel/generator': 7.28.3
      '@babel/parser': 7.28.3
      '@babel/traverse': 7.28.3
      '@babel/types': 7.28.2
      javascript-natural-sort: 0.7.1
      lodash: 4.17.21
      prettier: 3.6.2
    transitivePeerDependencies:
      - supports-color
    dev: true

  /@tsconfig/node10@1.0.11:
    resolution: {integrity: sha512-DcRjDCujK/kCk/cUe8Xz8ZSpm8mS3mNNpta+jGCA6USEDfktlNvm1+IuZ9eTcDbNk41BHwpHHeW+N1lKCz4zOw==}
    dev: true

  /@tsconfig/node12@1.0.11:
    resolution: {integrity: sha512-cqefuRsh12pWyGsIoBKJA9luFu3mRxCA+ORZvA4ktLSzIuCUtWVxGIuXigEwO5/ywWFMZ2QEGKWvkZG1zDMTag==}
    dev: true

  /@tsconfig/node14@1.0.3:
    resolution: {integrity: sha512-ysT8mhdixWK6Hw3i1V2AeRqZ5WfXg1G43mqoYlM2nc6388Fq5jcXyr5mRsqViLx/GJYdoL0bfXD8nmF+Zn/Iow==}
    dev: true

  /@tsconfig/node16@1.0.4:
    resolution: {integrity: sha512-vxhUy4J8lyeyinH7Azl1pdd43GJhZH/tP2weN8TntQblOY+A0XbT8DJk1/oCPuOOyg/Ja757rG0CgHcWC8OfMA==}
    dev: true

  /@types/argparse@1.0.38:
    resolution: {integrity: sha512-ebDJ9b0e702Yr7pWgB0jzm+CX4Srzz8RcXtLJDJB+BSccqMa36uyH/zUsSYao5+BD1ytv3k3rPYCq4mAE1hsXA==}

  /@types/babel__core@7.20.5:
    resolution: {integrity: sha512-qoQprZvz5wQFJwMDqeseRXWv3rqMvhgpbXFfVyWhbx9X47POIA6i/+dXefEmZKoAgOaTdaIgNSMqMIU61yRyzA==}
    dependencies:
      '@babel/parser': 7.28.3
      '@babel/types': 7.28.2
      '@types/babel__generator': 7.27.0
      '@types/babel__template': 7.4.4
      '@types/babel__traverse': 7.28.0
    dev: true

  /@types/babel__generator@7.27.0:
    resolution: {integrity: sha512-ufFd2Xi92OAVPYsy+P4n7/U7e68fex0+Ee8gSG9KX7eo084CWiQ4sdxktvdl0bOPupXtVJPY19zk6EwWqUQ8lg==}
    dependencies:
      '@babel/types': 7.28.2
    dev: true

  /@types/babel__template@7.4.4:
    resolution: {integrity: sha512-h/NUaSyG5EyxBIp8YRxo4RMe2/qQgvyowRwVMzhYhBCONbW8PUsg4lkFMrhgZhUe5z3L3MiLDuvyJ/CaPa2A8A==}
    dependencies:
      '@babel/parser': 7.28.3
      '@babel/types': 7.28.2
    dev: true

  /@types/babel__traverse@7.28.0:
    resolution: {integrity: sha512-8PvcXf70gTDZBgt9ptxJ8elBeBjcLOAcOtoO/mPJjtji1+CdGbHgm77om1GrsPxsiE+uXIpNSK64UYaIwQXd4Q==}
    dependencies:
      '@babel/types': 7.28.2
    dev: true

  /@types/cardinal@2.1.1:
    resolution: {integrity: sha512-/xCVwg8lWvahHsV2wXZt4i64H1sdL+sN1Uoq7fAc8/FA6uYHjuIveDwPwvGUYp4VZiv85dVl6J/Bum3NDAOm8g==}
    dev: true

  /@types/chai@5.2.2:
    resolution: {integrity: sha512-8kB30R7Hwqf40JPiKhVzodJs2Qc1ZJ5zuT3uzw5Hq/dhNCl3G3l83jfpdI1e20BP348+fV7VIL/+FxaXkqBmWg==}
    dependencies:
      '@types/deep-eql': 4.0.2
    dev: true

  /@types/debug@4.1.12:
    resolution: {integrity: sha512-vIChWdVG3LG1SMxEvI/AK+FWJthlrqlTu7fbrlywTkkaONwk/UAGaULXRlf8vkzFBLVm0zkMdCquhL5aOjhXPQ==}
    dependencies:
      '@types/ms': 2.1.0

  /@types/deep-eql@4.0.2:
    resolution: {integrity: sha512-c9h9dVVMigMPc4bwTvC5dxqtqJZwQPePsWjPlpSOnojbor6pGqdk541lfA7AqFQr5pB1BRdq0juY9db81BwyFw==}
    dev: true

  /@types/diff-match-patch@1.0.36:
    resolution: {integrity: sha512-xFdR6tkm0MWvBfO8xXCSsinYxHcqkQUlcHeSpMC2ukzOb6lwQAfDmW+Qt0AvlGd8HpsS28qKsB+oPeJn9I39jg==}
    dev: true

  /@types/estree-jsx@1.0.5:
    resolution: {integrity: sha512-52CcUVNFyfb1A2ALocQw/Dd1BQFNmSdkuC3BkZ6iqhdMfQz7JWOFRuJFloOzjk+6WijU56m9oKXFAXc7o3Towg==}
    dependencies:
      '@types/estree': 1.0.8
    dev: false

  /@types/estree@1.0.8:
    resolution: {integrity: sha512-dWHzHa2WqEXI/O1E9OjrocMTKJl2mSrEolh1Iomrv6U+JuNwaHXsXx9bLu5gG7BUWFIN0skIQJQ/L1rIex4X6w==}

  /@types/hast@2.3.10:
    resolution: {integrity: sha512-McWspRw8xx8J9HurkVBfYj0xKoE25tOFlHGdx4MJ5xORQrMGZNqJhVQWaIbm6Oyla5kYOXtDiopzKRJzEOkwJw==}
    dependencies:
      '@types/unist': 2.0.11
    dev: false

  /@types/hast@3.0.4:
    resolution: {integrity: sha512-WPs+bbQw5aCj+x6laNGWLH3wviHtoCv/P3+otBhbOhJgG8qtpdAMlTCxLtsTWA7LH1Oh/bFCHsBn0TPS5m30EQ==}
    dependencies:
      '@types/unist': 3.0.3
    dev: false

  /@types/istanbul-lib-coverage@2.0.6:
    resolution: {integrity: sha512-2QF/t/auWm0lsy8XtKVPG19v3sSOQlJe/YHZgfjb/KBBHOGSV+J2q/S671rcq9uTBrLAXmZpqJiaQbMT+zNU1w==}
    dev: true

  /@types/js-yaml@4.0.9:
    resolution: {integrity: sha512-k4MGaQl5TGo/iipqb2UDG2UwjXziSWkh0uysQelTlJpX1qGlpUZYm8PnO4DxG1qBomtJUdYJ6qR6xdIah10JLg==}
    dev: true

  /@types/lodash-es@4.17.12:
    resolution: {integrity: sha512-0NgftHUcV4v34VhXm8QBSftKVXtbkBG3ViCjs6+eJ5a6y6Mi/jiFGPc1sC7QK+9BFhWrURE3EOggmWaSxL9OzQ==}
    dependencies:
      '@types/lodash': 4.17.20
    dev: true

  /@types/lodash@4.17.20:
    resolution: {integrity: sha512-H3MHACvFUEiujabxhaI/ImO6gUrd8oOurg7LQtS7mbwIXA/cUqWrvBsaeJ23aZEPk1TAYkurjfMbSELfoCXlGA==}
    dev: true

  /@types/marked-terminal@6.1.1:
    resolution: {integrity: sha512-DfoUqkmFDCED7eBY9vFUhJ9fW8oZcMAK5EwRDQ9drjTbpQa+DnBTQQCwWhTFVf4WsZ6yYcJTI8D91wxTWXRZZQ==}
    dependencies:
      '@types/cardinal': 2.1.1
      '@types/node': 24.3.0
      chalk: 5.6.0
      marked: 11.2.0
    dev: true

  /@types/mdast@4.0.4:
    resolution: {integrity: sha512-kGaNbPh1k7AFzgpud/gMdvIm5xuECykRR+JnWKQno9TAXVa6WIVCGTPvYGekIDL4uwCZQSYbUxNBSb1aUo79oA==}
    dependencies:
      '@types/unist': 3.0.3
    dev: false

  /@types/mocha@10.0.10:
    resolution: {integrity: sha512-xPyYSz1cMPnJQhl0CLMH68j3gprKZaTjG3s5Vi+fDgx+uhG9NOXwbVt52eFS8ECyXhyKcjDLCBEqBExKuiZb7Q==}
    dev: true

  /@types/ms@2.1.0:
    resolution: {integrity: sha512-GsCCIZDE/p3i96vtEqx+7dBUGXrc7zeSK3wwPHIaRThS+9OhWIXRqzs4d6k1SVU8g91DrNRWxWUGhp5KXQb2VA==}

  /@types/node@24.3.0:
    resolution: {integrity: sha512-aPTXCrfwnDLj4VvXrm+UUCQjNEvJgNA8s5F1cvwQU+3KNltTOkBm1j30uNLyqqPNe7gE3KFzImYoZEfLhp4Yow==}
    dependencies:
      undici-types: 7.10.0

  /@types/normalize-package-data@2.4.4:
    resolution: {integrity: sha512-37i+OaWTh9qeK4LSHPsyRC7NahnGotNuZvjLSgcPzblpHB3rrCJxAOgI5gCdKm7coonsaX1Of0ILiTcnZjbfxA==}
    dev: true

  /@types/parse-json@4.0.2:
    resolution: {integrity: sha512-dISoDXWWQwUquiKsyZ4Ng+HX2KsPL7LyHKHQwgGFEA3IaKac4Obd+h2a/a6waisAoepJlBcx9paWqjA8/HVjCw==}
    dev: false

  /@types/react-dom@19.1.8(@types/react@19.1.11):
    resolution: {integrity: sha512-xG7xaBMJCpcK0RpN8jDbAACQo54ycO6h4dSSmgv8+fu6ZIAdANkx/WsawASUjVXYfy+J9AbUpRMNNEsXCDfDBQ==}
    peerDependencies:
      '@types/react': ^19.0.0
    dependencies:
      '@types/react': 19.1.11
    dev: true

  /@types/react-i18next@8.1.0(i18next@25.4.2)(react-dom@19.1.1)(react@19.1.1)(typescript@5.8.3):
    resolution: {integrity: sha512-d4xhcjX5b3roNMObRNMfb1HinHQlQLPo8xlDj60dnHeeAw2bBymR2cy/l1giJpHzo/ZFgSvgVUvIWr4kCrenCg==}
    deprecated: This is a stub types definition. react-i18next provides its own type definitions, so you do not need this installed.
    dependencies:
      react-i18next: 15.7.2(i18next@25.4.2)(react-dom@19.1.1)(react@19.1.1)(typescript@5.8.3)
    transitivePeerDependencies:
      - i18next
      - react
      - react-dom
      - react-native
      - typescript
    dev: true

  /@types/react-syntax-highlighter@15.5.13:
    resolution: {integrity: sha512-uLGJ87j6Sz8UaBAooU0T6lWJ0dBmjZgN1PZTrj05TNql2/XpC6+4HhMT5syIdFUUt+FASfCeLLv4kBygNU+8qA==}
    dependencies:
      '@types/react': 19.1.11
    dev: true

  /@types/react@19.1.11:
    resolution: {integrity: sha512-lr3jdBw/BGj49Eps7EvqlUaoeA0xpj3pc0RoJkHpYaCHkVK7i28dKyImLQb3JVlqs3aYSXf7qYuWOW/fgZnTXQ==}
    dependencies:
      csstype: 3.1.3

  /@types/resolve@1.20.6:
    resolution: {integrity: sha512-A4STmOXPhMUtHH+S6ymgE2GiBSMqf4oTvcQZMcHzokuTLVYzXTB8ttjcgxOVaAp2lGwEdzZ0J+cRbbeevQj1UQ==}
    dev: true

  /@types/sarif@2.1.7:
    resolution: {integrity: sha512-kRz0VEkJqWLf1LLVN4pT1cg1Z9wAuvI6L97V3m2f5B76Tg8d413ddvLBPTEHAZJlnn4XSvu0FkZtViCQGVyrXQ==}
    dev: true

  /@types/semver@7.7.0:
    resolution: {integrity: sha512-k107IF4+Xr7UHjwDc7Cfd6PRQfbdkiRabXGRjo07b4WyPahFBZCZ1sE+BNxYIJPPg73UkfOsVOLwqVc/6ETrIA==}
    dev: true

  /@types/turndown@5.0.5:
    resolution: {integrity: sha512-TL2IgGgc7B5j78rIccBtlYAnkuv8nUQqhQc+DSYV5j9Be9XOcm/SKOVRuA47xAVI3680Tk9B1d8flK2GWT2+4w==}
    dev: true

  /@types/unist@2.0.11:
    resolution: {integrity: sha512-CmBKiL6NNo/OqgmMn95Fk9Whlp2mtvIv+KNpQKN2F4SjvrEesubTRWGYSg+BnWZOnlCaSTU1sMpsBOzgbYhnsA==}
    dev: false

  /@types/unist@3.0.3:
    resolution: {integrity: sha512-ko/gIFJRv177XgZsZcBwnqJN5x/Gien8qNOn0D5bQU/zAzVf9Zt3BlcUiLqhV9y4ARk0GbT3tnUiPNgnTXzc/Q==}
    dev: false

  /@types/vscode@1.103.0:
    resolution: {integrity: sha512-o4hanZAQdNfsKecexq9L3eHICd0AAvdbLk6hA60UzGXbGH/q8b/9xv2RgR7vV3ZcHuyKVq7b37IGd/+gM4Tu+Q==}
    dev: true

  /@types/ws@8.18.1:
    resolution: {integrity: sha512-ThVF6DCVhA8kUGy+aazFQ4kXQ7E1Ty7A3ypFOe0IcJV8O/M511G99AW24irKrW56Wt44yG9+ij8FaqoBGkuBXg==}
    dependencies:
      '@types/node': 24.3.0
    dev: true

  /@types/yargs-parser@21.0.3:
    resolution: {integrity: sha512-I4q9QU9MQv4oEOz4tAHJtNz1cwuLxn2F3xcc2iV5WdqLPpUnj30aUuxt1mAxYTG+oe8CZMV/+6rU4S4gRDzqtQ==}
    dev: true

  /@typespec/ts-http-runtime@0.3.0:
    resolution: {integrity: sha512-sOx1PKSuFwnIl7z4RN0Ls7N9AQawmR9r66eI5rFCzLDIs8HTIYrIpH9QjYWoX0lkgGrkLxXhi4QnK7MizPRrIg==}
    engines: {node: '>=20.0.0'}
    dependencies:
      http-proxy-agent: 7.0.2
      https-proxy-agent: 7.0.6
      tslib: 2.8.1
    transitivePeerDependencies:
      - supports-color
    dev: true

  /@umijs/clack-prompts@0.0.7:
    resolution: {integrity: sha512-WM+EABQglSSFF9IA+L2JyYa+6hnPcK1bi0TRjyKA/a8BxfQTeS1ZptFpYQdhSi/Qw2zpduRijDeFGBVviPt7YQ==}
    dependencies:
      is-unicode-supported: 1.3.0
      picocolors: 1.1.1
      sisteransi: 1.0.5
      wrap-ansi: 8.1.0
    dev: true

  /@umijs/mako-darwin-arm64@0.11.13:
    resolution: {integrity: sha512-ah39+aJbW1otrJKMWguqFJCT9Aretv1mhoxI1Zk5H4GIrZi7MujPxZn4tE7qjZORvWrJXDwdd9EZvNMPyeFZuA==}
    engines: {node: '>= 10'}
    cpu: [arm64]
    os: [darwin]
    requiresBuild: true
    dev: true
    optional: true

  /@umijs/mako-darwin-x64@0.11.13:
    resolution: {integrity: sha512-iXeZAUEJu1M3OxjTfHYipqKHh8avcaGt8h9VAmfXq2YOsGC2+xGIHSUyqSzPIbm8YKHIA1n05vp1B0c8Ls++Ag==}
    engines: {node: '>= 10'}
    cpu: [x64]
    os: [darwin]
    requiresBuild: true
    dev: true
    optional: true

  /@umijs/mako-linux-arm64-gnu@0.11.13:
    resolution: {integrity: sha512-FGEwaDWwQBsJPIdvXVovf0erwxfhB/5+r8Bfu+WULWoGIo2UCgBFxPhfiHn97rp/88hsNQTb0/yjX4VjctPr3A==}
    engines: {node: '>= 10'}
    cpu: [arm64]
    os: [linux]
    requiresBuild: true
    dev: true
    optional: true

  /@umijs/mako-linux-arm64-musl@0.11.13:
    resolution: {integrity: sha512-kANZz1VuVlYhAIomIh0luflKVttR8h7fBFTFqNh1pnQknNxwu0h/1zF5t/MDOqQ2ZETTypNuYr/cXKnD29LfbQ==}
    engines: {node: '>= 10'}
    cpu: [arm64]
    os: [linux]
    requiresBuild: true
    dev: true
    optional: true

  /@umijs/mako-linux-x64-gnu@0.11.13:
    resolution: {integrity: sha512-+/vQEsGNU1KzMNOzH0oT/bi/GAX9A/aWNDbIBnzuqIdUA04Vp/yAxVHJPZrMzBmYqeuSBM108TnzSdGblJqDJQ==}
    engines: {node: '>= 10'}
    cpu: [x64]
    os: [linux]
    requiresBuild: true
    dev: true
    optional: true

  /@umijs/mako-linux-x64-musl@0.11.13:
    resolution: {integrity: sha512-0wNKRlfct+S138uWXjdU625H4MQ2LB3a93r3e4Wu4eAsPPbLymSng8zyRNdrEy8x67q90gwDNeCa6WFDGdBJgw==}
    engines: {node: '>= 10'}
    cpu: [x64]
    os: [linux]
    requiresBuild: true
    dev: true
    optional: true

  /@umijs/mako-win32-ia32-msvc@0.11.13:
    resolution: {integrity: sha512-6SzGmQzOjPh8I48oK/zq5Zx7AjISxQ0+n2zVcB5x/7IULDdkicGMauDUr8P7nJUdLzS/dNOMK5lhzbCnn4YBSQ==}
    engines: {node: '>= 10'}
    cpu: [ia32]
    os: [win32]
    requiresBuild: true
    dev: true
    optional: true

  /@umijs/mako-win32-x64-msvc@0.11.13:
    resolution: {integrity: sha512-gbWDUUHvHnmiyI+yC9c/peJnFueq+TDT57sc+97pBxYD+Gb0uPqVlHdL/NHoEzzIS3r79dlYxSA5chW0EnHDYg==}
    engines: {node: '>= 10'}
    cpu: [x64]
    os: [win32]
    requiresBuild: true
    dev: true
    optional: true

  /@umijs/mako@0.11.13(postcss@8.5.6)(typescript@5.9.2):
    resolution: {integrity: sha512-r/Iah8JIdLHvHcLjVYRD3E3Qp8BVtISlUUiPOn7T5PhX+6qD8W5xQ3h3wvoZRjljcVXNpht80j//lzeNSsNCWw==}
    engines: {node: '>= 16'}
    hasBin: true
    dependencies:
      '@module-federation/webpack-bundler-runtime': 0.8.12
      '@swc/helpers': 0.5.1
      '@types/resolve': 1.20.6
      chalk: 4.1.2
      enhanced-resolve: 5.18.3
      less: 4.4.1
      less-loader: 12.3.0(less@4.4.1)
      loader-runner: 4.3.0
      loader-utils: 3.3.1
      lodash: 4.17.21
      node-libs-browser-okam: 2.2.5
      piscina: 4.9.2
      postcss-loader: 8.1.1(postcss@8.5.6)(typescript@5.9.2)
      react-error-overlay: 6.0.9
      react-refresh: 0.14.2
      resolve: 1.22.10
      sass-loader: 16.0.5
      semver: 7.7.2
      yargs-parser: 21.1.1
    optionalDependencies:
      '@umijs/mako-darwin-arm64': 0.11.13
      '@umijs/mako-darwin-x64': 0.11.13
      '@umijs/mako-linux-arm64-gnu': 0.11.13
      '@umijs/mako-linux-arm64-musl': 0.11.13
      '@umijs/mako-linux-x64-gnu': 0.11.13
      '@umijs/mako-linux-x64-musl': 0.11.13
      '@umijs/mako-win32-ia32-msvc': 0.11.13
      '@umijs/mako-win32-x64-msvc': 0.11.13
    transitivePeerDependencies:
      - '@rspack/core'
      - node-sass
      - postcss
      - sass
      - sass-embedded
      - typescript
      - webpack
    dev: true

  /@umijs/tools@0.1.36(postcss@8.5.6)(typescript@5.9.2):
    resolution: {integrity: sha512-+0WOQ+N6NrKrT3WuxK4GWBmcCmGR7chITW19unxQeyzqXCoJ0pMTpmFF8g/fxjFth+5SYwS1lFWLEdjg4tS6lA==}
    hasBin: true
    dependencies:
      '@umijs/mako': 0.11.13(postcss@8.5.6)(typescript@5.9.2)
      zx: 8.8.1
    transitivePeerDependencies:
      - '@rspack/core'
      - node-sass
      - postcss
      - sass
      - sass-embedded
      - typescript
      - webpack
    dev: true

  /@ungap/structured-clone@1.3.0:
    resolution: {integrity: sha512-WmoN8qaIAo7WTYWbAZuG8PYEhn5fkz7dZrqTBZ7dtt//lL2Gwms1IcnQ5yHqjDfX8Ft5j4YzDM23f87zBfDe9g==}
    dev: false

  /@vitejs/plugin-react@4.7.0(vite@6.3.5):
    resolution: {integrity: sha512-gUu9hwfWvvEDBBmgtAowQCojwZmJ5mcLn3aufeCsitijs3+f2NsrPtlAWIR6OPiqljl96GVCUbLe0HyqIpVaoA==}
    engines: {node: ^14.18.0 || >=16.0.0}
    peerDependencies:
      vite: ^4.2.0 || ^5.0.0 || ^6.0.0 || ^7.0.0
    dependencies:
      '@babel/core': 7.28.3
      '@babel/plugin-transform-react-jsx-self': 7.27.1(@babel/core@7.28.3)
      '@babel/plugin-transform-react-jsx-source': 7.27.1(@babel/core@7.28.3)
      '@rolldown/pluginutils': 1.0.0-beta.27
      '@types/babel__core': 7.20.5
      react-refresh: 0.17.0
      vite: 6.3.5(@types/node@24.3.0)(jiti@2.5.1)(less@4.4.1)(tsx@4.20.5)
    transitivePeerDependencies:
      - supports-color
    dev: true

  /@vitest/expect@3.2.4:
    resolution: {integrity: sha512-Io0yyORnB6sikFlt8QW5K7slY4OjqNX9jmJQ02QDda8lyM6B5oNgVWoSoKPac8/kgnCUzuHQKrSLtu/uOqqrig==}
    dependencies:
      '@types/chai': 5.2.2
      '@vitest/spy': 3.2.4
      '@vitest/utils': 3.2.4
      chai: 5.3.3
      tinyrainbow: 2.0.0
    dev: true

  /@vitest/mocker@3.2.4(vite@6.3.5):
    resolution: {integrity: sha512-46ryTE9RZO/rfDd7pEqFl7etuyzekzEhUbTW3BvmeO/BcCMEgq59BKhek3dXDWgAj4oMK6OZi+vRr1wPW6qjEQ==}
    peerDependencies:
      msw: ^2.4.9
      vite: ^5.0.0 || ^6.0.0 || ^7.0.0-0
    peerDependenciesMeta:
      msw:
        optional: true
      vite:
        optional: true
    dependencies:
      '@vitest/spy': 3.2.4
      estree-walker: 3.0.3
      magic-string: 0.30.18
      vite: 6.3.5(@types/node@24.3.0)(jiti@2.5.1)(less@4.4.1)(tsx@4.20.5)
    dev: true

  /@vitest/pretty-format@3.2.4:
    resolution: {integrity: sha512-IVNZik8IVRJRTr9fxlitMKeJeXFFFN0JaB9PHPGQ8NKQbGpfjlTx9zO4RefN8gp7eqjNy8nyK3NZmBzOPeIxtA==}
    dependencies:
      tinyrainbow: 2.0.0
    dev: true

  /@vitest/runner@3.2.4:
    resolution: {integrity: sha512-oukfKT9Mk41LreEW09vt45f8wx7DordoWUZMYdY/cyAk7w5TWkTRCNZYF7sX7n2wB7jyGAl74OxgwhPgKaqDMQ==}
    dependencies:
      '@vitest/utils': 3.2.4
      pathe: 2.0.3
      strip-literal: 3.0.0
    dev: true

  /@vitest/snapshot@3.2.4:
    resolution: {integrity: sha512-dEYtS7qQP2CjU27QBC5oUOxLE/v5eLkGqPE0ZKEIDGMs4vKWe7IjgLOeauHsR0D5YuuycGRO5oSRXnwnmA78fQ==}
    dependencies:
      '@vitest/pretty-format': 3.2.4
      magic-string: 0.30.18
      pathe: 2.0.3
    dev: true

  /@vitest/spy@3.2.4:
    resolution: {integrity: sha512-vAfasCOe6AIK70iP5UD11Ac4siNUNJ9i/9PZ3NKx07sG6sUxeag1LWdNrMWeKKYBLlzuK+Gn65Yd5nyL6ds+nw==}
    dependencies:
      tinyspy: 4.0.3
    dev: true

  /@vitest/utils@3.2.4:
    resolution: {integrity: sha512-fB2V0JFrQSMsCo9HiSq3Ezpdv4iYaXRG1Sx8edX3MwxfyNn83mKiGzOcH+Fkxt4MHxr3y42fQi1oeAInqgX2QA==}
    dependencies:
      '@vitest/pretty-format': 3.2.4
      loupe: 3.2.1
      tinyrainbow: 2.0.0
    dev: true

  /@volar/language-core@2.4.23:
    resolution: {integrity: sha512-hEEd5ET/oSmBC6pi1j6NaNYRWoAiDhINbT8rmwtINugR39loROSlufGdYMF9TaKGfz+ViGs1Idi3mAhnuPcoGQ==}
    dependencies:
      '@volar/source-map': 2.4.23
    dev: false

  /@volar/source-map@2.4.23:
    resolution: {integrity: sha512-Z1Uc8IB57Lm6k7q6KIDu/p+JWtf3xsXJqAX/5r18hYOTpJyBn0KXUR8oTJ4WFYOcDzWC9n3IflGgHowx6U6z9Q==}
    dev: false

  /@volar/typescript@2.4.23:
    resolution: {integrity: sha512-lAB5zJghWxVPqfcStmAP1ZqQacMpe90UrP5RJ3arDyrhy4aCUQqmxPPLB2PWDKugvylmO41ljK7vZ+t6INMTag==}
    dependencies:
      '@volar/language-core': 2.4.23
      path-browserify: 1.0.1
      vscode-uri: 3.1.0
    dev: false

  /@vscode/test-cli@0.0.11:
    resolution: {integrity: sha512-qO332yvzFqGhBMJrp6TdwbIydiHgCtxXc2Nl6M58mbH/Z+0CyLR76Jzv4YWPEthhrARprzCRJUqzFvTHFhTj7Q==}
    engines: {node: '>=18'}
    hasBin: true
    dependencies:
      '@types/mocha': 10.0.10
      c8: 9.1.0
      chokidar: 3.6.0
      enhanced-resolve: 5.18.3
      glob: 10.4.5
      minimatch: 9.0.5
      mocha: 11.7.1
      supports-color: 9.4.0
      yargs: 17.7.2
    dev: true

  /@vscode/test-electron@2.5.2:
    resolution: {integrity: sha512-8ukpxv4wYe0iWMRQU18jhzJOHkeGKbnw7xWRX3Zw1WJA4cEKbHcmmLPdPrPtL6rhDcrlCZN+xKRpv09n4gRHYg==}
    engines: {node: '>=16'}
    dependencies:
      http-proxy-agent: 7.0.2
      https-proxy-agent: 7.0.6
      jszip: 3.10.1
      ora: 8.2.0
      semver: 7.7.2
    transitivePeerDependencies:
      - supports-color
    dev: true

  /@vscode/vsce-sign-alpine-arm64@2.0.5:
    resolution: {integrity: sha512-XVmnF40APwRPXSLYA28Ye+qWxB25KhSVpF2eZVtVOs6g7fkpOxsVnpRU1Bz2xG4ySI79IRuapDJoAQFkoOgfdQ==}
    cpu: [arm64]
    os: [alpine]
    requiresBuild: true
    dev: true
    optional: true

  /@vscode/vsce-sign-alpine-x64@2.0.5:
    resolution: {integrity: sha512-JuxY3xcquRsOezKq6PEHwCgd1rh1GnhyH6urVEWUzWn1c1PC4EOoyffMD+zLZtFuZF5qR1I0+cqDRNKyPvpK7Q==}
    cpu: [x64]
    os: [alpine]
    requiresBuild: true
    dev: true
    optional: true

  /@vscode/vsce-sign-darwin-arm64@2.0.5:
    resolution: {integrity: sha512-z2Q62bk0ptADFz8a0vtPvnm6vxpyP3hIEYMU+i1AWz263Pj8Mc38cm/4sjzxu+LIsAfhe9HzvYNS49lV+KsatQ==}
    cpu: [arm64]
    os: [darwin]
    requiresBuild: true
    dev: true
    optional: true

  /@vscode/vsce-sign-darwin-x64@2.0.5:
    resolution: {integrity: sha512-ma9JDC7FJ16SuPXlLKkvOD2qLsmW/cKfqK4zzM2iJE1PbckF3BlR08lYqHV89gmuoTpYB55+z8Y5Fz4wEJBVDA==}
    cpu: [x64]
    os: [darwin]
    requiresBuild: true
    dev: true
    optional: true

  /@vscode/vsce-sign-linux-arm64@2.0.5:
    resolution: {integrity: sha512-Hr1o0veBymg9SmkCqYnfaiUnes5YK6k/lKFA5MhNmiEN5fNqxyPUCdRZMFs3Ajtx2OFW4q3KuYVRwGA7jdLo7Q==}
    cpu: [arm64]
    os: [linux]
    requiresBuild: true
    dev: true
    optional: true

  /@vscode/vsce-sign-linux-arm@2.0.5:
    resolution: {integrity: sha512-cdCwtLGmvC1QVrkIsyzv01+o9eR+wodMJUZ9Ak3owhcGxPRB53/WvrDHAFYA6i8Oy232nuen1YqWeEohqBuSzA==}
    cpu: [arm]
    os: [linux]
    requiresBuild: true
    dev: true
    optional: true

  /@vscode/vsce-sign-linux-x64@2.0.5:
    resolution: {integrity: sha512-XLT0gfGMcxk6CMRLDkgqEPTyG8Oa0OFe1tPv2RVbphSOjFWJwZgK3TYWx39i/7gqpDHlax0AP6cgMygNJrA6zg==}
    cpu: [x64]
    os: [linux]
    requiresBuild: true
    dev: true
    optional: true

  /@vscode/vsce-sign-win32-arm64@2.0.5:
    resolution: {integrity: sha512-hco8eaoTcvtmuPhavyCZhrk5QIcLiyAUhEso87ApAWDllG7djIrWiOCtqn48k4pHz+L8oCQlE0nwNHfcYcxOPw==}
    cpu: [arm64]
    os: [win32]
    requiresBuild: true
    dev: true
    optional: true

  /@vscode/vsce-sign-win32-x64@2.0.5:
    resolution: {integrity: sha512-1ixKFGM2FwM+6kQS2ojfY3aAelICxjiCzeg4nTHpkeU1Tfs4RC+lVLrgq5NwcBC7ZLr6UfY3Ct3D6suPeOf7BQ==}
    cpu: [x64]
    os: [win32]
    requiresBuild: true
    dev: true
    optional: true

  /@vscode/vsce-sign@2.0.6:
    resolution: {integrity: sha512-j9Ashk+uOWCDHYDxgGsqzKq5FXW9b9MW7QqOIYZ8IYpneJclWTBeHZz2DJCSKQgo+JAqNcaRRE1hzIx0dswqAw==}
    requiresBuild: true
    optionalDependencies:
      '@vscode/vsce-sign-alpine-arm64': 2.0.5
      '@vscode/vsce-sign-alpine-x64': 2.0.5
      '@vscode/vsce-sign-darwin-arm64': 2.0.5
      '@vscode/vsce-sign-darwin-x64': 2.0.5
      '@vscode/vsce-sign-linux-arm': 2.0.5
      '@vscode/vsce-sign-linux-arm64': 2.0.5
      '@vscode/vsce-sign-linux-x64': 2.0.5
      '@vscode/vsce-sign-win32-arm64': 2.0.5
      '@vscode/vsce-sign-win32-x64': 2.0.5
    dev: true

  /@vscode/vsce@3.6.0:
    resolution: {integrity: sha512-u2ZoMfymRNJb14aHNawnXJtXHLXDVKc1oKZaH4VELKT/9iWKRVgtQOdwxCgtwSxJoqYvuK4hGlBWQJ05wxADhg==}
    engines: {node: '>= 20'}
    hasBin: true
    dependencies:
      '@azure/identity': 4.11.1
      '@secretlint/node': 10.2.2
      '@secretlint/secretlint-formatter-sarif': 10.2.2
      '@secretlint/secretlint-rule-no-dotenv': 10.2.2
      '@secretlint/secretlint-rule-preset-recommend': 10.2.2
      '@vscode/vsce-sign': 2.0.6
      azure-devops-node-api: 12.5.0
      chalk: 4.1.2
      cheerio: 1.1.2
      cockatiel: 3.2.1
      commander: 12.1.0
      form-data: 4.0.4
      glob: 11.0.3
      hosted-git-info: 4.1.0
      jsonc-parser: 3.3.1
      leven: 3.1.0
      markdown-it: 14.1.0
      mime: 1.6.0
      minimatch: 3.1.2
      parse-semver: 1.1.1
      read: 1.0.7
      secretlint: 10.2.2
      semver: 7.7.2
      tmp: 0.2.5
      typed-rest-client: 1.8.11
      url-join: 4.0.1
      xml2js: 0.5.0
      yauzl: 2.10.0
      yazl: 2.5.1
    optionalDependencies:
      keytar: 7.9.0
    transitivePeerDependencies:
      - supports-color
    dev: true

  /@vue/compiler-core@3.5.20:
    resolution: {integrity: sha512-8TWXUyiqFd3GmP4JTX9hbiTFRwYHgVL/vr3cqhr4YQ258+9FADwvj7golk2sWNGHR67QgmCZ8gz80nQcMokhwg==}
    dependencies:
      '@babel/parser': 7.28.3
      '@vue/shared': 3.5.20
      entities: 4.5.0
      estree-walker: 2.0.2
      source-map-js: 1.2.1
    dev: false

  /@vue/compiler-dom@3.5.20:
    resolution: {integrity: sha512-whB44M59XKjqUEYOMPYU0ijUV0G+4fdrHVKDe32abNdX/kJe1NUEMqsi4cwzXa9kyM9w5S8WqFsrfo1ogtBZGQ==}
    dependencies:
      '@vue/compiler-core': 3.5.20
      '@vue/shared': 3.5.20
    dev: false

  /@vue/compiler-vue2@2.7.16:
    resolution: {integrity: sha512-qYC3Psj9S/mfu9uVi5WvNZIzq+xnXMhOwbTFKKDD7b1lhpnn71jXSFdTQ+WsIEk0ONCd7VV2IMm7ONl6tbQ86A==}
    dependencies:
      de-indent: 1.0.2
      he: 1.2.0
    dev: false

  /@vue/language-core@2.2.0(typescript@5.8.3):
    resolution: {integrity: sha512-O1ZZFaaBGkKbsRfnVH1ifOK1/1BUkyK+3SQsfnh6PmMmD4qJcTU8godCeA96jjDRTL6zgnK7YzCHfaUlH2r0Mw==}
    peerDependencies:
      typescript: '*'
    peerDependenciesMeta:
      typescript:
        optional: true
    dependencies:
      '@volar/language-core': 2.4.23
      '@vue/compiler-dom': 3.5.20
      '@vue/compiler-vue2': 2.7.16
      '@vue/shared': 3.5.20
      alien-signals: 0.4.14
      minimatch: 9.0.5
      muggle-string: 0.4.1
      path-browserify: 1.0.1
      typescript: 5.8.3
    dev: false

  /@vue/shared@3.5.20:
    resolution: {integrity: sha512-SoRGP596KU/ig6TfgkCMbXkr4YJ91n/QSdMuqeP5r3hVIYA3CPHUBCc7Skak0EAKV+5lL4KyIh61VA/pK1CIAA==}
    dev: false

  /abort-controller@3.0.0:
    resolution: {integrity: sha512-h8lQ8tacZYnR3vNQTgibj+tODHI5/+l06Au2Pcriv/Gmet0eaj4TwWH41sO9wnHDiQsEj19q0drzdWdeAHtweg==}
    engines: {node: '>=6.5'}
    dependencies:
      event-target-shim: 5.0.1
    dev: true

  /abstract-logging@2.0.1:
    resolution: {integrity: sha512-2BjRTZxTPvheOvGbBslFSYOUkr+SjPtOnrLP33f+VIWLzezQpZcqVg7ja3L4dBXmzzgwT+a029jRx5PCi3JuiA==}
    dev: true

  /accepts@1.3.8:
    resolution: {integrity: sha512-PYAthTa2m2VKxuvSD3DPC/Gy+U+sOA1LAuT8mkmRuvw+NACSaeXEQ+NHcVF7rONl6qcaxV3Uuemwawk+7+SJLw==}
    engines: {node: '>= 0.6'}
    dependencies:
      mime-types: 2.1.35
      negotiator: 0.6.3
    dev: true

  /accepts@2.0.0:
    resolution: {integrity: sha512-5cvg6CtKwfgdmVqY1WIiXKc3Q1bkRqGLi+2W/6ao+6Y7gu/RCwRuAhGEzh5B4KlszSuTLgZYuqFqo5bImjNKng==}
    engines: {node: '>= 0.6'}
    dependencies:
      mime-types: 3.0.1
      negotiator: 1.0.0
    dev: true

  /acorn-walk@8.3.4:
    resolution: {integrity: sha512-ueEepnujpqee2o5aIYnvHU6C0A42MNdsIDeqy5BydrkuC5R1ZuUFnm27EeFJGoEHJQgn3uleRvmTXaJgfXbt4g==}
    engines: {node: '>=0.4.0'}
    dependencies:
      acorn: 8.15.0
    dev: true

  /acorn@8.15.0:
    resolution: {integrity: sha512-NZyJarBfL7nWwIq+FDL6Zp/yHEhePMNnnJ0y3qfieCrmNvYct8uvtiV41UvlSe6apAfk0fY1FbWx+NwfmpvtTg==}
    engines: {node: '>=0.4.0'}
    hasBin: true

  /agent-base@7.1.4:
    resolution: {integrity: sha512-MnA+YT8fwfJPgBx3m60MNqakm30XOkyIoH1y6huTQvC0PwZG7ki8NacLBcrPbNoo8vEZy7Jpuk7+jMO+CUovTQ==}
    engines: {node: '>= 14'}
    dev: true

  /ahooks@3.9.4(react-dom@19.1.1)(react@19.1.1):
    resolution: {integrity: sha512-NkbX0mamCz4aBX27mZnObbzqcM9S4fzpjVf/6yOvmHh+McBo74xQw5Yz5ry4q2cLMkfNUjhe2q3M5RpjfMVu4g==}
    engines: {node: '>=18'}
    peerDependencies:
      react: ^16.8.0 || ^17.0.0 || ^18.0.0 || ^19.0.0
      react-dom: ^16.8.0 || ^17.0.0 || ^18.0.0 || ^19.0.0
    dependencies:
      '@babel/runtime': 7.28.3
      dayjs: 1.11.13
      intersection-observer: 0.12.2
      js-cookie: 3.0.5
      lodash: 4.17.21
      react: 19.1.1
      react-dom: 19.1.1(react@19.1.1)
      react-fast-compare: 3.2.2
      resize-observer-polyfill: 1.5.1
      screenfull: 5.2.0
      tslib: 2.8.1
    dev: false

  /ai@4.3.19(react@19.1.1)(zod@3.25.76):
    resolution: {integrity: sha512-dIE2bfNpqHN3r6IINp9znguYdhIOheKW2LDigAMrgt/upT3B8eBGPSCblENvaZGoq+hxaN9fSMzjWpbqloP+7Q==}
    engines: {node: '>=18'}
    peerDependencies:
      react: ^18 || ^19 || ^19.0.0-rc
      zod: ^3.23.8
    peerDependenciesMeta:
      react:
        optional: true
    dependencies:
      '@ai-sdk/provider': 1.1.3
      '@ai-sdk/provider-utils': 2.2.8(zod@3.25.76)
      '@ai-sdk/react': 1.2.12(react@19.1.1)(zod@3.25.76)
      '@ai-sdk/ui-utils': 1.2.11(zod@3.25.76)
      '@opentelemetry/api': 1.9.0
      jsondiffpatch: 0.6.0
      react: 19.1.1
      zod: 3.25.76
    dev: true

  /ajv-draft-04@1.0.0(ajv@8.13.0):
    resolution: {integrity: sha512-mv00Te6nmYbRp5DCwclxtt7yV/joXJPGS7nM+97GdxvuttCOfgI3K4U25zboyeX0O+myI8ERluxQe5wljMmVIw==}
    peerDependencies:
      ajv: ^8.5.0
    peerDependenciesMeta:
      ajv:
        optional: true
    dependencies:
      ajv: 8.13.0

  /ajv-formats@3.0.1(ajv@8.13.0):
    resolution: {integrity: sha512-8iUql50EUR+uUcdRQ3HDqa6EVyo3docL8g5WJ3FNcWmu62IbkGUue/pEyLBW8VGKKucTPgqeks4fIU1DA4yowQ==}
    peerDependencies:
      ajv: ^8.0.0
    peerDependenciesMeta:
      ajv:
        optional: true
    dependencies:
      ajv: 8.13.0

  /ajv-formats@3.0.1(ajv@8.17.1):
    resolution: {integrity: sha512-8iUql50EUR+uUcdRQ3HDqa6EVyo3docL8g5WJ3FNcWmu62IbkGUue/pEyLBW8VGKKucTPgqeks4fIU1DA4yowQ==}
    peerDependencies:
      ajv: ^8.0.0
    peerDependenciesMeta:
      ajv:
        optional: true
    dependencies:
      ajv: 8.17.1
    dev: true

  /ajv@6.12.6:
    resolution: {integrity: sha512-j3fVLgvTo527anyYyJOGTYJbG+vnnQYvE0m5mmkc1TK+nxAppkCLMIL0aZ4dblVCNoGShhm+kzE4ZUykBoMg4g==}
    dependencies:
      fast-deep-equal: 3.1.3
      fast-json-stable-stringify: 2.1.0
      json-schema-traverse: 0.4.1
      uri-js: 4.4.1
    dev: true

  /ajv@8.12.0:
    resolution: {integrity: sha512-sRu1kpcO9yLtYxBKvqfTeh9KzZEwO3STyX1HT+4CaDzC6HpTGYhIhPIzj9XuKU7KYDwnaeh5hcOwjy1QuJzBPA==}
    dependencies:
      fast-deep-equal: 3.1.3
      json-schema-traverse: 1.0.0
      require-from-string: 2.0.2
      uri-js: 4.4.1

  /ajv@8.13.0:
    resolution: {integrity: sha512-PRA911Blj99jR5RMeTunVbNXMF6Lp4vZXnk5GQjcnUWUTsrXtekg/pnmFFI2u/I36Y/2bITGS30GZCXei6uNkA==}
    dependencies:
      fast-deep-equal: 3.1.3
      json-schema-traverse: 1.0.0
      require-from-string: 2.0.2
      uri-js: 4.4.1

  /ajv@8.17.1:
    resolution: {integrity: sha512-B/gBuNg5SiMTrPkC+A2+cW0RszwxYmn6VYxB/inlBStS5nx6xHIt/ehKRhIMhqusl7a8LjQoZnjCs5vhwxOQ1g==}
    dependencies:
      fast-deep-equal: 3.1.3
      fast-uri: 3.1.0
      json-schema-traverse: 1.0.0
      require-from-string: 2.0.2
    dev: true

  /alien-signals@0.4.14:
    resolution: {integrity: sha512-itUAVzhczTmP2U5yX67xVpsbbOiquusbWVyA9N+sy6+r6YVbFkahXvNCeEPWEOMhwDYwbVbGHFkVL03N9I5g+Q==}
    dev: false

  /ansi-escapes@7.0.0:
    resolution: {integrity: sha512-GdYO7a61mR0fOlAsvC9/rIHf7L96sBc6dEWzeOu+KAea5bZyQRPIpojrVoI4AXGJS/ycu/fBTdLrUkA4ODrvjw==}
    engines: {node: '>=18'}
    dependencies:
      environment: 1.1.0
    dev: true

  /ansi-regex@5.0.1:
    resolution: {integrity: sha512-quJQXlTSUGL2LH9SUXo8VwsY4soanhgo6LNSm84E1LBcE8s3O0wpdiRzyR9z/ZZJMlMWv37qOOb9pdJlMUEKFQ==}
    engines: {node: '>=8'}
    dev: true

  /ansi-regex@6.2.0:
    resolution: {integrity: sha512-TKY5pyBkHyADOPYlRT9Lx6F544mPl0vS5Ew7BJ45hA08Q+t3GjbueLliBWN3sMICk6+y7HdyxSzC4bWS8baBdg==}
    engines: {node: '>=12'}
    dev: true

  /ansi-styles@4.3.0:
    resolution: {integrity: sha512-zbB9rCJAT1rbjiVDb2hqKFHNYLxgtk8NURxZ3IZwD3F6NtxbXZQCnnSi1Lkx+IDohdPlFp222wVALIheZJQSEg==}
    engines: {node: '>=8'}
    dependencies:
      color-convert: 2.0.1
    dev: true

  /ansi-styles@6.2.1:
    resolution: {integrity: sha512-bN798gFfQX+viw3R7yrGWRqnrN2oRkEkUjjl4JNn4E8GxxbjtG3FbrEIIY3l8/hrwUwIeCZvi4QuOTP4MErVug==}
    engines: {node: '>=12'}
    dev: true

  /ansis@4.1.0:
    resolution: {integrity: sha512-BGcItUBWSMRgOCe+SVZJ+S7yTRG0eGt9cXAHev72yuGcY23hnLA7Bky5L/xLyPINoSN95geovfBkqoTlNZYa7w==}
    engines: {node: '>=14'}
    dev: true

  /antd-style@3.7.1(@types/react@19.1.11)(antd@5.27.1)(react-dom@19.1.1)(react@19.1.1):
    resolution: {integrity: sha512-CQOfddVp4aOvBfCepa+Kj2e7ap+2XBINg1Kn2osdE3oQvrD7KJu/K0sfnLcFLkgCJygbxmuazYdWLKb+drPDYA==}
    peerDependencies:
      antd: '>=5.8.1'
      react: '>=18'
    dependencies:
      '@ant-design/cssinjs': 1.24.0(react-dom@19.1.1)(react@19.1.1)
      '@babel/runtime': 7.28.3
      '@emotion/cache': 11.14.0
      '@emotion/css': 11.13.5
      '@emotion/react': 11.14.0(@types/react@19.1.11)(react@19.1.1)
      '@emotion/serialize': 1.3.3
      '@emotion/utils': 1.4.2
      antd: 5.27.1(date-fns@4.1.0)(react-dom@19.1.1)(react@19.1.1)
      react: 19.1.1
      use-merge-value: 1.2.0(react@19.1.1)
    transitivePeerDependencies:
      - '@types/react'
      - react-dom
      - supports-color
    dev: false

  /antd@5.27.1(date-fns@4.1.0)(react-dom@19.1.1)(react@19.1.1):
    resolution: {integrity: sha512-jGMSdBN7hAMvPV27B4RhzZfL6n6yu8yDbo7oXrlJasaOqB7bSDPcjdEy1kXy3JPsny/Qazb1ykzRI4EfcByAPQ==}
    peerDependencies:
      react: '>=16.9.0'
      react-dom: '>=16.9.0'
    dependencies:
      '@ant-design/colors': 7.2.1
      '@ant-design/cssinjs': 1.24.0(react-dom@19.1.1)(react@19.1.1)
      '@ant-design/cssinjs-utils': 1.1.3(react-dom@19.1.1)(react@19.1.1)
      '@ant-design/fast-color': 2.0.6
      '@ant-design/icons': 5.6.1(react-dom@19.1.1)(react@19.1.1)
      '@ant-design/react-slick': 1.1.2(react@19.1.1)
      '@babel/runtime': 7.28.3
      '@rc-component/color-picker': 2.0.1(react-dom@19.1.1)(react@19.1.1)
      '@rc-component/mutate-observer': 1.1.0(react-dom@19.1.1)(react@19.1.1)
      '@rc-component/qrcode': 1.0.0(react-dom@19.1.1)(react@19.1.1)
      '@rc-component/tour': 1.15.1(react-dom@19.1.1)(react@19.1.1)
      '@rc-component/trigger': 2.3.0(react-dom@19.1.1)(react@19.1.1)
      classnames: 2.5.1
      copy-to-clipboard: 3.3.3
      dayjs: 1.11.13
      rc-cascader: 3.34.0(react-dom@19.1.1)(react@19.1.1)
      rc-checkbox: 3.5.0(react-dom@19.1.1)(react@19.1.1)
      rc-collapse: 3.9.0(react-dom@19.1.1)(react@19.1.1)
      rc-dialog: 9.6.0(react-dom@19.1.1)(react@19.1.1)
      rc-drawer: 7.3.0(react-dom@19.1.1)(react@19.1.1)
      rc-dropdown: 4.2.1(react-dom@19.1.1)(react@19.1.1)
      rc-field-form: 2.7.0(react-dom@19.1.1)(react@19.1.1)
      rc-image: 7.12.0(react-dom@19.1.1)(react@19.1.1)
      rc-input: 1.8.0(react-dom@19.1.1)(react@19.1.1)
      rc-input-number: 9.5.0(react-dom@19.1.1)(react@19.1.1)
      rc-mentions: 2.20.0(react-dom@19.1.1)(react@19.1.1)
      rc-menu: 9.16.1(react-dom@19.1.1)(react@19.1.1)
      rc-motion: 2.9.5(react-dom@19.1.1)(react@19.1.1)
      rc-notification: 5.6.4(react-dom@19.1.1)(react@19.1.1)
      rc-pagination: 5.1.0(react-dom@19.1.1)(react@19.1.1)
      rc-picker: 4.11.3(date-fns@4.1.0)(dayjs@1.11.13)(react-dom@19.1.1)(react@19.1.1)
      rc-progress: 4.0.0(react-dom@19.1.1)(react@19.1.1)
      rc-rate: 2.13.1(react-dom@19.1.1)(react@19.1.1)
      rc-resize-observer: 1.4.3(react-dom@19.1.1)(react@19.1.1)
      rc-segmented: 2.7.0(react-dom@19.1.1)(react@19.1.1)
      rc-select: 14.16.8(react-dom@19.1.1)(react@19.1.1)
      rc-slider: 11.1.8(react-dom@19.1.1)(react@19.1.1)
      rc-steps: 6.0.1(react-dom@19.1.1)(react@19.1.1)
      rc-switch: 4.1.0(react-dom@19.1.1)(react@19.1.1)
      rc-table: 7.51.1(react-dom@19.1.1)(react@19.1.1)
      rc-tabs: 15.7.0(react-dom@19.1.1)(react@19.1.1)
      rc-textarea: 1.10.2(react-dom@19.1.1)(react@19.1.1)
      rc-tooltip: 6.4.0(react-dom@19.1.1)(react@19.1.1)
      rc-tree: 5.13.1(react-dom@19.1.1)(react@19.1.1)
      rc-tree-select: 5.27.0(react-dom@19.1.1)(react@19.1.1)
      rc-upload: 4.9.2(react-dom@19.1.1)(react@19.1.1)
      rc-util: 5.44.4(react-dom@19.1.1)(react@19.1.1)
      react: 19.1.1
      react-dom: 19.1.1(react@19.1.1)
      scroll-into-view-if-needed: 3.1.0
      throttle-debounce: 5.0.2
    transitivePeerDependencies:
      - date-fns
      - luxon
      - moment
    dev: false

  /any-promise@1.3.0:
    resolution: {integrity: sha512-7UvmKalWRt1wgjL1RrGxoSJW/0QZFIegpeGvZG9kjp8vrRu55XTHbwnqq2GpXm9uLbcuhxm3IqX9OB4MZR1b2A==}
    dev: true

  /anymatch@3.1.3:
    resolution: {integrity: sha512-KMReFUr0B4t+D+OBkjR3KYqvocp2XaSzO55UcB6mgQMd3KbcE+mWTyvVV7D/zsdEbNnV6acZUutkiHQXvTr1Rw==}
    engines: {node: '>= 8'}
    dependencies:
      normalize-path: 3.0.0
      picomatch: 2.3.1
    dev: true

  /arg@4.1.3:
    resolution: {integrity: sha512-58S9QDqG0Xx27YwPSt9fJxivjYl432YCwfDMfZ+71RAqUrZef7LrKQZ3LHLOwCS4FLNBplP533Zx895SeOCHvA==}
    dev: true

  /argparse@1.0.10:
    resolution: {integrity: sha512-o5Roy6tNG4SL/FOkCAN6RzjiakZS25RLYFrcMttJqbdd8BWrnA+fGz57iN5Pb06pvBGvl5gQ0B48dJlslXvoTg==}
    dependencies:
      sprintf-js: 1.0.3

  /argparse@2.0.1:
    resolution: {integrity: sha512-8+9WqebbFzpX9OR+Wa6O29asIogeRMzcGtAINdpMHHyAg10f05aSFVBbcEqGf/PXw1EjAZ+q2/bEBg3DvurK3Q==}
    dev: true

  /aria-hidden@1.2.6:
    resolution: {integrity: sha512-ik3ZgC9dY/lYVVM++OISsaYDeg1tb0VtP5uL3ouh1koGOaUMDPpbFIei4JkFimWUFPn90sbMNMXQAIVOlnYKJA==}
    engines: {node: '>=10'}
    dependencies:
      tslib: 2.8.1
    dev: true

  /array-flatten@1.1.1:
    resolution: {integrity: sha512-PCVAQswWemu6UdxsDFFX/+gVeYqKAod3D3UVm91jHwynguOwAvYPhx8nNlM++NqRcK6CxxpUafjmhIdKiHibqg==}
    dev: true

  /asn1.js@4.10.1:
    resolution: {integrity: sha512-p32cOF5q0Zqs9uBiONKYLm6BClCoBCM5O9JfeUSlnQLBTxYdTK+pW+nXflm8UkKd2UYlEbYz5qEi0JuZR9ckSw==}
    dependencies:
      bn.js: 4.12.2
      inherits: 2.0.4
      minimalistic-assert: 1.0.1
    dev: true

  /assert-okam@1.5.0:
    resolution: {integrity: sha512-pchhPo40i8GsTj/7h6P8LSSzwRErnh2nCEiwXNTxy4VYw6lSesSac4rTKqwsA+fOZdj6FT81Mb9U1vIZEua1EQ==}
    dependencies:
      object-assign: 4.1.1
      util: 0.10.3
    dev: true

  /assertion-error@2.0.1:
    resolution: {integrity: sha512-Izi8RQcffqCeNVgFigKli1ssklIbpHnCYc6AknXGYoB6grJqyeby7jv12JUQgmTAnIDnbck1uxksT4dzN3PWBA==}
    engines: {node: '>=12'}
    dev: true

  /ast-types@0.16.1:
    resolution: {integrity: sha512-6t10qk83GOG8p0vKmaCr8eiilZwO171AvbROMtvvNiwrTly62t+7XkA8RdIIVbpMhCASAsxgAzdRSwh6nw/5Dg==}
    engines: {node: '>=4'}
    dependencies:
      tslib: 2.8.1
    dev: true

  /astral-regex@2.0.0:
    resolution: {integrity: sha512-Z7tMw1ytTXt5jqMcOP+OQteU1VuNK9Y02uuJtKQ1Sv69jXQKKg5cibLwGJow8yzZP+eAc18EmLGPal0bp36rvQ==}
    engines: {node: '>=8'}
    dev: true

  /async@3.2.6:
    resolution: {integrity: sha512-htCUDlxyyCLMgaM3xXg0C0LW2xqfuQ6p05pCEIsXuyQ+a1koYKTuBMzRNwmybfLgvJDMd0r1LTn4+E0Ti6C2AA==}
    dev: true

  /asynckit@0.4.0:
    resolution: {integrity: sha512-Oei9OH4tRh0YqU3GxhX79dM/mwVgvbZJaSNaRk+bshkj0S5cfHcgYakreBjrHwatXKbz+IoIdYLxrKim2MjW0Q==}

  /atomic-sleep@1.0.0:
    resolution: {integrity: sha512-kNOjDqAh7px0XWNI+4QbzoiR/nTkHAWNud2uvnJquD1/x5a7EQZMJT0AczqK0Qn67oY/TTQ1LbUKajZpp3I9tQ==}
    engines: {node: '>=8.0.0'}
    dev: true

  /auto-bind@5.0.1:
    resolution: {integrity: sha512-ooviqdwwgfIfNmDwo94wlshcdzfO64XV0Cg6oDsDYBJfITDz1EngD2z7DkbvCWn+XIMsIqW27sEVF6qcpJrRcg==}
    engines: {node: ^12.20.0 || ^14.13.1 || >=16.0.0}
    dev: true

  /available-typed-arrays@1.0.7:
    resolution: {integrity: sha512-wvUjBtSGN7+7SjNpq/9M2Tg350UZD3q62IFZLbRAR1bSMlCo1ZaeW+BJ+D090e4hIIZLBcTDWe4Mh4jvUDajzQ==}
    engines: {node: '>= 0.4'}
    dependencies:
      possible-typed-array-names: 1.1.0
    dev: true

  /avvio@9.1.0:
    resolution: {integrity: sha512-fYASnYi600CsH/j9EQov7lECAniYiBFiiAtBNuZYLA2leLe9qOvZzqYHFjtIj6gD2VMoMLP14834LFWvr4IfDw==}
    dependencies:
      '@fastify/error': 4.2.0
      fastq: 1.19.1
    dev: true

  /axios@1.10.0(debug@4.4.1):
    resolution: {integrity: sha512-/1xYAC4MP/HEG+3duIhFr4ZQXR4sQXOIe+o6sdqzeykGLx6Upp/1p8MHqhINOvGeP7xyNHe7tsiJByc4SSVUxw==}
    dependencies:
      follow-redirects: 1.15.11(debug@4.4.1)
      form-data: 4.0.4
      proxy-from-env: 1.1.0
    transitivePeerDependencies:
      - debug
    dev: false

  /azure-devops-node-api@12.5.0:
    resolution: {integrity: sha512-R5eFskGvOm3U/GzeAuxRkUsAl0hrAwGgWn6zAd2KrZmrEhWZVqLew4OOupbQlXUuojUzpGtq62SmdhJ06N88og==}
    dependencies:
      tunnel: 0.0.6
      typed-rest-client: 1.8.11
    dev: true

  /babel-dead-code-elimination@1.0.10:
    resolution: {integrity: sha512-DV5bdJZTzZ0zn0DC24v3jD7Mnidh6xhKa4GfKCbq3sfW8kaWhDdZjP3i81geA8T33tdYqWKw4D3fVv0CwEgKVA==}
    dependencies:
      '@babel/core': 7.28.3
      '@babel/parser': 7.28.3
      '@babel/traverse': 7.28.3
      '@babel/types': 7.28.2
    transitivePeerDependencies:
      - supports-color
    dev: true

  /babel-plugin-macros@3.1.0:
    resolution: {integrity: sha512-Cg7TFGpIr01vOQNODXOOaGz2NpCU5gl8x1qJFbb6hbZxR7XrcE2vtbAsTAbJ7/xwJtUuJEw8K8Zr/AE0LHlesg==}
    engines: {node: '>=10', npm: '>=6'}
    dependencies:
      '@babel/runtime': 7.28.3
      cosmiconfig: 7.1.0
      resolve: 1.22.10
    dev: false

  /bail@2.0.2:
    resolution: {integrity: sha512-0xO6mYd7JB2YesxDKplafRpsiOzPt9V02ddPCLbY1xYGPOX24NTyN50qnUxgCPcSoYMhKpAuBTjQoRZCAkUDRw==}
    dev: false

  /balanced-match@1.0.2:
    resolution: {integrity: sha512-3oSeUO0TMV67hN1AmbXsK4yaqU7tjiHlbxRDZOpH0KW9+CeX4bRAaX0Anxt0tx2MrpRpWwQaPwIlISEJhYU5Pw==}

  /base64-js@1.5.1:
    resolution: {integrity: sha512-AKpaYlHn8t4SVbOHCy+b5+KKgvR4vrsD8vbvrbiQJps7fKDTkjkDry6ji0rUJjC0kzbNePLwzxq8iypo41qeWA==}
    dev: true

  /binary-extensions@2.3.0:
    resolution: {integrity: sha512-Ceh+7ox5qe7LJuLHoY0feh3pHuUDHAcRUeyL2VYghZwfpkNIy/+8Ocg0a3UuSoYzavmylwuLWQOf3hl0jjMMIw==}
    engines: {node: '>=8'}
    dev: true

  /binaryextensions@6.11.0:
    resolution: {integrity: sha512-sXnYK/Ij80TO3lcqZVV2YgfKN5QjUWIRk/XSm2J/4bd/lPko3lvk0O4ZppH6m+6hB2/GTu+ptNwVFe1xh+QLQw==}
    engines: {node: '>=4'}
    dependencies:
      editions: 6.22.0
    dev: true

  /bl@4.1.0:
    resolution: {integrity: sha512-1W07cM9gS6DcLperZfFSj+bWLtaPGSOHWhPiGzXmvVJbRLdG82sH/Kn8EtW1VqWVA54AKf2h5k5BbnIbwF3h6w==}
    requiresBuild: true
    dependencies:
      buffer: 5.7.1
      inherits: 2.0.4
      readable-stream: 3.6.2
    dev: true
    optional: true

  /bn.js@4.12.2:
    resolution: {integrity: sha512-n4DSx829VRTRByMRGdjQ9iqsN0Bh4OolPsFnaZBLcbi8iXcB+kJ9s7EnRt4wILZNV3kPLHkRVfOc/HvhC3ovDw==}
    dev: true

  /bn.js@5.2.2:
    resolution: {integrity: sha512-v2YAxEmKaBLahNwE1mjp4WON6huMNeuDvagFZW+ASCuA/ku0bXR9hSMw0XpiqMoA3+rmnyck/tPRSFQkoC9Cuw==}
    dev: true

  /body-parser@1.20.3:
    resolution: {integrity: sha512-7rAxByjUMqQ3/bHJy7D6OGXvx/MMc4IqBn/X0fcM1QUcAItpZrBEYhWGem+tzXH90c+G01ypMcYJBO9Y30203g==}
    engines: {node: '>= 0.8', npm: 1.2.8000 || >= 1.4.16}
    dependencies:
      bytes: 3.1.2
      content-type: 1.0.5
      debug: 2.6.9
      depd: 2.0.0
      destroy: 1.2.0
      http-errors: 2.0.0
      iconv-lite: 0.4.24
      on-finished: 2.4.1
      qs: 6.13.0
      raw-body: 2.5.2
      type-is: 1.6.18
      unpipe: 1.0.0
    transitivePeerDependencies:
      - supports-color
    dev: true

  /body-parser@2.2.0:
    resolution: {integrity: sha512-02qvAaxv8tp7fBa/mw1ga98OGm+eCbqzJOKoRt70sLmfEEi+jyBYVTDGfCL/k06/4EMk/z01gCe7HoCH/f2LTg==}
    engines: {node: '>=18'}
    dependencies:
      bytes: 3.1.2
      content-type: 1.0.5
      debug: 4.4.1(supports-color@8.1.1)
      http-errors: 2.0.0
      iconv-lite: 0.6.3
      on-finished: 2.4.1
      qs: 6.14.0
      raw-body: 3.0.0
      type-is: 2.0.1
    transitivePeerDependencies:
      - supports-color
    dev: true

  /boolbase@1.0.0:
    resolution: {integrity: sha512-JZOSA7Mo9sNGB8+UjSgzdLtokWAky1zbztM3WRLCbZ70/3cTANmQmOdR7y2g+J0e2WXywy1yS468tY+IruqEww==}
    dev: true

  /boundary@2.0.0:
    resolution: {integrity: sha512-rJKn5ooC9u8q13IMCrW0RSp31pxBCHE3y9V/tp3TdWSLf8Em3p6Di4NBpfzbJge9YjjFEsD0RtFEjtvHL5VyEA==}
    dev: true

  /brace-expansion@1.1.12:
    resolution: {integrity: sha512-9T9UjW3r0UW5c1Q7GTwllptXwhvYmEzFhzMfZ9H7FQWt+uZePjZPjBP/W1ZEyZ1twGWom5/56TF4lPcqjnDHcg==}
    dependencies:
      balanced-match: 1.0.2
      concat-map: 0.0.1
    dev: true

  /brace-expansion@2.0.2:
    resolution: {integrity: sha512-Jt0vHyM+jmUBqojB7E1NIYadt0vI0Qxjxd2TErW94wDz+E2LAm5vKMXXwg6ZZBTHPuUlDgQHKXvjGBdfcF1ZDQ==}
    dependencies:
      balanced-match: 1.0.2

  /braces@3.0.3:
    resolution: {integrity: sha512-yQbXgO/OSZVD2IsiLlro+7Hf6Q18EJrKSEsdoMzKePKXct3gvD8oLcOQdIzGupr5Fj+EDe8gO/lxc1BzfMpxvA==}
    engines: {node: '>=8'}
    dependencies:
      fill-range: 7.1.1
    dev: true

  /brorand@1.1.0:
    resolution: {integrity: sha512-cKV8tMCEpQs4hK/ik71d6LrPOnpkpGBR0wzxqr68g2m/LB2GxVYQroAjMJZRVM1Y4BCjCKc3vAamxSzOY2RP+w==}
    dev: true

  /browser-stdout@1.3.1:
    resolution: {integrity: sha512-qhAVI1+Av2X7qelOfAIYwXONood6XlZE/fXaBSmW/T5SzLAmCgzi+eiWE7fUvbHaeNBQH13UftjpXxsfLkMpgw==}
    dev: true

  /browserify-aes@1.2.0:
    resolution: {integrity: sha512-+7CHXqGuspUn/Sl5aO7Ea0xWGAtETPXNSAjHo48JfLdPWcMng33Xe4znFvQweqc/uzk5zSOI3H52CYnjCfb5hA==}
    dependencies:
      buffer-xor: 1.0.3
      cipher-base: 1.0.6
      create-hash: 1.2.0
      evp_bytestokey: 1.0.3
      inherits: 2.0.4
      safe-buffer: 5.2.1
    dev: true

  /browserify-cipher@1.0.1:
    resolution: {integrity: sha512-sPhkz0ARKbf4rRQt2hTpAHqn47X3llLkUGn+xEJzLjwY8LRs2p0v7ljvI5EyoRO/mexrNunNECisZs+gw2zz1w==}
    dependencies:
      browserify-aes: 1.2.0
      browserify-des: 1.0.2
      evp_bytestokey: 1.0.3
    dev: true

  /browserify-des@1.0.2:
    resolution: {integrity: sha512-BioO1xf3hFwz4kc6iBhI3ieDFompMhrMlnDFC4/0/vd5MokpuAc3R+LYbwTA9A5Yc9pq9UYPqffKpW2ObuwX5A==}
    dependencies:
      cipher-base: 1.0.6
      des.js: 1.1.0
      inherits: 2.0.4
      safe-buffer: 5.2.1
    dev: true

  /browserify-rsa@4.1.1:
    resolution: {integrity: sha512-YBjSAiTqM04ZVei6sXighu679a3SqWORA3qZTEqZImnlkDIFtKc6pNutpjyZ8RJTjQtuYfeetkxM11GwoYXMIQ==}
    engines: {node: '>= 0.10'}
    dependencies:
      bn.js: 5.2.2
      randombytes: 2.1.0
      safe-buffer: 5.2.1
    dev: true

  /browserify-sign@4.2.3:
    resolution: {integrity: sha512-JWCZW6SKhfhjJxO8Tyiiy+XYB7cqd2S5/+WeYHsKdNKFlCBhKbblba1A/HN/90YwtxKc8tCErjffZl++UNmGiw==}
    engines: {node: '>= 0.12'}
    dependencies:
      bn.js: 5.2.2
      browserify-rsa: 4.1.1
      create-hash: 1.2.0
      create-hmac: 1.1.7
      elliptic: 6.6.1
      hash-base: 3.0.5
      inherits: 2.0.4
      parse-asn1: 5.1.7
      readable-stream: 2.3.8
      safe-buffer: 5.2.1
    dev: true

  /browserify-zlib@0.2.0:
    resolution: {integrity: sha512-Z942RysHXmJrhqk88FmKBVq/v5tqmSkDz7p54G/MGyjMnCFFnC79XWNbg+Vta8W6Wb2qtSZTSxIGkJrRpCFEiA==}
    dependencies:
      pako: 1.0.11
    dev: true

  /browserslist@4.25.3:
    resolution: {integrity: sha512-cDGv1kkDI4/0e5yON9yM5G/0A5u8sf5TnmdX5C9qHzI9PPu++sQ9zjm1k9NiOrf3riY4OkK0zSGqfvJyJsgCBQ==}
    engines: {node: ^6 || ^7 || ^8 || ^9 || ^10 || ^11 || ^12 || >=13.7}
    hasBin: true
    dependencies:
      caniuse-lite: 1.0.30001737
      electron-to-chromium: 1.5.209
      node-releases: 2.0.19
      update-browserslist-db: 1.1.3(browserslist@4.25.3)
    dev: true

  /buffer-crc32@0.2.13:
    resolution: {integrity: sha512-VO9Ht/+p3SN7SKWqcrgEzjGbRSJYTx+Q1pTQC0wrWqHx0vpJraQ6GtHx8tvcg1rlK1byhU5gccxgOgj7B0TDkQ==}
    dev: true

  /buffer-equal-constant-time@1.0.1:
    resolution: {integrity: sha512-zRpUiDwd/xk6ADqPMATG8vc9VPrkck7T07OIx0gnjmJAnHnTVXNQG3vfvWNuiZIkwu9KrKdA1iJKfsfTVxE6NA==}
    dev: true

  /buffer-from@1.1.2:
    resolution: {integrity: sha512-E+XQCRwSbaaiChtv6k6Dwgc+bx+Bs6vuKJHHl5kox/BaKbhiXzqQOwK4cO22yElGp2OCmjwVhT3HmxgyPGnJfQ==}
    dev: true

  /buffer-okam@4.9.2:
    resolution: {integrity: sha512-t+vozme+an7flUs6GXHGMiP3PdodTse1NgRHSDWioIFJAtmMlj3pj7qD20Mkr9hZy0+9HA4R0xcumpMewrRdZQ==}
    dependencies:
      base64-js: 1.5.1
      ieee754: 1.2.1
      isarray: 1.0.0
    dev: true

  /buffer-xor@1.0.3:
    resolution: {integrity: sha512-571s0T7nZWK6vB67HI5dyUF7wXiNcfaPPPTl6zYCNApANjIvYJTg7hlud/+cJpdAhS7dVzqMLmfhfHR3rAcOjQ==}
    dev: true

  /buffer@5.7.1:
    resolution: {integrity: sha512-EHcyIPBQ4BSGlvjB16k5KgAJ27CIsHY/2JBmCRReo48y9rQ3MaUzWX3KVlBa4U7MyX02HdVj0K7C3WaB3ju7FQ==}
    requiresBuild: true
    dependencies:
      base64-js: 1.5.1
      ieee754: 1.2.1
    dev: true
    optional: true

  /buffer@6.0.3:
    resolution: {integrity: sha512-FTiCpNxtwiZZHEZbcbTIcZjERVICn9yq/pDFkTl95/AxzD1naBctN7YO68riM/gLSDY7sdrMby8hofADYuuqOA==}
    dependencies:
      base64-js: 1.5.1
      ieee754: 1.2.1
    dev: true

  /builtin-status-codes@3.0.0:
    resolution: {integrity: sha512-HpGFw18DgFWlncDfjTa2rcQ4W88O1mC8e8yZ2AvQY5KDaktSTwo+KRf6nHK6FRI5FyRyb/5T6+TSxfP7QyGsmQ==}
    dev: true

  /bundle-name@4.1.0:
    resolution: {integrity: sha512-tjwM5exMg6BGRI+kNmTntNsvdZS1X8BFYS6tnJ2hdH0kVxM6/eVZ2xy+FqStSWvYmtfFMDLIxurorHwDKfDz5Q==}
    engines: {node: '>=18'}
    dependencies:
      run-applescript: 7.0.0
    dev: true

  /bytes@3.0.0:
    resolution: {integrity: sha512-pMhOfFDPiv9t5jjIXkHosWmkSyQbvsgEVNkz0ERHbuLh2T/7j4Mqqpz523Fe8MVY89KC6Sh/QfS2sM+SjgFDcw==}
    engines: {node: '>= 0.8'}
    dev: true

  /bytes@3.1.2:
    resolution: {integrity: sha512-/Nf7TyzTx6S3yRJObOAV7956r8cr2+Oj8AC5dt8wSP3BQAoeX58NoHyCU8P8zGkNXStjTSi6fzO6F0pBdcYbEg==}
    engines: {node: '>= 0.8'}
    dev: true

  /c8@9.1.0:
    resolution: {integrity: sha512-mBWcT5iqNir1zIkzSPyI3NCR9EZCVI3WUD+AVO17MVWTSFNyUueXE82qTeampNtTr+ilN/5Ua3j24LgbCKjDVg==}
    engines: {node: '>=14.14.0'}
    hasBin: true
    dependencies:
      '@bcoe/v8-coverage': 0.2.3
      '@istanbuljs/schema': 0.1.3
      find-up: 5.0.0
      foreground-child: 3.3.1
      istanbul-lib-coverage: 3.2.2
      istanbul-lib-report: 3.0.1
      istanbul-reports: 3.2.0
      test-exclude: 6.0.0
      v8-to-istanbul: 9.3.0
      yargs: 17.7.2
      yargs-parser: 21.1.1
    dev: true

  /cac@6.7.14:
    resolution: {integrity: sha512-b6Ilus+c3RrdDk+JhLKUAQfzzgLEPy6wcXqS7f/xe1EETvsDP6GORG7SFuOs6cID5YkqchW/LXZbX5bc8j7ZcQ==}
    engines: {node: '>=8'}
    dev: true

  /call-bind-apply-helpers@1.0.2:
    resolution: {integrity: sha512-Sp1ablJ0ivDkSzjcaJdxEunN5/XvksFJ2sMBFfq6x0ryhQV/2b/KwFe21cMpmHtPOSij8K99/wSfoEuTObmuMQ==}
    engines: {node: '>= 0.4'}
    dependencies:
      es-errors: 1.3.0
      function-bind: 1.1.2

  /call-bind@1.0.8:
    resolution: {integrity: sha512-oKlSFMcMwpUg2ednkhQ454wfWiU/ul3CkJe/PEHcTKuiX6RpbehUiFMXu13HalGZxfUwCQzZG747YXBn1im9ww==}
    engines: {node: '>= 0.4'}
    dependencies:
      call-bind-apply-helpers: 1.0.2
      es-define-property: 1.0.1
      get-intrinsic: 1.3.0
      set-function-length: 1.2.2
    dev: true

  /call-bound@1.0.4:
    resolution: {integrity: sha512-+ys997U96po4Kx/ABpBCqhA9EuxJaQWDQg7295H4hBphv3IZg0boBKuwYpt4YXp6MZ5AmZQnU/tyMTlRpaSejg==}
    engines: {node: '>= 0.4'}
    dependencies:
      call-bind-apply-helpers: 1.0.2
      get-intrinsic: 1.3.0
    dev: true

  /callsites@3.1.0:
    resolution: {integrity: sha512-P8BjAsXvZS+VIDUI11hHCQEv74YT67YUi5JJFNWIqL235sBmjX4+qx9Muvls5ivyNENctx46xQLQ3aTuE7ssaQ==}
    engines: {node: '>=6'}

  /camelcase@6.3.0:
    resolution: {integrity: sha512-Gmy6FhYlCY7uOElZUSbxo2UCDH8owEk996gkbrpsgGtrJLM3J7jGxl9Ic7Qwwj4ivOE5AWZWRMecDdF7hqGjFA==}
    engines: {node: '>=10'}
    dev: true

  /caniuse-lite@1.0.30001737:
    resolution: {integrity: sha512-BiloLiXtQNrY5UyF0+1nSJLXUENuhka2pzy2Fx5pGxqavdrxSCW4U6Pn/PoG3Efspi2frRbHpBV2XsrPE6EDlw==}
    dev: true

  /ccount@2.0.1:
    resolution: {integrity: sha512-eyrF0jiFpY+3drT6383f1qhkbGsLSifNAjA61IUjZjmLCWjItY6LB9ft9YhoDgwfmclB2zhu51Lc7+95b8NRAg==}
    dev: false

  /chai@5.3.3:
    resolution: {integrity: sha512-4zNhdJD/iOjSH0A05ea+Ke6MU5mmpQcbQsSOkgdaUMJ9zTlDTD/GYlwohmIE2u0gaxHYiVHEn1Fw9mZ/ktJWgw==}
    engines: {node: '>=18'}
    dependencies:
      assertion-error: 2.0.1
      check-error: 2.1.1
      deep-eql: 5.0.2
      loupe: 3.2.1
      pathval: 2.0.1
    dev: true

  /chalk@4.1.2:
    resolution: {integrity: sha512-oKnbhFyRIXpUuez8iBMmyEa4nbj4IOQyuhc/wy9kY7/WVPcwIO9VA668Pu8RkO7+0G76SLROeyw9CpQ061i4mA==}
    engines: {node: '>=10'}
    dependencies:
      ansi-styles: 4.3.0
      supports-color: 7.2.0
    dev: true

  /chalk@5.6.0:
    resolution: {integrity: sha512-46QrSQFyVSEyYAgQ22hQ+zDa60YHA4fBstHmtSApj1Y5vKtG27fWowW03jCk5KcbXEWPZUIR894aARCA/G1kfQ==}
    engines: {node: ^12.17.0 || ^14.13 || >=16.0.0}
    dev: true

  /char-regex@1.0.2:
    resolution: {integrity: sha512-kWWXztvZ5SBQV+eRgKFeh8q5sLuZY2+8WUIzlxWVTg+oGwY14qylx1KbKzHd8P6ZYkAg0xyIDU9JMHhyJMZ1jw==}
    engines: {node: '>=10'}
    dev: true

  /character-entities-html4@2.1.0:
    resolution: {integrity: sha512-1v7fgQRj6hnSwFpq1Eu0ynr/CDEw0rXo2B61qXrLNdHZmPKgb7fqS1a2JwF0rISo9q77jDI8VMEHoApn8qDoZA==}
    dev: false

  /character-entities-legacy@1.1.4:
    resolution: {integrity: sha512-3Xnr+7ZFS1uxeiUDvV02wQ+QDbc55o97tIV5zHScSPJpcLm/r0DFPcoY3tYRp+VZukxuMeKgXYmsXQHO05zQeA==}
    dev: false

  /character-entities-legacy@3.0.0:
    resolution: {integrity: sha512-RpPp0asT/6ufRm//AJVwpViZbGM/MkjQFxJccQRHmISF/22NBtsHqAWmL+/pmkPWoIUJdWyeVleTl1wydHATVQ==}
    dev: false

  /character-entities@1.2.4:
    resolution: {integrity: sha512-iBMyeEHxfVnIakwOuDXpVkc54HijNgCyQB2w0VfGQThle6NXn50zU6V/u+LDhxHcDUPojn6Kpga3PTAD8W1bQw==}
    dev: false

  /character-entities@2.0.2:
    resolution: {integrity: sha512-shx7oQ0Awen/BRIdkjkvz54PnEEI/EjwXDSIZp86/KKdbafHh1Df/RYGBhn4hbe2+uKC9FnT5UCEdyPz3ai9hQ==}
    dev: false

  /character-reference-invalid@1.1.4:
    resolution: {integrity: sha512-mKKUkUbhPpQlCOfIuZkvSEgktjPFIsZKRRbC6KWVEMvlzblj3i3asQv5ODsrwt0N3pHAEvjP8KTQPHkp0+6jOg==}
    dev: false

  /character-reference-invalid@2.0.1:
    resolution: {integrity: sha512-iBZ4F4wRbyORVsu0jPV7gXkOsGYjGHPmAyv+HiHG8gi5PtC9KI2j1+v8/tlibRvjoWX027ypmG/n0HtO5t7unw==}
    dev: false

  /chardet@2.1.0:
    resolution: {integrity: sha512-bNFETTG/pM5ryzQ9Ad0lJOTa6HWD/YsScAR3EnCPZRPlQh77JocYktSHOUHelyhm8IARL+o4c4F1bP5KVOjiRA==}
    dev: true

  /check-error@2.1.1:
    resolution: {integrity: sha512-OAlb+T7V4Op9OwdkjmguYRqncdlx5JiofwOAUkmTF+jNdHwzTaTs4sRAGpzLF3oOz5xAyDGrPgeIDFQmDOTiJw==}
    engines: {node: '>= 16'}
    dev: true

  /cheerio-select@2.1.0:
    resolution: {integrity: sha512-9v9kG0LvzrlcungtnJtpGNxY+fzECQKhK4EGJX2vByejiMX84MFNQw4UxPJl3bFbTMw+Dfs37XaIkCwTZfLh4g==}
    dependencies:
      boolbase: 1.0.0
      css-select: 5.2.2
      css-what: 6.2.2
      domelementtype: 2.3.0
      domhandler: 5.0.3
      domutils: 3.2.2
    dev: true

  /cheerio@1.1.2:
    resolution: {integrity: sha512-IkxPpb5rS/d1IiLbHMgfPuS0FgiWTtFIm/Nj+2woXDLTZ7fOT2eqzgYbdMlLweqlHbsZjxEChoVK+7iph7jyQg==}
    engines: {node: '>=20.18.1'}
    dependencies:
      cheerio-select: 2.1.0
      dom-serializer: 2.0.0
      domhandler: 5.0.3
      domutils: 3.2.2
      encoding-sniffer: 0.2.1
      htmlparser2: 10.0.0
      parse5: 7.3.0
      parse5-htmlparser2-tree-adapter: 7.1.0
      parse5-parser-stream: 7.1.2
      undici: 7.15.0
      whatwg-mimetype: 4.0.0
    dev: true

  /chokidar@3.6.0:
    resolution: {integrity: sha512-7VT13fmjotKpGipCW9JEQAusEPE+Ei8nl6/g4FBAmIm0GOOLMua9NDDo/DWp0ZAxCr3cPq5ZpBqmPAQgDda2Pw==}
    engines: {node: '>= 8.10.0'}
    dependencies:
      anymatch: 3.1.3
      braces: 3.0.3
      glob-parent: 5.1.2
      is-binary-path: 2.1.0
      is-glob: 4.0.3
      normalize-path: 3.0.0
      readdirp: 3.6.0
    optionalDependencies:
      fsevents: 2.3.3
    dev: true

  /chokidar@4.0.3:
    resolution: {integrity: sha512-Qgzu8kfBvo+cA4962jnP1KkS6Dop5NS6g7R5LFYJr4b8Ub94PPQXUksCw9PvXoeXPRRddRNC5C1JQUR2SMGtnA==}
    engines: {node: '>= 14.16.0'}
    dependencies:
      readdirp: 4.1.2
    dev: true

  /chownr@1.1.4:
    resolution: {integrity: sha512-jJ0bqzaylmJtVnNgzTeSOs8DPavpbYgEr/b0YL8/2GO3xJEhInFmhKMUnEJQjZumK7KXGFhUy89PrsJWlakBVg==}
    requiresBuild: true
    dev: true
    optional: true

  /chownr@3.0.0:
    resolution: {integrity: sha512-+IxzY9BZOQd/XuYPRmrvEVjF/nqj5kgT4kEq7VofrDoM1MxoRjEWkrCC3EtLi59TVawxTAn+orJwFQcrqEN1+g==}
    engines: {node: '>=18'}
    dev: true

  /cipher-base@1.0.6:
    resolution: {integrity: sha512-3Ek9H3X6pj5TgenXYtNWdaBon1tgYCaebd+XPg0keyjEbEfkD4KkmAxkQ/i1vYvxdcT5nscLBfq9VJRmCBcFSw==}
    engines: {node: '>= 0.10'}
    dependencies:
      inherits: 2.0.4
      safe-buffer: 5.2.1
    dev: true

  /class-variance-authority@0.7.1:
    resolution: {integrity: sha512-Ka+9Trutv7G8M6WT6SeiRWz792K5qEqIGEGzXKhAE6xOWAY6pPH8U+9IY3oCMv6kqTmLsv7Xh/2w2RigkePMsg==}
    dependencies:
      clsx: 2.1.1
    dev: true

  /classnames@2.5.1:
    resolution: {integrity: sha512-saHYOzhIQs6wy2sVxTM6bUDsQO4F50V9RQ22qBpEdCW+I+/Wmke2HOl6lS6dTpdxVhb88/I6+Hs+438c3lfUow==}
    dev: false

  /cli-boxes@3.0.0:
    resolution: {integrity: sha512-/lzGpEWL/8PfI0BmBOPRwp0c/wFNX1RdUML3jK/RcSBA9T8mZDdQpqYBKtCFTOfQbwPqWEOpjqW+Fnayc0969g==}
    engines: {node: '>=10'}
    dev: true

  /cli-cursor@4.0.0:
    resolution: {integrity: sha512-VGtlMu3x/4DOtIUwEkRezxUZ2lBacNJCHash0N0WeZDBS+7Ux1dm3XWAgWYxLJFMMdOeXMHXorshEFhbMSGelg==}
    engines: {node: ^12.20.0 || ^14.13.1 || >=16.0.0}
    dependencies:
      restore-cursor: 4.0.0
    dev: true

  /cli-cursor@5.0.0:
    resolution: {integrity: sha512-aCj4O5wKyszjMmDT4tZj93kxyydN/K5zPWSCe6/0AV/AA1pqe5ZBIw0a2ZfPQV7lL5/yb5HsUreJ6UFAF1tEQw==}
    engines: {node: '>=18'}
    dependencies:
      restore-cursor: 5.1.0
    dev: true

  /cli-highlight@2.1.11:
    resolution: {integrity: sha512-9KDcoEVwyUXrjcJNvHD0NFc/hiwe/WPVYIleQh2O1N2Zro5gWJZ/K+3DGn8w8P/F6FxOgzyC5bxDyHIgCSPhGg==}
    engines: {node: '>=8.0.0', npm: '>=5.0.0'}
    hasBin: true
    dependencies:
      chalk: 4.1.2
      highlight.js: 10.7.3
      mz: 2.7.0
      parse5: 5.1.1
      parse5-htmlparser2-tree-adapter: 6.0.1
      yargs: 16.2.0
    dev: true

  /cli-spinners@2.9.2:
    resolution: {integrity: sha512-ywqV+5MmyL4E7ybXgKys4DugZbX0FC6LnwrhjuykIjnK9k8OQacQ7axGKnjDXWNhns0xot3bZI5h55H8yo9cJg==}
    engines: {node: '>=6'}
    dev: true

  /cli-table3@0.6.5:
    resolution: {integrity: sha512-+W/5efTR7y5HRD7gACw9yQjqMVvEMLBHmboM/kPWam+H+Hmyrgjh6YncVKK122YZkXrLudzTuAukUw9FnMf7IQ==}
    engines: {node: 10.* || >= 12.*}
    dependencies:
      string-width: 4.2.3
    optionalDependencies:
      '@colors/colors': 1.5.0
    dev: true

  /cli-truncate@4.0.0:
    resolution: {integrity: sha512-nPdaFdQ0h/GEigbPClz11D0v/ZJEwxmeVZGeMo3Z5StPtUTkA9o1lD6QwoirYiSDzbcwn2XcjwmCp68W1IS4TA==}
    engines: {node: '>=18'}
    dependencies:
      slice-ansi: 5.0.0
      string-width: 7.2.0
    dev: true

  /clipboardy@4.0.0:
    resolution: {integrity: sha512-5mOlNS0mhX0707P2I0aZ2V/cmHUEO/fL7VFLqszkhUsxt7RwnmrInf/eEQKlf5GzvYeHIjT+Ov1HRfNmymlG0w==}
    engines: {node: '>=18'}
    dependencies:
      execa: 8.0.1
      is-wsl: 3.1.0
      is64bit: 2.0.0
    dev: true

  /cliui@7.0.4:
    resolution: {integrity: sha512-OcRE68cOsVMXp1Yvonl/fzkQOyjLSu/8bhPDfQt0e0/Eb283TKP20Fs2MqoPsr9SwA595rRCA+QMzYc9nBP+JQ==}
    dependencies:
      string-width: 4.2.3
      strip-ansi: 6.0.1
      wrap-ansi: 7.0.0
    dev: true

  /cliui@8.0.1:
    resolution: {integrity: sha512-BSeNnyus75C4//NQ9gQt1/csTXyo/8Sb+afLAkzAptFuMsod9HFokGNudZpi/oQV73hnVK+sR+5PVRMd+Dr7YQ==}
    engines: {node: '>=12'}
    dependencies:
      string-width: 4.2.3
      strip-ansi: 6.0.1
      wrap-ansi: 7.0.0
    dev: true

  /clsx@2.1.1:
    resolution: {integrity: sha512-eYm0QWBtUrBWZWG0d386OGAw16Z995PiOVo2B7bjWSbHedGl5e0ZWaq65kOGgUSNesEIDkB9ISbTg/JK9dhCZA==}
    engines: {node: '>=6'}

  /cmdk@1.1.1(@types/react@19.1.11)(react-dom@18.3.1)(react@18.3.1):
    resolution: {integrity: sha512-Vsv7kFaXm+ptHDMZ7izaRsP70GgrW9NBNGswt9OZaVBLlE0SNpDq8eu/VGXyF9r7M0azK3Wy7OlYXsuyYLFzHg==}
    peerDependencies:
      react: ^18 || ^19 || ^19.0.0-rc
      react-dom: ^18 || ^19 || ^19.0.0-rc
    dependencies:
      '@radix-ui/react-compose-refs': 1.1.2(@types/react@19.1.11)(react@18.3.1)
      '@radix-ui/react-dialog': 1.1.15(@types/react@19.1.11)(react-dom@18.3.1)(react@18.3.1)
      '@radix-ui/react-id': 1.1.1(@types/react@19.1.11)(react@18.3.1)
      '@radix-ui/react-primitive': 2.1.3(@types/react@19.1.11)(react-dom@18.3.1)(react@18.3.1)
      react: 18.3.1
      react-dom: 18.3.1(react@19.1.1)
    transitivePeerDependencies:
      - '@types/react'
      - '@types/react-dom'
    dev: true

  /cockatiel@3.2.1:
    resolution: {integrity: sha512-gfrHV6ZPkquExvMh9IOkKsBzNDk6sDuZ6DdBGUBkvFnTCqCxzpuq48RySgP0AnaqQkw2zynOFj9yly6T1Q2G5Q==}
    engines: {node: '>=16'}
    dev: true

  /code-excerpt@4.0.0:
    resolution: {integrity: sha512-xxodCmBen3iy2i0WtAK8FlFNrRzjUqjRsMfho58xT/wvZU1YTM3fCnRjcy1gJPMepaRlgm/0e6w8SpWHpn3/cA==}
    engines: {node: ^12.20.0 || ^14.13.1 || >=16.0.0}
    dependencies:
      convert-to-spaces: 2.0.1
    dev: true

  /color-convert@2.0.1:
    resolution: {integrity: sha512-RRECPsj7iu/xb5oKYcsFHSppFNnsj/52OVTRKb4zP5onXwVF3zVmmToNcOfGC+CRDpfK/U584fMg38ZHCaElKQ==}
    engines: {node: '>=7.0.0'}
    dependencies:
      color-name: 1.1.4
    dev: true

  /color-name@1.1.4:
    resolution: {integrity: sha512-dOy+3AuW3a2wNbZHIuMZpTcgjGuLU/uBL/ubcZF9OXbDo8ff4O8yVp5Bf0efS8uEoYo5q4Fx7dY9OgQGXgAsQA==}
    dev: true

  /colorette@2.0.20:
    resolution: {integrity: sha512-IfEDxwoWIjkeXL1eXcDiow4UbKjhLdq6/EuSVR9GMN7KVH3r9gQ83e73hsz1Nd1T3ijd5xv1wcWRYO+D6kCI2w==}
    dev: true

  /combined-stream@1.0.8:
    resolution: {integrity: sha512-FQN4MRfuJeHf7cBbBMJFXhKSDq+2kAArBlmRBvcvFE5BB1HZKXtSFASDhdlz9zOYwxh8lDdnvmMOe/+5cdoEdg==}
    engines: {node: '>= 0.8'}
    dependencies:
      delayed-stream: 1.0.0

  /comma-separated-tokens@1.0.8:
    resolution: {integrity: sha512-GHuDRO12Sypu2cV70d1dkA2EUmXHgntrzbpvOB+Qy+49ypNfGgFQIC2fhhXbnyrJRynDCAARsT7Ou0M6hirpfw==}
    dev: false

  /comma-separated-tokens@2.0.3:
    resolution: {integrity: sha512-Fu4hJdvzeylCfQPp9SGWidpzrMs7tTrlu6Vb8XGaRGck8QSNZJJp538Wrb60Lax4fPwR64ViY468OIUTbRlGZg==}
    dev: false

  /commander@12.1.0:
    resolution: {integrity: sha512-Vw8qHK3bZM9y/P10u3Vib8o/DdkvA2OtPtZvD871QKjy74Wj1WSKFILMPRPSdUSx5RFK1arlJzEtA4PkFgnbuA==}
    engines: {node: '>=18'}
    dev: true

  /commander@13.1.0:
    resolution: {integrity: sha512-/rFeCpNJQbhSZjGVwO9RFV3xPqbnERS8MmIQzCtD/zl6gpJuV/bMLuN92oG3F7d8oDEHHRrujSXNUr8fpjntKw==}
    engines: {node: '>=18'}
    dev: true

  /commander@14.0.0:
    resolution: {integrity: sha512-2uM9rYjPvyq39NwLRqaiLtWHyDC1FvryJDa2ATTVims5YAS4PupsEQsDvP14FqhFr0P49CYDugi59xaxJlTXRA==}
    engines: {node: '>=20'}
    dev: true

  /compare-versions@6.1.1:
    resolution: {integrity: sha512-4hm4VPpIecmlg59CHXnRDnqGplJFrbLG4aFEl5vl6cK1u76ws3LLvX7ikFnTDl5vo39sjWD6AaDPYodJp/NNHg==}
    dev: false

  /compute-scroll-into-view@3.1.1:
    resolution: {integrity: sha512-VRhuHOLoKYOy4UbilLbUzbYg93XLjv2PncJC50EuTWPA3gaja1UjBsUP/D/9/juV3vQFr6XBEzn9KCAHdUvOHw==}
    dev: false

  /concat-map@0.0.1:
    resolution: {integrity: sha512-/Srv4dswyQNBfohGpz9o6Yb3Gz3SrUDqBH5rTuhGR7ahtlbYKnVxw2bCFMRljaA7EXHaXZ8wsHdodFvbkhKmqg==}
    dev: true

  /concurrently@9.2.1:
    resolution: {integrity: sha512-fsfrO0MxV64Znoy8/l1vVIjjHa29SZyyqPgQBwhiDcaW8wJc2W3XWVOGx4M3oJBnv/zdUZIIp1gDeS98GzP8Ng==}
    engines: {node: '>=18'}
    hasBin: true
    dependencies:
      chalk: 4.1.2
      rxjs: 7.8.2
      shell-quote: 1.8.3
      supports-color: 8.1.1
      tree-kill: 1.2.2
      yargs: 17.7.2
    dev: true

  /confbox@0.1.8:
    resolution: {integrity: sha512-RMtmw0iFkeR4YV+fUOSucriAQNb9g8zFR52MWCtl+cCZOFRNL6zeB395vPzFhEjjn4fMxXudmELnl/KF/WrK6w==}
    dev: false

  /confbox@0.2.2:
    resolution: {integrity: sha512-1NB+BKqhtNipMsov4xI/NnhCKp9XG9NamYp5PVm9klAT0fsrNPjaFICsCFhNhwZJKNh7zB/3q8qXz0E9oaMNtQ==}
    dev: false

  /console-browserify@1.2.0:
    resolution: {integrity: sha512-ZMkYO/LkF17QvCPqM0gxw8yUzigAOZOSWSHg91FH6orS7vcEj5dVZTidN2fQ14yBSdg97RqhSNwLUXInd52OTA==}
    dev: true

  /constants-browserify@1.0.0:
    resolution: {integrity: sha512-xFxOwqIzR/e1k1gLiWEophSCMqXcwVHIH7akf7b/vxcUeGunlj3hvZaaqxwHsTgn+IndtkQJgSztIDWeumWJDQ==}
    dev: true

  /content-disposition@0.5.2:
    resolution: {integrity: sha512-kRGRZw3bLlFISDBgwTSA1TMBFN6J6GWDeubmDE3AF+3+yXL8hTWv8r5rkLbqYXY4RjPk/EzHnClI3zQf1cFmHA==}
    engines: {node: '>= 0.6'}
    dev: true

  /content-disposition@0.5.4:
    resolution: {integrity: sha512-FveZTNuGw04cxlAiWbzi6zTAL/lhehaWbTtgluJh4/E95DqMwTmha3KZN1aAWA8cFIhHzMZUvLevkw5Rqk+tSQ==}
    engines: {node: '>= 0.6'}
    dependencies:
      safe-buffer: 5.2.1
    dev: true

  /content-disposition@1.0.0:
    resolution: {integrity: sha512-Au9nRL8VNUut/XSzbQA38+M78dzP4D+eqg3gfJHMIHHYa3bg067xj1KxMUWj+VULbiZMowKngFFbKczUrNJ1mg==}
    engines: {node: '>= 0.6'}
    dependencies:
      safe-buffer: 5.2.1
    dev: true

  /content-type@1.0.5:
    resolution: {integrity: sha512-nTjqfcBFEipKdXCv4YDQWCfmcLZKm81ldF0pAopTvyrFGVbcR6P/VAAd5G7N+0tTr8QqiU0tFadD6FK4NtJwOA==}
    engines: {node: '>= 0.6'}
    dev: true

  /convert-source-map@1.9.0:
    resolution: {integrity: sha512-ASFBup0Mz1uyiIjANan1jzLQami9z1PoYSZCiiYW2FczPbenXc45FZdBZLzOT+r6+iciuEModtmCti+hjaAk0A==}
    dev: false

  /convert-source-map@2.0.0:
    resolution: {integrity: sha512-Kvp459HrV2FEJ1CAsi1Ku+MY3kasH19TFykTz2xWmMeq6bk2NU3XXvfJ+Q61m0xktWwt+1HSYf3JZsTms3aRJg==}
    dev: true

  /convert-to-spaces@2.0.1:
    resolution: {integrity: sha512-rcQ1bsQO9799wq24uE5AM2tAILy4gXGIK/njFWcVQkGNZ96edlpY+A7bjwvzjYvLDyzmG1MmMLZhpcsb+klNMQ==}
    engines: {node: ^12.20.0 || ^14.13.1 || >=16.0.0}
    dev: true

  /cookie-es@1.2.2:
    resolution: {integrity: sha512-+W7VmiVINB+ywl1HGXJXmrqkOhpKrIiVZV6tQuV54ZyQC7MMuBt81Vc336GMLoHBq5hV/F9eXgt5Mnx0Rha5Fg==}

  /cookie-signature@1.0.6:
    resolution: {integrity: sha512-QADzlaHc8icV8I7vbaJXJwod9HWYp8uCqf1xa4OfNu1T7JVxQIrUgOWtHdNDtPiywmFbiS12VjotIXLrKM3orQ==}
    dev: true

  /cookie-signature@1.2.2:
    resolution: {integrity: sha512-D76uU73ulSXrD1UXF4KE2TMxVVwhsnCgfAyTg9k8P6KGZjlXKrOLe4dJQKI3Bxi5wjesZoFXJWElNWBjPZMbhg==}
    engines: {node: '>=6.6.0'}
    dev: true

  /cookie@0.7.1:
    resolution: {integrity: sha512-6DnInpx7SJ2AK3+CTUE/ZM0vWTUboZCegxhC2xiIydHR9jNuTAASBrfEpHhiGOZw/nX51bHt6YQl8jsGo4y/0w==}
    engines: {node: '>= 0.6'}
    dev: true

  /cookie@0.7.2:
    resolution: {integrity: sha512-yki5XnKuf750l50uGTllt6kKILY4nQ1eNIQatoXEByZ5dWgnKqbnqmTrBE5B4N7lrMJKQ2ytWMiTO2o0v6Ew/w==}
    engines: {node: '>= 0.6'}
    dev: true

  /cookie@1.0.2:
    resolution: {integrity: sha512-9Kr/j4O16ISv8zBBhJoi4bXOYNTkFLOqSL3UDB0njXxCXNezjeyVrJyGOWtgfs/q2km1gwBcfH8q1yEGoMYunA==}
    engines: {node: '>=18'}
    dev: true

  /copy-anything@2.0.6:
    resolution: {integrity: sha512-1j20GZTsvKNkc4BY3NpMOM8tt///wY3FpIzozTOFO2ffuZcV61nojHXVKIy3WM+7ADCy5FVhdZYHYDdgTU0yJw==}
    dependencies:
      is-what: 3.14.1

  /copy-to-clipboard@3.3.3:
    resolution: {integrity: sha512-2KV8NhB5JqC3ky0r9PMCAZKbUHSwtEo4CwCs0KXgruG43gX5PMqDEBbVU4OUzw2MuAWUfsuFmWvEKG5QRfSnJA==}
    dependencies:
      toggle-selection: 1.0.6
    dev: false

  /core-util-is@1.0.3:
    resolution: {integrity: sha512-ZQBvi1DcpJ4GDqanjucZ2Hj3wEO5pZDS89BWbkcrvdxksJorwUDDZamX9ldFkp9aw2lmBDLgkObEA4DWNJ9FYQ==}
    dev: true

  /cors@2.8.5:
    resolution: {integrity: sha512-KIHbLJqu73RGr/hnbrO9uBeixNGuvSQjul/jdFvS/KFSIH1hWVd1ng7zOHx+YrEfInLG7q4n6GHQ9cDtxv/P6g==}
    engines: {node: '>= 0.10'}
    dependencies:
      object-assign: 4.1.1
      vary: 1.1.2
    dev: true

  /cosmiconfig@7.1.0:
    resolution: {integrity: sha512-AdmX6xUzdNASswsFtmwSt7Vj8po9IuqXm0UXz7QKPuEUmPB4XyjGfaAr2PSuELMwkRMVH1EpIkX5bTZGRB3eCA==}
    engines: {node: '>=10'}
    dependencies:
      '@types/parse-json': 4.0.2
      import-fresh: 3.3.1
      parse-json: 5.2.0
      path-type: 4.0.0
      yaml: 1.10.2
    dev: false

  /cosmiconfig@8.3.6(typescript@5.8.3):
    resolution: {integrity: sha512-kcZ6+W5QzcJ3P1Mt+83OUv/oHFqZHIx8DuxG6eZ5RGMERoLqp4BuGjhHLYGK+Kf5XVkQvqBSmAy/nGWN3qDgEA==}
    engines: {node: '>=14'}
    peerDependencies:
      typescript: '>=4.9.5'
    peerDependenciesMeta:
      typescript:
        optional: true
    dependencies:
      import-fresh: 3.3.1
      js-yaml: 4.1.0
      parse-json: 5.2.0
      path-type: 4.0.0
      typescript: 5.8.3
    dev: true

  /cosmiconfig@9.0.0(typescript@5.9.2):
    resolution: {integrity: sha512-itvL5h8RETACmOTFc4UfIyB2RfEHi71Ax6E/PivVxq9NseKbOWpeyHEOIbmAw1rs8Ak0VursQNww7lf7YtUwzg==}
    engines: {node: '>=14'}
    peerDependencies:
      typescript: '>=4.9.5'
    peerDependenciesMeta:
      typescript:
        optional: true
    dependencies:
      env-paths: 2.2.1
      import-fresh: 3.3.1
      js-yaml: 4.1.0
      parse-json: 5.2.0
      typescript: 5.9.2
    dev: true

  /create-ecdh@4.0.4:
    resolution: {integrity: sha512-mf+TCx8wWc9VpuxfP2ht0iSISLZnt0JgWlrOKZiNqyUZWnjIaCIVNQArMHnCZKfEYRg6IM7A+NeJoN8gf/Ws0A==}
    dependencies:
      bn.js: 4.12.2
      elliptic: 6.6.1
    dev: true

  /create-hash@1.1.3:
    resolution: {integrity: sha512-snRpch/kwQhcdlnZKYanNF1m0RDlrCdSKQaH87w1FCFPVPNCQ/Il9QJKAX2jVBZddRdaHBMC+zXa9Gw9tmkNUA==}
    dependencies:
      cipher-base: 1.0.6
      inherits: 2.0.4
      ripemd160: 2.0.1
      sha.js: 2.4.12
    dev: true

  /create-hash@1.2.0:
    resolution: {integrity: sha512-z00bCGNHDG8mHAkP7CtT1qVu+bFQUPjYq/4Iv3C3kWjTFV10zIjfSoeqXo9Asws8gwSHDGj/hl2u4OGIjapeCg==}
    dependencies:
      cipher-base: 1.0.6
      inherits: 2.0.4
      md5.js: 1.3.5
      ripemd160: 2.0.2
      sha.js: 2.4.12
    dev: true

  /create-hmac@1.1.7:
    resolution: {integrity: sha512-MJG9liiZ+ogc4TzUwuvbER1JRdgvUFSB5+VR/g5h82fGaIRWMWddtKBHi7/sVhfjQZ6SehlyhvQYrcYkaUIpLg==}
    dependencies:
      cipher-base: 1.0.6
      create-hash: 1.2.0
      inherits: 2.0.4
      ripemd160: 2.0.2
      safe-buffer: 5.2.1
      sha.js: 2.4.12
    dev: true

  /create-require@1.1.1:
    resolution: {integrity: sha512-dcKFX3jn0MpIaXjisoRvexIJVEKzaq7z2rZKxf+MSr9TkdmHmsU4m2lcLojrj/FHl8mk5VxMmYA+ftRkP/3oKQ==}
    dev: true

  /cross-spawn@7.0.6:
    resolution: {integrity: sha512-uV2QOWP2nWzsy2aMp8aRibhi9dlzF5Hgh5SHaB9OiTGEyDTiJJyx0uy51QXdyWbtAHNua4XJzUKca3OzKUd3vA==}
    engines: {node: '>= 8'}
    dependencies:
      path-key: 3.1.1
      shebang-command: 2.0.0
      which: 2.0.2
    dev: true

  /crypto-browserify@3.12.1:
    resolution: {integrity: sha512-r4ESw/IlusD17lgQi1O20Fa3qNnsckR126TdUuBgAu7GBYSIPvdNyONd3Zrxh0xCwA4+6w/TDArBPsMvhur+KQ==}
    engines: {node: '>= 0.10'}
    dependencies:
      browserify-cipher: 1.0.1
      browserify-sign: 4.2.3
      create-ecdh: 4.0.4
      create-hash: 1.2.0
      create-hmac: 1.1.7
      diffie-hellman: 5.0.3
      hash-base: 3.0.5
      inherits: 2.0.4
      pbkdf2: 3.1.3
      public-encrypt: 4.0.3
      randombytes: 2.1.0
      randomfill: 1.0.4
    dev: true

  /css-select@5.2.2:
    resolution: {integrity: sha512-TizTzUddG/xYLA3NXodFM0fSbNizXjOKhqiQQwvhlspadZokn1KDy0NZFS0wuEubIYAV5/c1/lAr0TaaFXEXzw==}
    dependencies:
      boolbase: 1.0.0
      css-what: 6.2.2
      domhandler: 5.0.3
      domutils: 3.2.2
      nth-check: 2.1.1
    dev: true

  /css-what@6.2.2:
    resolution: {integrity: sha512-u/O3vwbptzhMs3L1fQE82ZSLHQQfto5gyZzwteVIEyeaY5Fc7R4dapF/BvRoSYFeqfBk4m0V1Vafq5Pjv25wvA==}
    engines: {node: '>= 6'}
    dev: true

  /cssesc@3.0.0:
    resolution: {integrity: sha512-/Tb/JcjK111nNScGob5MNtsntNM1aCNUDipB/TkwZFhyDrrE47SOx/18wF2bbjgc3ZzCSKW1T5nt5EbFoAz/Vg==}
    engines: {node: '>=4'}
    hasBin: true
    dev: true

  /csstype@3.1.3:
    resolution: {integrity: sha512-M1uQkMl8rQK/szD0LNhtqxIPLpimGm8sOBwU7lLnCpSbTyY3yeU1Vc7l4KT5zT4s/yOxHH5O7tIuuLOCnLADRw==}

  /date-fns@4.1.0:
    resolution: {integrity: sha512-Ukq0owbQXxa/U3EGtsdVBkR1w7KOQ5gIBqdH2hkvknzZPYvBxb/aa6E8L7tmjFtkwZBu3UXBbjIgPo/Ez4xaNg==}

  /dayjs@1.11.13:
    resolution: {integrity: sha512-oaMBel6gjolK862uaPQOVTA7q3TZhuSvuMQAAglQDOWYO9A91IrAOUJEyKVlqJlHE0vq5p5UXxzdPfMH/x6xNg==}
    dev: false

  /de-indent@1.0.2:
    resolution: {integrity: sha512-e/1zu3xH5MQryN2zdVaF0OrdNLUbvWxzMbi+iNA6Bky7l1RoP8a2fIbRocyHclXt/arDrrR6lL3TqFD9pMQTsg==}
    dev: false

  /debug@2.6.9:
    resolution: {integrity: sha512-bC7ElrdJaJnPbAP+1EotYvqZsb3ecl5wi6Bfi6BJTUcNowp6cvspg0jXznRTKDjm/E7AdgFBVeAPVMNcKGsHMA==}
    peerDependencies:
      supports-color: '*'
    peerDependenciesMeta:
      supports-color:
        optional: true
    dependencies:
      ms: 2.0.0
    dev: true

  /debug@4.4.1(supports-color@8.1.1):
    resolution: {integrity: sha512-KcKCqiftBJcZr++7ykoDIEwSa3XWowTfNPo92BYxjXiyYEVrUQh2aLyhxBCwww+heortUFxEJYcRzosstTEBYQ==}
    engines: {node: '>=6.0'}
    peerDependencies:
      supports-color: '*'
    peerDependenciesMeta:
      supports-color:
        optional: true
    dependencies:
      ms: 2.1.3
      supports-color: 8.1.1

  /decamelize@4.0.0:
    resolution: {integrity: sha512-9iE1PgSik9HeIIw2JO94IidnE3eBoQrFJ3w7sFuzSX4DpmZ3v5sZpUiV5Swcf6mQEF+Y0ru8Neo+p+nyh2J+hQ==}
    engines: {node: '>=10'}
    dev: true

  /decode-named-character-reference@1.2.0:
    resolution: {integrity: sha512-c6fcElNV6ShtZXmsgNgFFV5tVX2PaV4g+MOAkb8eXHvn6sryJBrZa9r0zV6+dtTyoCKxtDy5tyQ5ZwQuidtd+Q==}
    dependencies:
      character-entities: 2.0.2
    dev: false

  /decompress-response@6.0.0:
    resolution: {integrity: sha512-aW35yZM6Bb/4oJlZncMH2LCoZtJXTRxES17vE3hoRiowU2kWHaJKFkSBDnDR+cm9J+9QhXmREyIfv0pji9ejCQ==}
    engines: {node: '>=10'}
    requiresBuild: true
    dependencies:
      mimic-response: 3.1.0
    dev: true
    optional: true

  /deep-eql@5.0.2:
    resolution: {integrity: sha512-h5k/5U50IJJFpzfL6nO9jaaumfjO/f2NjK/oYB2Djzm4p9L+3T9qWpZqZ2hAbLPuuYq9wrU08WQyBTL5GbPk5Q==}
    engines: {node: '>=6'}
    dev: true

  /deep-extend@0.6.0:
    resolution: {integrity: sha512-LOHxIOaPYdHlJRtCQfDIVZtfw/ufM8+rVj649RIHzcm/vGwQRXFt6OPqIFWsm2XEMrNIEtWR64sY1LEKD2vAOA==}
    engines: {node: '>=4.0.0'}
    requiresBuild: true
    dev: true
    optional: true

  /default-browser-id@5.0.0:
    resolution: {integrity: sha512-A6p/pu/6fyBcA1TRz/GqWYPViplrftcW2gZC9q79ngNCKAeR/X3gcEdXQHl4KNXV+3wgIJ1CPkJQ3IHM6lcsyA==}
    engines: {node: '>=18'}
    dev: true

  /default-browser@5.2.1:
    resolution: {integrity: sha512-WY/3TUME0x3KPYdRRxEJJvXRHV4PyPoUsxtZa78lwItwRQRHhd2U9xOscaT/YTf8uCXIAjeJOFBVEh/7FtD8Xg==}
    engines: {node: '>=18'}
    dependencies:
      bundle-name: 4.1.0
      default-browser-id: 5.0.0
    dev: true

  /define-data-property@1.1.4:
    resolution: {integrity: sha512-rBMvIzlpA8v6E+SJZoo++HAYqsLrkg7MSfIinMPFhmkorw7X+dOXVJQs+QT69zGkzMyfDnIMN2Wid1+NbL3T+A==}
    engines: {node: '>= 0.4'}
    dependencies:
      es-define-property: 1.0.1
      es-errors: 1.3.0
      gopd: 1.2.0
    dev: true

  /define-lazy-prop@3.0.0:
    resolution: {integrity: sha512-N+MeXYoqr3pOgn8xfyRPREN7gHakLYjhsHhWGT3fWAiL4IkAt0iDw14QiiEm2bE30c5XX5q0FtAA3CK5f9/BUg==}
    engines: {node: '>=12'}
    dev: true

  /defu@6.1.4:
    resolution: {integrity: sha512-mEQCMmwJu317oSz8CwdIOdwf3xMif1ttiM8LTufzc3g6kR+9Pe236twL8j3IYT1F7GfRgGcW6MWxzZjLIkuHIg==}
    dev: true

  /delayed-stream@1.0.0:
    resolution: {integrity: sha512-ZySD7Nf91aLB0RxL4KGrKHBXl7Eds1DAmEdcoVawXnLD7SDhpNgtuII2aAkg7a7QS41jxPSZ17p4VdGnMHk3MQ==}
    engines: {node: '>=0.4.0'}

  /depd@2.0.0:
    resolution: {integrity: sha512-g7nH6P6dyDioJogAAGprGpCtVImJhpPk/roCzdb3fIh61/s/nPsfR6onyMwkCAR/OlC3yBC0lESvUoQEAssIrw==}
    engines: {node: '>= 0.8'}
    dev: true

  /dequal@2.0.3:
    resolution: {integrity: sha512-0je+qPKHEMohvfRTCEo3CrPG6cAzAYgmzKyxRiYSSDkS6eGJdyVJm7WaYA5ECaAD9wLB2T4EEeymA5aFVcYXCA==}
    engines: {node: '>=6'}

  /des.js@1.1.0:
    resolution: {integrity: sha512-r17GxjhUCjSRy8aiJpr8/UadFIzMzJGexI3Nmz4ADi9LYSFx4gTBp80+NaX/YsXWWLhpZ7v/v/ubEc/bCNfKwg==}
    dependencies:
      inherits: 2.0.4
      minimalistic-assert: 1.0.1
    dev: true

  /destroy@1.2.0:
    resolution: {integrity: sha512-2sJGJTaXIIaR1w4iJSNoN0hnMY7Gpc/n8D4qSCJw8QqFWXf7cuAgnEHxBpweaVcPevC2l3KpjYCx3NypQQgaJg==}
    engines: {node: '>= 0.8', npm: 1.2.8000 || >= 1.4.16}
    dev: true

  /detect-libc@2.0.4:
    resolution: {integrity: sha512-3UDv+G9CsCKO1WKMGw9fwq/SWJYbI0c5Y7LU1AXYoDdbhE2AHQ6N6Nb34sG8Fj7T5APy8qXDCKuuIHd1BR0tVA==}
    engines: {node: '>=8'}
    dev: true

  /detect-node-es@1.1.0:
    resolution: {integrity: sha512-ypdmJU/TbBby2Dxibuv7ZLW3Bs1QEmM7nHjEANfohJLvE0XVujisn1qPJcZxg+qDucsr+bP6fLD1rPS3AhJ7EQ==}
    dev: true

  /devlop@1.1.0:
    resolution: {integrity: sha512-RWmIqhcFf1lRYBvNmr7qTNuyCt/7/ns2jbpp1+PalgE/rDQcBT0fioSMUpJ93irlUhC5hrg4cYqe6U+0ImW0rA==}
    dependencies:
      dequal: 2.0.3
    dev: false

  /diff-match-patch@1.0.5:
    resolution: {integrity: sha512-IayShXAgj/QMXgB0IWmKx+rOPuGMhqm5w6jvFxmVenXKIzRqTAAsbBPT3kWQeGANj3jGgvcvv4yK6SxqYmikgw==}
    dev: true

  /diff@4.0.2:
    resolution: {integrity: sha512-58lmxKSA4BNyLz+HHMUzlOEpg09FV+ev6ZMe3vJihgdxzgcwZ8VoEEPmALCZG9LmqfVoNMMKpttIYTVG6uDY7A==}
    engines: {node: '>=0.3.1'}
    dev: true

  /diff@7.0.0:
    resolution: {integrity: sha512-PJWHUb1RFevKCwaFA9RlG5tCd+FO5iRh9A8HEtkmBH2Li03iJriB6m6JIN4rGz3K3JLawI7/veA1xzRKP6ISBw==}
    engines: {node: '>=0.3.1'}
    dev: true

  /diff@8.0.2:
    resolution: {integrity: sha512-sSuxWU5j5SR9QQji/o2qMvqRNYRDOcBTgsJ/DeCf4iSN4gW+gNMXM7wFIP+fdXZxoNiAnHUTGjCr+TSWXdRDKg==}
    engines: {node: '>=0.3.1'}
    dev: true

  /diffie-hellman@5.0.3:
    resolution: {integrity: sha512-kqag/Nl+f3GwyK25fhUMYj81BUOrZ9IuJsjIcDE5icNM9FJHAVm3VcUDxdLPoQtTuUylWm6ZIknYJwwaPxsUzg==}
    dependencies:
      bn.js: 4.12.2
      miller-rabin: 4.0.1
      randombytes: 2.1.0
    dev: true

  /dom-serializer@2.0.0:
    resolution: {integrity: sha512-wIkAryiqt/nV5EQKqQpo3SToSOV9J0DnbJqwK7Wv/Trc92zIAYZ4FlMu+JPFW1DfGFt81ZTCGgDEabffXeLyJg==}
    dependencies:
      domelementtype: 2.3.0
      domhandler: 5.0.3
      entities: 4.5.0
    dev: true

  /domain-browser@1.2.0:
    resolution: {integrity: sha512-jnjyiM6eRyZl2H+W8Q/zLMA481hzi0eszAaBUzIVnmYVDBbnLxVNnfu1HgEBvCbL+71FrxMl3E6lpKH7Ge3OXA==}
    engines: {node: '>=0.4', npm: '>=1.2'}
    dev: true

  /domelementtype@2.3.0:
    resolution: {integrity: sha512-OLETBj6w0OsagBwdXnPdN0cnMfF9opN69co+7ZrbfPGrdpPVNBUj02spi6B1N7wChLQiPn4CSH/zJvXw56gmHw==}
    dev: true

  /domhandler@5.0.3:
    resolution: {integrity: sha512-cgwlv/1iFQiFnU96XXgROh8xTeetsnJiDsTc7TYCLFd9+/WNkIqPTxiM/8pSd8VIrhXGTf1Ny1q1hquVqDJB5w==}
    engines: {node: '>= 4'}
    dependencies:
      domelementtype: 2.3.0
    dev: true

  /domutils@3.2.2:
    resolution: {integrity: sha512-6kZKyUajlDuqlHKVX1w7gyslj9MPIXzIFiz/rGu35uC1wMi+kMhQwGhl4lt9unC9Vb9INnY9Z3/ZA3+FhASLaw==}
    dependencies:
      dom-serializer: 2.0.0
      domelementtype: 2.3.0
      domhandler: 5.0.3
    dev: true

  /dot-case@3.0.4:
    resolution: {integrity: sha512-Kv5nKlh6yRrdrGvxeJ2e5y2eRUpkUosIW4A2AS38zwSz27zu7ufDwQPi5Jhs3XAlGNetl3bmnGhQsMtkKJnj3w==}
    dependencies:
      no-case: 3.0.4
      tslib: 2.8.1
    dev: true

  /dotenv@17.2.1:
    resolution: {integrity: sha512-kQhDYKZecqnM0fCnzI5eIv5L4cAe/iRI+HqMbO/hbRdTAeXDG+M9FjipUxNfbARuEg4iHIbhnhs78BCHNbSxEQ==}
    engines: {node: '>=12'}
    dev: true

  /dunder-proto@1.0.1:
    resolution: {integrity: sha512-KIN/nDJBQRcXw0MLVhZE9iQHmG68qAVIBg9CqmUYjmQIhgij9U5MFvrqkUL5FbtyyzZuOeOt0zdeRe4UY7ct+A==}
    engines: {node: '>= 0.4'}
    dependencies:
      call-bind-apply-helpers: 1.0.2
      es-errors: 1.3.0
      gopd: 1.2.0

  /duplexify@3.7.1:
    resolution: {integrity: sha512-07z8uv2wMyS51kKhD1KsdXJg5WQ6t93RneqRxUHnskXVtlYYkLqM0gqStQZ3pj073g687jPCHrqNfCzawLYh5g==}
    dependencies:
      end-of-stream: 1.4.5
      inherits: 2.0.4
      readable-stream: 2.3.8
      stream-shift: 1.0.3
    dev: true

  /duplexify@4.1.3:
    resolution: {integrity: sha512-M3BmBhwJRZsSx38lZyhE53Csddgzl5R7xGJNk7CVddZD6CcmwMCH8J+7AprIrQKH7TonKxaCjcv27Qmf+sQ+oA==}
    dependencies:
      end-of-stream: 1.4.5
      inherits: 2.0.4
      readable-stream: 3.6.2
      stream-shift: 1.0.3
    dev: true

  /eastasianwidth@0.2.0:
    resolution: {integrity: sha512-I88TYZWc9XiYHRQ4/3c5rjjfgkjhLyW2luGIheGERbNQ6OY7yTybanSpDXZa8y7VUP9YmDcYa+eyq4ca7iLqWA==}
    dev: true

  /ecdsa-sig-formatter@1.0.11:
    resolution: {integrity: sha512-nagl3RYrbNv6kQkeJIpt6NJZy8twLB/2vtz6yN9Z4vRKHN4/QZJIEbqohALSgwKdnksuY3k5Addp5lg8sVoVcQ==}
    dependencies:
      safe-buffer: 5.2.1
    dev: true

  /editions@6.22.0:
    resolution: {integrity: sha512-UgGlf8IW75je7HZjNDpJdCv4cGJWIi6yumFdZ0R7A8/CIhQiWUjyGLCxdHpd8bmyD1gnkfUNK0oeOXqUS2cpfQ==}
    engines: {ecmascript: '>= es5', node: '>=4'}
    dependencies:
      version-range: 4.15.0
    dev: true

  /ee-first@1.1.1:
    resolution: {integrity: sha512-WMwm9LhRUo+WUaRN+vRuETqG89IgZphVSNkdFgeb6sS/E4OrDIN7t48CAewSHXc6C8lefD8KKfr5vY61brQlow==}
    dev: true

  /electron-to-chromium@1.5.209:
    resolution: {integrity: sha512-Xoz0uMrim9ZETCQt8UgM5FxQF9+imA7PBpokoGcZloA1uw2LeHzTlip5cb5KOAsXZLjh/moN2vReN3ZjJmjI9A==}
    dev: true

  /elliptic@6.6.1:
    resolution: {integrity: sha512-RaddvvMatK2LJHqFJ+YA4WysVN5Ita9E35botqIYspQ4TkRAlCicdzKOjlyv/1Za5RyTNn7di//eEV0uTAfe3g==}
    dependencies:
      bn.js: 4.12.2
      brorand: 1.1.0
      hash.js: 1.1.7
      hmac-drbg: 1.0.1
      inherits: 2.0.4
      minimalistic-assert: 1.0.1
      minimalistic-crypto-utils: 1.0.1
    dev: true

  /emoji-regex@10.4.0:
    resolution: {integrity: sha512-EC+0oUMY1Rqm4O6LLrgjtYDvcVYTy7chDnM4Q7030tP4Kwj3u/pR6gP9ygnp2CJMK5Gq+9Q2oqmrFJAz01DXjw==}
    dev: true

  /emoji-regex@8.0.0:
    resolution: {integrity: sha512-MSjYzcWNOA0ewAHpz0MxpYFvwg6yjy1NG3xteoqz644VCo/RPgnr1/GGt+ic3iJTzQ8Eu3TdM14SawnVUmGE6A==}
    dev: true

  /emoji-regex@9.2.2:
    resolution: {integrity: sha512-L18DaJsXSUk2+42pv8mLs5jJT2hqFkFE4j21wOmgbUqsZ2hL72NsUU785g9RXgo3s0ZNgVl42TiHp3ZtOv/Vyg==}
    dev: true

  /emojilib@2.4.0:
    resolution: {integrity: sha512-5U0rVMU5Y2n2+ykNLQqMoqklN9ICBT/KsvC1Gz6vqHbz2AXXGkG+Pm5rMWk/8Vjrr/mY9985Hi8DYzn1F09Nyw==}
    dev: true

  /encodeurl@1.0.2:
    resolution: {integrity: sha512-TPJXq8JqFaVYm2CWmPvnP2Iyo4ZSM7/QKcSmuMLDObfpH5fi7RUGmd/rTDf+rut/saiDiQEeVTNgAmJEdAOx0w==}
    engines: {node: '>= 0.8'}
    dev: true

  /encodeurl@2.0.0:
    resolution: {integrity: sha512-Q0n9HRi4m6JuGIV1eFlmvJB7ZEVxu93IrMyiMsGC0lrMJMWzRgx6WGquyfQgZVb31vhGgXnfmPNNXmxnOkRBrg==}
    engines: {node: '>= 0.8'}
    dev: true

  /encoding-sniffer@0.2.1:
    resolution: {integrity: sha512-5gvq20T6vfpekVtqrYQsSCFZ1wEg5+wW0/QaZMWkFr6BqD3NfKs0rLCx4rrVlSWJeZb5NBJgVLswK/w2MWU+Gw==}
    dependencies:
      iconv-lite: 0.6.3
      whatwg-encoding: 3.1.1
    dev: true

  /end-of-stream@1.4.5:
    resolution: {integrity: sha512-ooEGc6HP26xXq/N+GCGOT0JKCLDGrq2bQUZrQ7gyrJiZANJ/8YDTxTpQBXGMn+WbIQXNVpyWymm7KYVICQnyOg==}
    dependencies:
      once: 1.4.0
    dev: true

  /enhanced-resolve@5.18.3:
    resolution: {integrity: sha512-d4lC8xfavMeBjzGr2vECC3fsGXziXZQyJxD868h2M/mBI3PwAuODxAkLkq5HYuvrPYcUtiLzsTo8U3PgX3Ocww==}
    engines: {node: '>=10.13.0'}
    dependencies:
      graceful-fs: 4.2.11
      tapable: 2.2.3
    dev: true

  /entities@4.5.0:
    resolution: {integrity: sha512-V0hjH4dGPh9Ao5p0MoRY6BVqtwCjhz6vI5LT8AJ55H+4g9/4vbHx1I54fS0XuclLhDHArPQCiMjDxjaL8fPxhw==}
    engines: {node: '>=0.12'}

  /entities@6.0.1:
    resolution: {integrity: sha512-aN97NXWF6AWBTahfVOIrB/NShkzi5H7F9r1s9mD3cDj4Ko5f2qhhVoYMibXF7GlLveb/D2ioWay8lxI97Ven3g==}
    engines: {node: '>=0.12'}
    dev: true

  /env-paths@2.2.1:
    resolution: {integrity: sha512-+h1lkLKhZMTYjog1VEpJNG7NZJWcuc2DDk/qsqSTRRCOXiLjeQ1d1/udrUGhqMxUgAlwKNZ0cf2uqan5GLuS2A==}
    engines: {node: '>=6'}
    dev: true

  /environment@1.1.0:
    resolution: {integrity: sha512-xUtoPkMggbz0MPyPiIWr1Kp4aeWJjDZ6SMvURhimjdZgsRuDplF5/s9hcgGhyXMhs+6vpnuoiZ2kFiu3FMnS8Q==}
    engines: {node: '>=18'}
    dev: true

  /errno@0.1.8:
    resolution: {integrity: sha512-dJ6oBr5SQ1VSd9qkk7ByRgb/1SH4JZjCHSW/mr63/QcXO9zLVxvJ6Oy13nio03rxpSnVDDjFor75SjVeZWPW/A==}
    hasBin: true
    requiresBuild: true
    dependencies:
      prr: 1.0.1
    optional: true

  /error-ex@1.3.2:
    resolution: {integrity: sha512-7dFHNmqeFSEt2ZBsCriorKnn3Z2pj+fd9kmI6QoWw4//DL+icEBfc0U7qJCisqrTsKTjw4fNFy2pW9OqStD84g==}
    dependencies:
      is-arrayish: 0.2.1

  /es-define-property@1.0.1:
    resolution: {integrity: sha512-e3nRfgfUZ4rNGL232gUgX06QNyyez04KdjFrF+LTRoOXmrOgFKDg4BCdsjW8EnT69eqdYGmRpJwiPVYNrCaW3g==}
    engines: {node: '>= 0.4'}

  /es-errors@1.3.0:
    resolution: {integrity: sha512-Zf5H2Kxt2xjTvbJvP2ZWLEICxA6j+hAmMzIlypy4xcBg1vKVnx89Wy0GbS+kf5cwCVFFzdCFh2XSCFNULS6csw==}
    engines: {node: '>= 0.4'}

  /es-module-lexer@1.7.0:
    resolution: {integrity: sha512-jEQoCwk8hyb2AZziIOLhDqpm5+2ww5uIE6lkO/6jcOCusfk6LhMHpXXfBLXTZ7Ydyt0j4VoUQv6uGNYbdW+kBA==}
    dev: true

  /es-object-atoms@1.1.1:
    resolution: {integrity: sha512-FGgH2h8zKNim9ljj7dankFPcICIK9Cp5bm+c2gQSYePhpaG5+esrLODihIorn+Pe6FGJzWhXQotPv73jTaldXA==}
    engines: {node: '>= 0.4'}
    dependencies:
      es-errors: 1.3.0

  /es-set-tostringtag@2.1.0:
    resolution: {integrity: sha512-j6vWzfrGVfyXxge+O0x5sh6cvxAog0a/4Rdd2K36zCMV5eJ+/+tOAngRO8cODMNWbVRdVlmGZQL2YS3yR8bIUA==}
    engines: {node: '>= 0.4'}
    dependencies:
      es-errors: 1.3.0
      get-intrinsic: 1.3.0
      has-tostringtag: 1.0.2
      hasown: 2.0.2

  /es-toolkit@1.39.10:
    resolution: {integrity: sha512-E0iGnTtbDhkeczB0T+mxmoVlT4YNweEKBLq7oaU4p11mecdsZpNWOglI4895Vh4usbQ+LsJiuLuI2L0Vdmfm2w==}
    dev: true

  /esbuild@0.25.9:
    resolution: {integrity: sha512-CRbODhYyQx3qp7ZEwzxOk4JBqmD/seJrzPa/cGjY1VtIn5E09Oi9/dB4JwctnfZ8Q8iT7rioVv5k/FNT/uf54g==}
    engines: {node: '>=18'}
    hasBin: true
    requiresBuild: true
    optionalDependencies:
      '@esbuild/aix-ppc64': 0.25.9
      '@esbuild/android-arm': 0.25.9
      '@esbuild/android-arm64': 0.25.9
      '@esbuild/android-x64': 0.25.9
      '@esbuild/darwin-arm64': 0.25.9
      '@esbuild/darwin-x64': 0.25.9
      '@esbuild/freebsd-arm64': 0.25.9
      '@esbuild/freebsd-x64': 0.25.9
      '@esbuild/linux-arm': 0.25.9
      '@esbuild/linux-arm64': 0.25.9
      '@esbuild/linux-ia32': 0.25.9
      '@esbuild/linux-loong64': 0.25.9
      '@esbuild/linux-mips64el': 0.25.9
      '@esbuild/linux-ppc64': 0.25.9
      '@esbuild/linux-riscv64': 0.25.9
      '@esbuild/linux-s390x': 0.25.9
      '@esbuild/linux-x64': 0.25.9
      '@esbuild/netbsd-arm64': 0.25.9
      '@esbuild/netbsd-x64': 0.25.9
      '@esbuild/openbsd-arm64': 0.25.9
      '@esbuild/openbsd-x64': 0.25.9
      '@esbuild/openharmony-arm64': 0.25.9
      '@esbuild/sunos-x64': 0.25.9
      '@esbuild/win32-arm64': 0.25.9
      '@esbuild/win32-ia32': 0.25.9
      '@esbuild/win32-x64': 0.25.9

  /escalade@3.2.0:
    resolution: {integrity: sha512-WUj2qlxaQtO4g6Pq5c29GTcWGDyd8itL8zTlipgECz3JesAiiOKotd8JU6otB3PACgG6xkJUyVhboMS+bje/jA==}
    engines: {node: '>=6'}
    dev: true

  /escape-html@1.0.3:
    resolution: {integrity: sha512-NiSupZ4OeuGwr68lGIeym/ksIZMJodUGOSCZ/FSnTxcrekbvqrgdUxlJOMpijaKZVjAJrWrGs/6Jy8OMuyj9ow==}
    dev: true

  /escape-string-regexp@2.0.0:
    resolution: {integrity: sha512-UpzcLCXolUWcNu5HtVMHYdXJjArjsF9C0aNnquZYY4uW/Vu0miy5YoWvbV345HauVvcAUnpRuhMMcqTcGOY2+w==}
    engines: {node: '>=8'}
    dev: true

  /escape-string-regexp@4.0.0:
    resolution: {integrity: sha512-TtpcNJ3XAzx3Gq8sWRzJaVajRs0uVxA2YAkdb1jm2YkPz4G6egUFAyA3n5vtEIZefPk5Wa4UXbKuS5fKkJWdgA==}
    engines: {node: '>=10'}

  /escape-string-regexp@5.0.0:
    resolution: {integrity: sha512-/veY75JbMK4j1yjvuUxuVsiS/hr/4iHs9FTT6cgTexxdE0Ly/glccBAkloH/DofkjRbZU3bnoj38mOmhkZ0lHw==}
    engines: {node: '>=12'}
    dev: false

  /esprima@4.0.1:
    resolution: {integrity: sha512-eGuFFw7Upda+g4p+QHvnW0RyTX/SVeJBDM/gCtMARO0cLuT2HcEKnTPvhjV6aGeqrCB/sbNop0Kszm0jsaWU4A==}
    engines: {node: '>=4'}
    hasBin: true
    dev: true

  /estree-util-is-identifier-name@3.0.0:
    resolution: {integrity: sha512-hFtqIDZTIUZ9BXLb8y4pYGyk6+wekIivNVTcmvk8NoOh+VeRn5y6cEHzbURrWbfp1fIqdVipilzj+lfaadNZmg==}
    dev: false

  /estree-walker@2.0.2:
    resolution: {integrity: sha512-Rfkk/Mp/DL7JVje3u18FxFujQlTNR2q6QfMSMB7AvCBx91NGj/ba3kCfza0f6dVDbw7YlRf/nDrn7pQrCCyQ/w==}

  /estree-walker@3.0.3:
    resolution: {integrity: sha512-7RUKfXgSMMkzt6ZuXmqapOurLGPPfgj6l9uRZ7lRGolvk0y2yocc35LdcxKC5PQZdn2DMqioAQ2NoWcrTKmm6g==}
    dependencies:
      '@types/estree': 1.0.8
    dev: true

  /etag@1.8.1:
    resolution: {integrity: sha512-aIL5Fx7mawVa300al2BnEE4iNvo1qETxLrPI/o05L7z6go7fCw1J6EQmbK4FmJ2AS7kgVF/KEZWufBfdClMcPg==}
    engines: {node: '>= 0.6'}
    dev: true

  /event-target-shim@5.0.1:
    resolution: {integrity: sha512-i/2XbnSz/uxRCU6+NdVJgKWDTM427+MqYbkQzD321DuCQJUqOuJKIA0IM2+W2xtYHdKOmZ4dR6fExsd4SXL+WQ==}
    engines: {node: '>=6'}
    dev: true

  /eventemitter3@5.0.1:
    resolution: {integrity: sha512-GWkBvjiSZK87ELrYOSESUYeVIc9mvLLf/nXalMOS5dYrgZq9o5OVkbZAVM06CVxYsCwH9BDZFPlQTlPA1j4ahA==}

  /events-okam@3.3.0:
    resolution: {integrity: sha512-6iR7z9hAJEwrT+D2Ywg6Fx62HSmN86OlcvPdrnq1JBeFr30dMF6l+j7M3VabjHfIi2KMtF8rO0J1rIZEfwMAwg==}
    engines: {node: '>=0.8.x'}
    dev: true

  /events@3.3.0:
    resolution: {integrity: sha512-mQw+2fkQbALzQ7V0MY0IqdnXNOeTtP4r0lN9z7AAawCXgqea7bDii20AYrIBrFd/Hx0M2Ocz6S111CaFkUcb0Q==}
    engines: {node: '>=0.8.x'}
    dev: true

  /eventsource-parser@3.0.5:
    resolution: {integrity: sha512-bSRG85ZrMdmWtm7qkF9He9TNRzc/Bm99gEJMaQoHJ9E6Kv9QBbsldh2oMj7iXmYNEAVvNgvv5vPorG6W+XtBhQ==}
    engines: {node: '>=20.0.0'}

  /eventsource@3.0.7:
    resolution: {integrity: sha512-CRT1WTyuQoD771GW56XEZFQ/ZoSfWid1alKGDYMmkt2yl8UXrVR4pspqWNEcqKvVIzg6PAltWjxcSSPrboA4iA==}
    engines: {node: '>=18.0.0'}
    dependencies:
      eventsource-parser: 3.0.5
    dev: true

  /evp_bytestokey@1.0.3:
    resolution: {integrity: sha512-/f2Go4TognH/KvCISP7OUsHn85hT9nUkxxA9BEWxFn+Oj9o8ZNLm/40hdlgSLyuOimsrTKLUMEorQexp/aPQeA==}
    dependencies:
      md5.js: 1.3.5
      safe-buffer: 5.2.1
    dev: true

  /execa@8.0.1:
    resolution: {integrity: sha512-VyhnebXciFV2DESc+p6B+y0LjSm0krU4OgJN44qFAhBY0TJ+1V61tYD2+wHusZ6F9n5K+vl8k0sTy7PEfV4qpg==}
    engines: {node: '>=16.17'}
    dependencies:
      cross-spawn: 7.0.6
      get-stream: 8.0.1
      human-signals: 5.0.0
      is-stream: 3.0.0
      merge-stream: 2.0.0
      npm-run-path: 5.3.0
      onetime: 6.0.0
      signal-exit: 4.1.0
      strip-final-newline: 3.0.0
    dev: true

  /expand-template@2.0.3:
    resolution: {integrity: sha512-XYfuKMvj4O35f/pOXLObndIRvyQ+/+6AhODh+OKWj9S9498pHHn/IMszH+gt0fBCRWMNfk1ZSp5x3AifmnI2vg==}
    engines: {node: '>=6'}
    requiresBuild: true
    dev: true
    optional: true

  /expect-type@1.2.2:
    resolution: {integrity: sha512-JhFGDVJ7tmDJItKhYgJCGLOWjuK9vPxiXoUFLwLDc99NlmklilbiQJwoctZtt13+xMw91MCk/REan6MWHqDjyA==}
    engines: {node: '>=12.0.0'}
    dev: true

  /express-rate-limit@7.5.1(express@5.1.0):
    resolution: {integrity: sha512-7iN8iPMDzOMHPUYllBEsQdWVB6fPDMPqwjBaFrgr4Jgr/+okjvzAy+UHlYYL/Vs0OsOrMkwS6PJDkFlJwoxUnw==}
    engines: {node: '>= 16'}
    peerDependencies:
      express: '>= 4.11'
    dependencies:
      express: 5.1.0
    dev: true

  /express@4.21.2:
    resolution: {integrity: sha512-28HqgMZAmih1Czt9ny7qr6ek2qddF4FclbMzwhCREB6OFfH+rXAnuNCwo1/wFvrtbgsQDb4kSbX9de9lFbrXnA==}
    engines: {node: '>= 0.10.0'}
    dependencies:
      accepts: 1.3.8
      array-flatten: 1.1.1
      body-parser: 1.20.3
      content-disposition: 0.5.4
      content-type: 1.0.5
      cookie: 0.7.1
      cookie-signature: 1.0.6
      debug: 2.6.9
      depd: 2.0.0
      encodeurl: 2.0.0
      escape-html: 1.0.3
      etag: 1.8.1
      finalhandler: 1.3.1
      fresh: 0.5.2
      http-errors: 2.0.0
      merge-descriptors: 1.0.3
      methods: 1.1.2
      on-finished: 2.4.1
      parseurl: 1.3.3
      path-to-regexp: 0.1.12
      proxy-addr: 2.0.7
      qs: 6.13.0
      range-parser: 1.2.1
      safe-buffer: 5.2.1
      send: 0.19.0
      serve-static: 1.16.2
      setprototypeof: 1.2.0
      statuses: 2.0.1
      type-is: 1.6.18
      utils-merge: 1.0.1
      vary: 1.1.2
    transitivePeerDependencies:
      - supports-color
    dev: true

  /express@5.1.0:
    resolution: {integrity: sha512-DT9ck5YIRU+8GYzzU5kT3eHGA5iL+1Zd0EutOmTE9Dtk+Tvuzd23VBU+ec7HPNSTxXYO55gPV/hq4pSBJDjFpA==}
    engines: {node: '>= 18'}
    dependencies:
      accepts: 2.0.0
      body-parser: 2.2.0
      content-disposition: 1.0.0
      content-type: 1.0.5
      cookie: 0.7.2
      cookie-signature: 1.2.2
      debug: 4.4.1(supports-color@8.1.1)
      encodeurl: 2.0.0
      escape-html: 1.0.3
      etag: 1.8.1
      finalhandler: 2.1.0
      fresh: 2.0.0
      http-errors: 2.0.0
      merge-descriptors: 2.0.0
      mime-types: 3.0.1
      on-finished: 2.4.1
      once: 1.4.0
      parseurl: 1.3.3
      proxy-addr: 2.0.7
      qs: 6.14.0
      range-parser: 1.2.1
      router: 2.2.0
      send: 1.2.0
      serve-static: 2.2.0
      statuses: 2.0.2
      type-is: 2.0.1
      vary: 1.1.2
    transitivePeerDependencies:
      - supports-color
    dev: true

  /exsolve@1.0.7:
    resolution: {integrity: sha512-VO5fQUzZtI6C+vx4w/4BWJpg3s/5l+6pRQEHzFRM8WFi4XffSP1Z+4qi7GbjWbvRQEbdIco5mIMq+zX4rPuLrw==}
    dev: false

  /extend@3.0.2:
    resolution: {integrity: sha512-fjquC59cD7CyW6urNXK0FBufkZcoiGG80wTuPujX590cB5Ttln20E2UB4S/WARVqhXffZl2LNgS+gQdPIIim/g==}
    dev: false

  /fast-decode-uri-component@1.0.1:
    resolution: {integrity: sha512-WKgKWg5eUxvRZGwW8FvfbaH7AXSh2cL+3j5fMGzUMCxWBJ3dV3a7Wz8y2f/uQ0e3B6WmodD3oS54jTQ9HVTIIg==}
    dev: true

  /fast-deep-equal@3.1.3:
    resolution: {integrity: sha512-f3qQ9oQy9j2AhBe/H9VC91wLmKBCCU/gDOnKNAYG5hswO7BLKj09Hc5HYNz9cGI++xlpDCIgDaitVs03ATR84Q==}

<<<<<<< HEAD
  /fast-glob@3.3.3:
    resolution: {integrity: sha512-7MptL8U0cqcFdzIzwOTHoilX9x5BrNqye7Z/LuC7kCMRio1EMSyqRK3BEAUD7sXRq4iT4AzTVuZdhgQ2TCvYLg==}
    engines: {node: '>=8.6.0'}
=======
  fast-diff@1.3.0: {}

  fast-glob@3.3.3:
>>>>>>> 26baf695
    dependencies:
      '@nodelib/fs.stat': 2.0.5
      '@nodelib/fs.walk': 1.2.8
      glob-parent: 5.1.2
      merge2: 1.4.1
      micromatch: 4.0.8
    dev: true

  /fast-json-stable-stringify@2.1.0:
    resolution: {integrity: sha512-lhd/wF+Lk98HZoTCtlVraHtfh5XYijIjalXck7saUtuanSDyLMxnHhSXEDJqHxD7msR8D0uCmqlkwjCV8xvwHw==}
    dev: true

  /fast-json-stringify@6.0.1:
    resolution: {integrity: sha512-s7SJE83QKBZwg54dIbD5rCtzOBVD43V1ReWXXYqBgwCwHLYAAT0RQc/FmrQglXqWPpz6omtryJQOau5jI4Nrvg==}
    dependencies:
      '@fastify/merge-json-schemas': 0.2.1
      ajv: 8.17.1
      ajv-formats: 3.0.1(ajv@8.17.1)
      fast-uri: 3.1.0
      json-schema-ref-resolver: 2.0.1
      rfdc: 1.4.1
    dev: true

  /fast-querystring@1.1.2:
    resolution: {integrity: sha512-g6KuKWmFXc0fID8WWH0jit4g0AGBoJhCkJMb1RmbsSEUNvQ+ZC8D6CUZ+GtF8nMzSPXnhiePyyqqipzNNEnHjg==}
    dependencies:
      fast-decode-uri-component: 1.0.1
    dev: true

  /fast-redact@3.5.0:
    resolution: {integrity: sha512-dwsoQlS7h9hMeYUq1W++23NDcBLV4KqONnITDV9DjfS3q1SgDGVrBdvvTLUotWtPSD7asWDV9/CmsZPy8Hf70A==}
    engines: {node: '>=6'}
    dev: true

  /fast-uri@3.1.0:
    resolution: {integrity: sha512-iPeeDKJSWf4IEOasVVrknXpaBV0IApz/gp7S2bb7Z4Lljbl2MGJRqInZiUrQwV16cpzw/D3S5j5Julj/gT52AA==}
    dev: true

  /fastify-plugin@5.0.1:
    resolution: {integrity: sha512-HCxs+YnRaWzCl+cWRYFnHmeRFyR5GVnJTAaCJQiYzQSDwK9MgJdyAsuL3nh0EWRCYMgQ5MeziymvmAhUHYHDUQ==}
    dev: true

  /fastify@5.5.0:
    resolution: {integrity: sha512-ZWSWlzj3K/DcULCnCjEiC2zn2FBPdlZsSA/pnPa/dbUfLvxkD/Nqmb0XXMXLrWkeM4uQPUvjdJpwtXmTfriXqw==}
    dependencies:
      '@fastify/ajv-compiler': 4.0.2
      '@fastify/error': 4.2.0
      '@fastify/fast-json-stringify-compiler': 5.0.3
      '@fastify/proxy-addr': 5.0.0
      abstract-logging: 2.0.1
      avvio: 9.1.0
      fast-json-stringify: 6.0.1
      find-my-way: 9.3.0
      light-my-request: 6.6.0
      pino: 9.9.0
      process-warning: 5.0.0
      rfdc: 1.4.1
      secure-json-parse: 4.0.0
      semver: 7.7.2
      toad-cache: 3.7.0
    dev: true

  /fastq@1.19.1:
    resolution: {integrity: sha512-GwLTyxkCXjXbxqIhTsMI2Nui8huMPtnxg7krajPJAjnEG/iiOS7i+zCtWGZR9G0NBKbXKh6X9m9UIsYX/N6vvQ==}
    dependencies:
      reusify: 1.1.0
    dev: true

  /fault@1.0.4:
    resolution: {integrity: sha512-CJ0HCB5tL5fYTEA7ToAq5+kTwd++Borf1/bifxd9iT70QcXr4MRrO3Llf8Ifs70q+SJcGHFtnIE/Nw6giCtECA==}
    dependencies:
      format: 0.2.2
    dev: false

  /fd-slicer@1.1.0:
    resolution: {integrity: sha512-cE1qsB/VwyQozZ+q1dGxR8LBYNZeofhEdUNGSMbQD3Gw2lAzX9Zb3uIU6Ebc/Fmyjo9AWWfnn0AUCHqtevs/8g==}
    dependencies:
      pend: 1.2.0
    dev: true

  /fdir@6.5.0(picomatch@4.0.3):
    resolution: {integrity: sha512-tIbYtZbucOs0BRGqPJkshJUYdL+SDH7dVM8gjy+ERp3WAUjLEFJE+02kanyHtwjWOnwrKYBiwAmM0p4kLJAnXg==}
    engines: {node: '>=12.0.0'}
    peerDependencies:
      picomatch: ^3 || ^4
    peerDependenciesMeta:
      picomatch:
        optional: true
    dependencies:
      picomatch: 4.0.3

  /figures@6.1.0:
    resolution: {integrity: sha512-d+l3qxjSesT4V7v2fh+QnmFnUWv9lSpjarhShNTgBOfA0ttejbQUAlHLitbjkoRiDulW0OPoQPYIGhIC8ohejg==}
    engines: {node: '>=18'}
    dependencies:
      is-unicode-supported: 2.1.0
    dev: true

  /fill-range@7.1.1:
    resolution: {integrity: sha512-YsGpe3WHLK8ZYi4tWDg2Jy3ebRz2rXowDxnld4bkQB00cc/1Zw9AWnC0i9ztDJitivtQvaI9KaLyKrc+hBW0yg==}
    engines: {node: '>=8'}
    dependencies:
      to-regex-range: 5.0.1
    dev: true

  /finalhandler@1.3.1:
    resolution: {integrity: sha512-6BN9trH7bp3qvnrRyzsBz+g3lZxTNZTbVO2EV1CS0WIcDbawYVdYvGflME/9QP0h0pYlCDBCTjYa9nZzMDpyxQ==}
    engines: {node: '>= 0.8'}
    dependencies:
      debug: 2.6.9
      encodeurl: 2.0.0
      escape-html: 1.0.3
      on-finished: 2.4.1
      parseurl: 1.3.3
      statuses: 2.0.1
      unpipe: 1.0.0
    transitivePeerDependencies:
      - supports-color
    dev: true

  /finalhandler@2.1.0:
    resolution: {integrity: sha512-/t88Ty3d5JWQbWYgaOGCCYfXRwV1+be02WqYYlL6h0lEiUAMPM8o8qKGO01YIkOHzka2up08wvgYD0mDiI+q3Q==}
    engines: {node: '>= 0.8'}
    dependencies:
      debug: 4.4.1(supports-color@8.1.1)
      encodeurl: 2.0.0
      escape-html: 1.0.3
      on-finished: 2.4.1
      parseurl: 1.3.3
      statuses: 2.0.2
    transitivePeerDependencies:
      - supports-color
    dev: true

  /find-my-way@9.3.0:
    resolution: {integrity: sha512-eRoFWQw+Yv2tuYlK2pjFS2jGXSxSppAs3hSQjfxVKxM5amECzIgYYc1FEI8ZmhSh/Ig+FrKEz43NLRKJjYCZVg==}
    engines: {node: '>=20'}
    dependencies:
      fast-deep-equal: 3.1.3
      fast-querystring: 1.1.2
      safe-regex2: 5.0.0
    dev: true

  /find-root@1.1.0:
    resolution: {integrity: sha512-NKfW6bec6GfKc0SGx1e07QZY9PE99u0Bft/0rzSD5k3sO/vwkVUpDUKVm5Gpp5Ue3YfShPFTX2070tDs5kB9Ng==}
    dev: false

  /find-up@5.0.0:
    resolution: {integrity: sha512-78/PXT1wlLLDgTzDs7sjq9hzz0vXD+zn+7wypEe4fXQxCmdmqfGsEPQxmiCSQI3ajFV91bVSsvNtrJRiW6nGng==}
    engines: {node: '>=10'}
    dependencies:
      locate-path: 6.0.0
      path-exists: 4.0.0
    dev: true

  /flat@5.0.2:
    resolution: {integrity: sha512-b6suED+5/3rTpUBdG1gupIl8MPFCAMA0QXwmljLhvCUKcUvdE4gWky9zpuGCcXHOsz4J9wPGNWq6OKpmIzz3hQ==}
    hasBin: true
    dev: true

  /follow-redirects@1.15.11(debug@4.4.1):
    resolution: {integrity: sha512-deG2P0JfjrTxl50XGCDyfI97ZGVCxIpfKYmfyrQ54n5FO/0gfIES8C/Psl6kWVDolizcaaxZJnTS0QSMxvnsBQ==}
    engines: {node: '>=4.0'}
    peerDependencies:
      debug: '*'
    peerDependenciesMeta:
      debug:
        optional: true
    dependencies:
      debug: 4.4.1(supports-color@8.1.1)
    dev: false

  /for-each@0.3.5:
    resolution: {integrity: sha512-dKx12eRCVIzqCxFGplyFKJMPvLEWgmNtUrpTiJIR5u97zEhRG8ySrtboPHZXx7daLxQVrl643cTzbab2tkQjxg==}
    engines: {node: '>= 0.4'}
    dependencies:
      is-callable: 1.2.7
    dev: true

  /foreground-child@3.3.1:
    resolution: {integrity: sha512-gIXjKqtFuWEgzFRJA9WCQeSJLZDjgJUOMCMzxtvFq/37KojM1BFGufqsCy0r4qSQmYLsZYMeyRqzIWOMup03sw==}
    engines: {node: '>=14'}
    dependencies:
      cross-spawn: 7.0.6
      signal-exit: 4.1.0
    dev: true

  /form-data@4.0.4:
    resolution: {integrity: sha512-KrGhL9Q4zjj0kiUt5OO4Mr/A/jlI2jDYs5eHBpYHPcBEVSiipAvn2Ko2HnPe20rmcuuvMHNdZFp+4IlGTMF0Ow==}
    engines: {node: '>= 6'}
    dependencies:
      asynckit: 0.4.0
      combined-stream: 1.0.8
      es-set-tostringtag: 2.1.0
      hasown: 2.0.2
      mime-types: 2.1.35

  /format@0.2.2:
    resolution: {integrity: sha512-wzsgA6WOq+09wrU1tsJ09udeR/YZRaeArL9e1wPbFg3GG2yDnC2ldKpxs4xunpFF9DgqCqOIra3bc1HWrJ37Ww==}
    engines: {node: '>=0.4.x'}
    dev: false

  /forwarded@0.2.0:
    resolution: {integrity: sha512-buRG0fpBtRHSTCOASe6hD258tEubFoRLb4ZNA6NxMVHNw2gOcwHo9wyablzMzOA5z9xA9L1KNjk/Nt6MT9aYow==}
    engines: {node: '>= 0.6'}
    dev: true

  /fresh@0.5.2:
    resolution: {integrity: sha512-zJ2mQYM18rEFOudeV4GShTGIQ7RbzA7ozbU9I/XBpm7kqgMywgmylMwXHxZJmkVoYkna9d2pVXVXPdYTP9ej8Q==}
    engines: {node: '>= 0.6'}
    dev: true

  /fresh@2.0.0:
    resolution: {integrity: sha512-Rx/WycZ60HOaqLKAi6cHRKKI7zxWbJ31MhntmtwMoaTeF7XFH9hhBp8vITaMidfljRQ6eYWCKkaTK+ykVJHP2A==}
    engines: {node: '>= 0.8'}
    dev: true

  /fs-constants@1.0.0:
    resolution: {integrity: sha512-y6OAwoSIf7FyjMIv94u+b5rdheZEjzR63GTyZJm5qh4Bi+2YgwLCcI/fPFZkL5PSixOt6ZNKm+w+Hfp/Bciwow==}
    requiresBuild: true
    dev: true
    optional: true

  /fs-extra@11.3.1:
    resolution: {integrity: sha512-eXvGGwZ5CL17ZSwHWd3bbgk7UUpF6IFHtP57NYYakPvHOs8GDgDe5KJI36jIJzDkJ6eJjuzRA8eBQb6SkKue0g==}
    engines: {node: '>=14.14'}
    dependencies:
      graceful-fs: 4.2.11
      jsonfile: 6.2.0
      universalify: 2.0.1

  /fs.realpath@1.0.0:
    resolution: {integrity: sha512-OO0pH2lK6a0hZnAdau5ItzHPI6pUlvI7jMVnxUQRtw4owF2wk8lOSabtGDCTP4Ggrg2MbGnWO9X8K1t4+fGMDw==}
    dev: true

  /fsevents@2.3.3:
    resolution: {integrity: sha512-5xoDfX+fL7faATnagmWPpbFtwh/R77WmMMqqHGS65C3vvB0YHrgF+B1YmZ3441tMj5n63k0212XNoJwzlhffQw==}
    engines: {node: ^8.16.0 || ^10.6.0 || >=11.0.0}
    os: [darwin]
    requiresBuild: true
    optional: true

  /function-bind@1.1.2:
    resolution: {integrity: sha512-7XHNxH7qX9xG5mIwxkhumTox/MIRNcOgDrxWsMt2pAr23WHp6MrRlN7FBSFpCpr+oVO0F744iUgR82nJMfG2SA==}

  /gensync@1.0.0-beta.2:
    resolution: {integrity: sha512-3hN7NaskYvMDLQY55gnW3NQ+mesEAepTqlg+VEbj7zzqEMBVNhzcGYYeqFo/TlYz6eQiFcp1HcsCZO+nGgS8zg==}
    engines: {node: '>=6.9.0'}
    dev: true

  /get-caller-file@2.0.5:
    resolution: {integrity: sha512-DyFP3BM/3YHTQOCUL/w0OZHR0lpKeGrxotcHWcqNEdnltqFwXVfhEBQ94eIo34AfQpo0rGki4cyIiftY06h2Fg==}
    engines: {node: 6.* || 8.* || >= 10.*}
    dev: true

  /get-east-asian-width@1.3.0:
    resolution: {integrity: sha512-vpeMIQKxczTD/0s2CdEWHcb0eeJe6TFjxb+J5xgX7hScxqrGuyjmv4c1D4A/gelKfyox0gJJwIHF+fLjeaM8kQ==}
    engines: {node: '>=18'}
    dev: true

  /get-intrinsic@1.3.0:
    resolution: {integrity: sha512-9fSjSaos/fRIVIp+xSJlE6lfwhES7LNtKaCBIamHsjr2na1BiABJPo0mOjjz8GJDURarmCPGqaiVg5mfjb98CQ==}
    engines: {node: '>= 0.4'}
    dependencies:
      call-bind-apply-helpers: 1.0.2
      es-define-property: 1.0.1
      es-errors: 1.3.0
      es-object-atoms: 1.1.1
      function-bind: 1.1.2
      get-proto: 1.0.1
      gopd: 1.2.0
      has-symbols: 1.1.0
      hasown: 2.0.2
      math-intrinsics: 1.1.0

  /get-nonce@1.0.1:
    resolution: {integrity: sha512-FJhYRoDaiatfEkUK8HKlicmu/3SGFD51q3itKDGoSTysQJBnfOcxU5GxnhE1E6soB76MbT0MBtnKJuXyAx+96Q==}
    engines: {node: '>=6'}
    dev: true

  /get-proto@1.0.1:
    resolution: {integrity: sha512-sTSfBjoXBp89JvIKIefqw7U2CCebsc74kiY6awiGogKtoSGbgjYE/G/+l9sF3MWFPNc9IcoOC4ODfKHfxFmp0g==}
    engines: {node: '>= 0.4'}
    dependencies:
      dunder-proto: 1.0.1
      es-object-atoms: 1.1.1

  /get-stream@8.0.1:
    resolution: {integrity: sha512-VaUJspBffn/LMCJVoMvSAdmscJyS1auj5Zulnn5UoYcY531UWmdwhRWkcGKnGU93m5HSXP9LP2usOryrBtQowA==}
    engines: {node: '>=16'}
    dev: true

  /get-tsconfig@4.10.1:
    resolution: {integrity: sha512-auHyJ4AgMz7vgS8Hp3N6HXSmlMdUyhSUrfBF16w153rxtLIEOE+HGqaBppczZvnHLqQJfiHotCYpNhl0lUROFQ==}
    dependencies:
      resolve-pkg-maps: 1.0.0

  /github-from-package@0.0.0:
    resolution: {integrity: sha512-SyHy3T1v2NUXn29OsWdxmK6RwHD+vkj3v8en8AOBZ1wBQ/hCAQ5bAQTD02kW4W9tUp/3Qh6J8r9EvntiyCmOOw==}
    requiresBuild: true
    dev: true
    optional: true

  /glob-parent@5.1.2:
    resolution: {integrity: sha512-AOIgSQCepiJYwP3ARnGx+5VnTu2HBYdzbGP45eLw1vr3zB3vZLeyed1sC9hnbcOc9/SrMyM5RPQrkGz4aS9Zow==}
    engines: {node: '>= 6'}
    dependencies:
      is-glob: 4.0.3
    dev: true

  /glob@10.4.5:
    resolution: {integrity: sha512-7Bv8RF0k6xjo7d4A/PxYLbUCfb6c+Vpd2/mB2yRDlew7Jb5hEXiCD9ibfO7wpk8i4sevK6DFny9h7EYbM3/sHg==}
    hasBin: true
    dependencies:
      foreground-child: 3.3.1
      jackspeak: 3.4.3
      minimatch: 9.0.5
      minipass: 7.1.2
      package-json-from-dist: 1.0.1
      path-scurry: 1.11.1
    dev: true

  /glob@11.0.3:
    resolution: {integrity: sha512-2Nim7dha1KVkaiF4q6Dj+ngPPMdfvLJEOpZk/jKiUAkqKebpGAWQXAq9z1xu9HKu5lWfqw/FASuccEjyznjPaA==}
    engines: {node: 20 || >=22}
    hasBin: true
    dependencies:
      foreground-child: 3.3.1
      jackspeak: 4.1.1
      minimatch: 10.0.3
      minipass: 7.1.2
      package-json-from-dist: 1.0.1
      path-scurry: 2.0.0
    dev: true

  /glob@7.2.3:
    resolution: {integrity: sha512-nFR0zLpU2YCaRxwoCJvL6UvCH2JFyFVIvwTLsIf21AuHlMskA1hhTdk+LlYJtOlYt9v6dvszD2BGRqBL+iQK9Q==}
    deprecated: Glob versions prior to v9 are no longer supported
    dependencies:
      fs.realpath: 1.0.0
      inflight: 1.0.6
      inherits: 2.0.4
      minimatch: 3.1.2
      once: 1.4.0
      path-is-absolute: 1.0.1
    dev: true

  /globals@16.3.0:
    resolution: {integrity: sha512-bqWEnJ1Nt3neqx2q5SFfGS8r/ahumIakg3HcwtNlrVlwXIeNumWn/c7Pn/wKzGhf6SaW6H6uWXLqC30STCMchQ==}
    engines: {node: '>=18'}
    dev: true

  /globby@14.1.0:
    resolution: {integrity: sha512-0Ia46fDOaT7k4og1PDW4YbodWWr3scS2vAr2lTbsplOt2WkKp0vQbkI9wKis/T5LV/dqPjO3bpS/z6GTJB82LA==}
    engines: {node: '>=18'}
    dependencies:
      '@sindresorhus/merge-streams': 2.3.0
      fast-glob: 3.3.3
      ignore: 7.0.5
      path-type: 6.0.0
      slash: 5.1.0
      unicorn-magic: 0.3.0
    dev: true

  /goober@2.1.16(csstype@3.1.3):
    resolution: {integrity: sha512-erjk19y1U33+XAMe1VTvIONHYoSqE4iS7BYUZfHaqeohLmnC0FdxEh7rQU+6MZ4OajItzjZFSRtVANrQwNq6/g==}
    peerDependencies:
      csstype: ^3.0.10
    dependencies:
      csstype: 3.1.3
    dev: false

  /gopd@1.2.0:
    resolution: {integrity: sha512-ZUKRh6/kUFoAiTAtTYPZJ3hw9wNxx+BIBOijnlG9PnrJsCcSjs1wyyD6vJpaYtgnzDrKYRSqf3OO6Rfa93xsRg==}
    engines: {node: '>= 0.4'}

  /graceful-fs@4.2.11:
    resolution: {integrity: sha512-RbJ5/jmFcNNCcDV5o9eTnBLJ/HszWV0P73bc+Ff4nS/rJj+YaS6IGyiOL0VoBYX+l1Wrl3k63h/KrH+nhJ0XvQ==}

  /has-flag@4.0.0:
    resolution: {integrity: sha512-EykJT/Q1KjTWctppgIAgfSO0tKVuZUjhgMr17kqTumMl6Afv3EISleU7qZUzoXDFTAHTDC4NOoG/ZxU3EvlMPQ==}
    engines: {node: '>=8'}

  /has-property-descriptors@1.0.2:
    resolution: {integrity: sha512-55JNKuIW+vq4Ke1BjOTjM2YctQIvCT7GFzHwmfZPGo5wnrgkid0YQtnAleFSqumZm4az3n2BS+erby5ipJdgrg==}
    dependencies:
      es-define-property: 1.0.1
    dev: true

  /has-symbols@1.1.0:
    resolution: {integrity: sha512-1cDNdwJ2Jaohmb3sg4OmKaMBwuC48sYni5HUw2DvsC8LjGTLK9h+eb1X6RyuOHe4hT0ULCW68iomhjUoKUqlPQ==}
    engines: {node: '>= 0.4'}

  /has-tostringtag@1.0.2:
    resolution: {integrity: sha512-NqADB8VjPFLM2V0VvHUewwwsw0ZWBaIdgo+ieHtK3hasLz4qeCRjYcqfB6AQrBggRKppKF8L52/VqdVsO47Dlw==}
    engines: {node: '>= 0.4'}
    dependencies:
      has-symbols: 1.1.0

  /hash-base@2.0.2:
    resolution: {integrity: sha512-0TROgQ1/SxE6KmxWSvXHvRj90/Xo1JvZShofnYF+f6ZsGtR4eES7WfrQzPalmyagfKZCXpVnitiRebZulWsbiw==}
    dependencies:
      inherits: 2.0.4
    dev: true

  /hash-base@3.0.5:
    resolution: {integrity: sha512-vXm0l45VbcHEVlTCzs8M+s0VeYsB2lnlAaThoLKGXr3bE/VWDOelNUnycUPEhKEaXARL2TEFjBOyUiM6+55KBg==}
    engines: {node: '>= 0.10'}
    dependencies:
      inherits: 2.0.4
      safe-buffer: 5.2.1
    dev: true

  /hash.js@1.1.7:
    resolution: {integrity: sha512-taOaskGt4z4SOANNseOviYDvjEJinIkRgmp7LbKP2YTTmVxWBl87s/uzK9r+44BclBSp2X7K1hqeNfz9JbBeXA==}
    dependencies:
      inherits: 2.0.4
      minimalistic-assert: 1.0.1
    dev: true

  /hasown@2.0.2:
    resolution: {integrity: sha512-0hJU9SCPvmMzIBdZFqNPXWa6dqh7WdH0cII9y+CyS8rG3nL48Bclra9HmKhVVUHyPWNH5Y7xDwAB7bfgSjkUMQ==}
    engines: {node: '>= 0.4'}
    dependencies:
      function-bind: 1.1.2

  /hast-util-parse-selector@2.2.5:
    resolution: {integrity: sha512-7j6mrk/qqkSehsM92wQjdIgWM2/BW61u/53G6xmC8i1OmEdKLHbk419QKQUjz6LglWsfqoiHmyMRkP1BGjecNQ==}
    dev: false

  /hast-util-to-jsx-runtime@2.3.6:
    resolution: {integrity: sha512-zl6s8LwNyo1P9uw+XJGvZtdFF1GdAkOg8ujOw+4Pyb76874fLps4ueHXDhXWdk6YHQ6OgUtinliG7RsYvCbbBg==}
    dependencies:
      '@types/estree': 1.0.8
      '@types/hast': 3.0.4
      '@types/unist': 3.0.3
      comma-separated-tokens: 2.0.3
      devlop: 1.1.0
      estree-util-is-identifier-name: 3.0.0
      hast-util-whitespace: 3.0.0
      mdast-util-mdx-expression: 2.0.1
      mdast-util-mdx-jsx: 3.2.0
      mdast-util-mdxjs-esm: 2.0.1
      property-information: 7.1.0
      space-separated-tokens: 2.0.2
      style-to-js: 1.1.17
      unist-util-position: 5.0.0
      vfile-message: 4.0.3
    transitivePeerDependencies:
      - supports-color
    dev: false

  /hast-util-whitespace@3.0.0:
    resolution: {integrity: sha512-88JUN06ipLwsnv+dVn+OIYOvAuvBMy/Qoi6O7mQHxdPXpjy+Cd6xRkWwux7DKO+4sYILtLBRIKgsdpS2gQc7qw==}
    dependencies:
      '@types/hast': 3.0.4
    dev: false

  /hastscript@6.0.0:
    resolution: {integrity: sha512-nDM6bvd7lIqDUiYEiu5Sl/+6ReP0BMk/2f4U/Rooccxkj0P5nm+acM5PrGJ/t5I8qPGiqZSE6hVAwZEdZIvP4w==}
    dependencies:
      '@types/hast': 2.3.10
      comma-separated-tokens: 1.0.8
      hast-util-parse-selector: 2.2.5
      property-information: 5.6.0
      space-separated-tokens: 1.1.5
    dev: false

  /he@1.2.0:
    resolution: {integrity: sha512-F/1DnUGPopORZi0ni+CvrCgHQ5FyEAHRLSApuYWMmrbSwoN2Mn/7k+Gl38gJnR7yyDZk6WLXwiGod1JOWNDKGw==}
    hasBin: true

  /highlight.js@10.7.3:
    resolution: {integrity: sha512-tzcUFauisWKNHaRkN4Wjl/ZA07gENAjFl3J/c480dprkGTg5EQstgaNFqBfUqCq54kZRIEcreTsAgF/m2quD7A==}

  /highlightjs-vue@1.0.0:
    resolution: {integrity: sha512-PDEfEF102G23vHmPhLyPboFCD+BkMGu+GuJe2d9/eH4FsCwvgBpnc9n0pGE+ffKdph38s6foEZiEjdgHdzp+IA==}
    dev: false

  /hmac-drbg@1.0.1:
    resolution: {integrity: sha512-Tti3gMqLdZfhOQY1Mzf/AanLiqh1WTiJgEj26ZuYQ9fbkLomzGchCws4FyrSd4VkpBfiNhaE1On+lOz894jvXg==}
    dependencies:
      hash.js: 1.1.7
      minimalistic-assert: 1.0.1
      minimalistic-crypto-utils: 1.0.1
    dev: true

  /hoist-non-react-statics@3.3.2:
    resolution: {integrity: sha512-/gGivxi8JPKWNm/W0jSmzcMPpfpPLc3dY/6GxhX2hQ9iGj3aDfklV4ET7NjKpSinLpJ5vafa9iiGIEZg10SfBw==}
    dependencies:
      react-is: 16.13.1
    dev: false

  /hosted-git-info@4.1.0:
    resolution: {integrity: sha512-kyCuEOWjJqZuDbRHzL8V93NzQhwIB71oFWSyzVo+KPZI+pnQPPxucdkrOZvkLRnrf5URsQM+IJ09Dw29cRALIA==}
    engines: {node: '>=10'}
    dependencies:
      lru-cache: 6.0.0
    dev: true

  /hosted-git-info@7.0.2:
    resolution: {integrity: sha512-puUZAUKT5m8Zzvs72XWy3HtvVbTWljRE66cP60bxJzAqf2DgICo7lYTY2IHUmLnNpjYvw5bvmoHvPc0QO2a62w==}
    engines: {node: ^16.14.0 || >=18.0.0}
    dependencies:
      lru-cache: 10.4.3
    dev: true

  /html-escaper@2.0.2:
    resolution: {integrity: sha512-H2iMtd0I4Mt5eYiapRdIDjp+XzelXQ0tFE4JS7YFwFevXXMmOp9myNrUvCg0D6ws8iqkRPBfKHgbwig1SmlLfg==}
    dev: true

  /html-parse-stringify@3.0.1:
    resolution: {integrity: sha512-KknJ50kTInJ7qIScF3jeaFRpMpE8/lfiTdzf/twXyPBLAGrLRTmkz3AdTnKeh40X8k9L2fdYwEp/42WGXIRGcg==}
    dependencies:
      void-elements: 3.1.0

  /html-url-attributes@3.0.1:
    resolution: {integrity: sha512-ol6UPyBWqsrO6EJySPz2O7ZSr856WDrEzM5zMqp+FJJLGMW35cLYmmZnl0vztAZxRUoNZJFTCohfjuIJ8I4QBQ==}
    dev: false

  /htmlparser2@10.0.0:
    resolution: {integrity: sha512-TwAZM+zE5Tq3lrEHvOlvwgj1XLWQCtaaibSN11Q+gGBAS7Y1uZSWwXXRe4iF6OXnaq1riyQAPFOBtYc77Mxq0g==}
    dependencies:
      domelementtype: 2.3.0
      domhandler: 5.0.3
      domutils: 3.2.2
      entities: 6.0.1
    dev: true

  /http-errors@2.0.0:
    resolution: {integrity: sha512-FtwrG/euBzaEjYeRqOgly7G0qviiXoJWnvEH2Z1plBdXgbyjv34pHTSb9zoeHMyDy33+DWy5Wt9Wo+TURtOYSQ==}
    engines: {node: '>= 0.8'}
    dependencies:
      depd: 2.0.0
      inherits: 2.0.4
      setprototypeof: 1.2.0
      statuses: 2.0.1
      toidentifier: 1.0.1
    dev: true

  /http-proxy-agent@7.0.2:
    resolution: {integrity: sha512-T1gkAiYYDWYx3V5Bmyu7HcfcvL7mUrTWiM6yOfa3PIphViJ/gFPbvidQ+veqSOHci/PxBcDabeUNCzpOODJZig==}
    engines: {node: '>= 14'}
    dependencies:
      agent-base: 7.1.4
      debug: 4.4.1(supports-color@8.1.1)
    transitivePeerDependencies:
      - supports-color
    dev: true

  /https-browserify@1.0.0:
    resolution: {integrity: sha512-J+FkSdyD+0mA0N+81tMotaRMfSL9SGi+xpD3T6YApKsc3bGSXJlfXri3VyFOeYkfLRQisDk1W+jIFFKBeUBbBg==}
    dev: true

  /https-proxy-agent@7.0.6:
    resolution: {integrity: sha512-vK9P5/iUfdl95AI+JVyUuIcVtd4ofvtrOr3HNtM2yxC9bnMbEdp3x01OhQNnjb8IJYi38VlTE3mBXwcfvywuSw==}
    engines: {node: '>= 14'}
    dependencies:
      agent-base: 7.1.4
      debug: 4.4.1(supports-color@8.1.1)
    transitivePeerDependencies:
      - supports-color
    dev: true

  /human-signals@5.0.0:
    resolution: {integrity: sha512-AXcZb6vzzrFAUE61HnN4mpLqd/cSIwNQjtNWR0euPm6y0iqx3G4gOXaIDdtdDwZmhwe82LA6+zinmW4UBWVePQ==}
    engines: {node: '>=16.17.0'}
    dev: true

  /husky@9.1.7:
    resolution: {integrity: sha512-5gs5ytaNjBrh5Ow3zrvdUUY+0VxIuWVL4i9irt6friV+BqdCfmV11CQTWMiBYWHbXhco+J1kHfTOUkePhCDvMA==}
    engines: {node: '>=18'}
    hasBin: true
    dev: true

  /i18next-browser-languagedetector@8.2.0:
    resolution: {integrity: sha512-P+3zEKLnOF0qmiesW383vsLdtQVyKtCNA9cjSoKCppTKPQVfKd2W8hbVo5ZhNJKDqeM7BOcvNoKJOjpHh4Js9g==}
    dependencies:
      '@babel/runtime': 7.28.3
    dev: false

  /i18next@25.4.2(typescript@5.8.3):
    resolution: {integrity: sha512-gD4T25a6ovNXsfXY1TwHXXXLnD/K2t99jyYMCSimSCBnBRJVQr5j+VAaU83RJCPzrTGhVQ6dqIga66xO2rtd5g==}
    peerDependencies:
      typescript: ^5
    peerDependenciesMeta:
      typescript:
        optional: true
    dependencies:
      '@babel/runtime': 7.28.3
      typescript: 5.8.3

  /iconv-lite@0.4.24:
    resolution: {integrity: sha512-v3MXnZAcvnywkTUEZomIActle7RXXeedOR31wwl7VlyoXO4Qi9arvSenNQWne1TcRwhCL1HwLI21bEqdpj8/rA==}
    engines: {node: '>=0.10.0'}
    dependencies:
      safer-buffer: 2.1.2
    dev: true

  /iconv-lite@0.6.3:
    resolution: {integrity: sha512-4fCk79wshMdzMp2rH06qWrJE4iolqLhCUH+OiuIgU++RB0+94NlDL81atO7GX55uUKueo0txHNtvEyI6D7WdMw==}
    engines: {node: '>=0.10.0'}
    dependencies:
      safer-buffer: 2.1.2

  /ieee754@1.2.1:
    resolution: {integrity: sha512-dcyqhDvX1C46lXZcVqCpK+FtMRQVdIMN6/Df5js2zouUsqG7I6sFxitIC+7KYK29KdXOLHdu9zL4sFnoVQnqaA==}
    dev: true

  /ignore@7.0.5:
    resolution: {integrity: sha512-Hs59xBNfUIunMFgWAbGX5cq6893IbWg4KnrjbYwX3tx0ztorVgTDA6B2sxf8ejHJ4wz8BqGUMYlnzNBer5NvGg==}
    engines: {node: '>= 4'}
    dev: true

  /image-size@0.5.5:
    resolution: {integrity: sha512-6TDAlDPZxUFCv+fuOkIoXT/V/f3Qbq8e37p+YOiYrUv3v9cc3/6x78VdfPgFVaB9dZYeLUfKgHRebpkm/oP2VQ==}
    engines: {node: '>=0.10.0'}
    hasBin: true
    requiresBuild: true
    optional: true

  /immediate@3.0.6:
    resolution: {integrity: sha512-XXOFtyqDjNDAQxVfYxuF7g9Il/IbWmmlQg2MYKOH8ExIT1qg6xc4zyS3HaEEATgs1btfzxq15ciUiY7gjSXRGQ==}
    dev: true

  /import-fresh@3.3.1:
    resolution: {integrity: sha512-TR3KfrTZTYLPB6jUjfx6MF9WcWrHL9su5TObK4ZkYgBdWKPOFoSoQIdEuTuR82pmtxH2spWG9h6etwfr1pLBqQ==}
    engines: {node: '>=6'}
    dependencies:
      parent-module: 1.0.1
      resolve-from: 4.0.0

  /import-lazy@4.0.0:
    resolution: {integrity: sha512-rKtvo6a868b5Hu3heneU+L4yEQ4jYKLtjpnPeUdK7h0yzXGmyBTypknlkCvHFBqfX9YlorEiMM6Dnq/5atfHkw==}
    engines: {node: '>=8'}

  /indent-string@5.0.0:
    resolution: {integrity: sha512-m6FAo/spmsW2Ab2fU35JTYwtOKa2yAwXSwgjSv1TJzh4Mh7mC3lzAOVLBprb72XsTrgkEIsl7YrFNAiDiRhIGg==}
    engines: {node: '>=12'}
    dev: true

  /index-to-position@1.1.0:
    resolution: {integrity: sha512-XPdx9Dq4t9Qk1mTMbWONJqU7boCoumEH7fRET37HX5+khDUl3J2W6PdALxhILYlIYx2amlwYcRPp28p0tSiojg==}
    engines: {node: '>=18'}
    dev: true

  /inflight@1.0.6:
    resolution: {integrity: sha512-k92I/b08q4wvFscXCLvqfsHCrjrF7yiXsQuIVvVE7N82W3+aqpzuUdBbfhWcy/FZR3/4IgflMgKLOsvPDrGCJA==}
    deprecated: This module is not supported, and leaks memory. Do not use it. Check out lru-cache if you want a good and tested way to coalesce async requests by a key value, which is much more comprehensive and powerful.
    dependencies:
      once: 1.4.0
      wrappy: 1.0.2
    dev: true

  /inherits@2.0.1:
    resolution: {integrity: sha512-8nWq2nLTAwd02jTqJExUYFSD/fKq6VH9Y/oG2accc/kdI0V98Bag8d5a4gi3XHz73rDWa2PvTtvcWYquKqSENA==}
    dev: true

  /inherits@2.0.3:
    resolution: {integrity: sha512-x00IRNXNy63jwGkJmzPigoySHbaqpNuzKbBOmzK+g2OdZpQ9w+sxCN+VSB3ja7IAge2OP2qpfxTjeNcyjmW1uw==}
    dev: true

  /inherits@2.0.4:
    resolution: {integrity: sha512-k/vGaX4/Yla3WzyMCvTQOXYeIHvqOKtnqBduzTHpzpQZzAskKMhZ2K+EnBiSM9zGSoIFeMpXKxa4dYeZIQqewQ==}
    dev: true

  /ini@1.3.8:
    resolution: {integrity: sha512-JV/yugV2uzW5iMRSiZAyDtQd+nxtUnjeLt0acNdw98kKLrvuRVyB80tsREOE7yvGVgalhZ6RNXCmEHkUKBKxew==}
    requiresBuild: true
    dev: true
    optional: true

  /ink-select-input@6.2.0(ink@6.2.2)(react@19.1.1):
    resolution: {integrity: sha512-304fZXxkpYxJ9si5lxRCaX01GNlmPBgOZumXXRnPYbHW/iI31cgQynqk2tRypGLOF1cMIwPUzL2LSm6q4I5rQQ==}
    engines: {node: '>=18'}
    peerDependencies:
      ink: '>=5.0.0'
      react: '>=18.0.0'
    dependencies:
      figures: 6.1.0
      ink: 6.2.2(@types/react@19.1.11)(react@19.1.1)
      react: 19.1.1
      to-rotated: 1.0.0
    dev: true

  /ink-spinner@5.0.0(ink@6.2.2)(react@19.1.1):
    resolution: {integrity: sha512-EYEasbEjkqLGyPOUc8hBJZNuC5GvXGMLu0w5gdTNskPc7Izc5vO3tdQEYnzvshucyGCBXc86ig0ujXPMWaQCdA==}
    engines: {node: '>=14.16'}
    peerDependencies:
      ink: '>=4.0.0'
      react: '>=18.0.0'
    dependencies:
      cli-spinners: 2.9.2
      ink: 6.2.2(@types/react@19.1.11)(react@19.1.1)
      react: 19.1.1
    dev: true

  /ink@6.2.2(@types/react@19.1.11)(react@19.1.1):
    resolution: {integrity: sha512-LN1f+/D8KKqMqRux08fIfA9wsEAJ9Bu9CiI3L6ih7bnqNSDUXT/JVJ0rUIc4NkjPiPaeI3BVNREcLYLz9ePSEg==}
    engines: {node: '>=20'}
    peerDependencies:
      '@types/react': '>=19.0.0'
      react: '>=19.0.0'
      react-devtools-core: ^4.19.1
    peerDependenciesMeta:
      '@types/react':
        optional: true
      react-devtools-core:
        optional: true
    dependencies:
      '@alcalzone/ansi-tokenize': 0.2.0
      '@types/react': 19.1.11
      ansi-escapes: 7.0.0
      ansi-styles: 6.2.1
      auto-bind: 5.0.1
      chalk: 5.6.0
      cli-boxes: 3.0.0
      cli-cursor: 4.0.0
      cli-truncate: 4.0.0
      code-excerpt: 4.0.0
      es-toolkit: 1.39.10
      indent-string: 5.0.0
      is-in-ci: 2.0.0
      patch-console: 2.0.0
      react: 19.1.1
      react-reconciler: 0.32.0(react@19.1.1)
      scheduler: 0.26.0
      signal-exit: 3.0.7
      slice-ansi: 7.1.0
      stack-utils: 2.0.6
      string-width: 7.2.0
      type-fest: 4.41.0
      widest-line: 5.0.0
      wrap-ansi: 9.0.0
      ws: 8.18.3
      yoga-layout: 3.2.1
    transitivePeerDependencies:
      - bufferutil
      - utf-8-validate
    dev: true

  /inline-style-parser@0.2.4:
    resolution: {integrity: sha512-0aO8FkhNZlj/ZIbNi7Lxxr12obT7cL1moPfE4tg1LkX7LlLfC6DeX4l2ZEud1ukP9jNQyNnfzQVqwbwmAATY4Q==}
    dev: false

  /intersection-observer@0.12.2:
    resolution: {integrity: sha512-7m1vEcPCxXYI8HqnL8CKI6siDyD+eIWSwgB3DZA+ZTogxk9I4CDnj4wilt9x/+/QbHI4YG5YZNmC6458/e9Ktg==}
    dev: false

  /ipaddr.js@1.9.1:
    resolution: {integrity: sha512-0KI/607xoxSToH7GjN1FfSbLoU0+btTicjsQSWQlh/hZykN8KpmMf7uYwPW3R+akZ6R/w18ZlXSHBYXiYUPO3g==}
    engines: {node: '>= 0.10'}
    dev: true

  /ipaddr.js@2.2.0:
    resolution: {integrity: sha512-Ag3wB2o37wslZS19hZqorUnrnzSkpOVy+IiiDEiTqNubEYpYuHWIf6K4psgN2ZWKExS4xhVCrRVfb/wfW8fWJA==}
    engines: {node: '>= 10'}
    dev: true

  /is-alphabetical@1.0.4:
    resolution: {integrity: sha512-DwzsA04LQ10FHTZuL0/grVDk4rFoVH1pjAToYwBrHSxcrBIGQuXrQMtD5U1b0U2XVgKZCTLLP8u2Qxqhy3l2Vg==}
    dev: false

  /is-alphabetical@2.0.1:
    resolution: {integrity: sha512-FWyyY60MeTNyeSRpkM2Iry0G9hpr7/9kD40mD/cGQEuilcZYS4okz8SN2Q6rLCJ8gbCt6fN+rC+6tMGS99LaxQ==}
    dev: false

  /is-alphanumerical@1.0.4:
    resolution: {integrity: sha512-UzoZUr+XfVz3t3v4KyGEniVL9BDRoQtY7tOyrRybkVNjDFWyo1yhXNGrrBTQxp3ib9BLAWs7k2YKBQsFRkZG9A==}
    dependencies:
      is-alphabetical: 1.0.4
      is-decimal: 1.0.4
    dev: false

  /is-alphanumerical@2.0.1:
    resolution: {integrity: sha512-hmbYhX/9MUMF5uh7tOXyK/n0ZvWpad5caBA17GsC6vyuCqaWliRG5K1qS9inmUhEMaOBIW7/whAnSwveW/LtZw==}
    dependencies:
      is-alphabetical: 2.0.1
      is-decimal: 2.0.1
    dev: false

  /is-arrayish@0.2.1:
    resolution: {integrity: sha512-zz06S8t0ozoDXMG+ube26zeCTNXcKIPJZJi8hBrF4idCLms4CG9QtK7qBl1boi5ODzFpjswb5JPmHCbMpjaYzg==}

  /is-binary-path@2.1.0:
    resolution: {integrity: sha512-ZMERYes6pDydyuGidse7OsHxtbI7WVeUEozgR/g7rd0xUimYNlvZRE/K2MgZTjWy725IfelLeVcEM97mmtRGXw==}
    engines: {node: '>=8'}
    dependencies:
      binary-extensions: 2.3.0
    dev: true

  /is-callable@1.2.7:
    resolution: {integrity: sha512-1BC0BVFhS/p0qtw6enp8e+8OD0UrK0oFLztSjNzhcKA3WDuJxxAPXzPuPtKkjEY9UUoEWlX/8fgKeu2S8i9JTA==}
    engines: {node: '>= 0.4'}
    dev: true

  /is-core-module@2.16.1:
    resolution: {integrity: sha512-UfoeMA6fIJ8wTYFEUjelnaGI67v6+N7qXJEvQuIGa99l4xsCruSYOVSQ0uPANn4dAzm8lkYPaKLrrijLq7x23w==}
    engines: {node: '>= 0.4'}
    dependencies:
      hasown: 2.0.2

  /is-decimal@1.0.4:
    resolution: {integrity: sha512-RGdriMmQQvZ2aqaQq3awNA6dCGtKpiDFcOzrTWrDAT2MiWrKQVPmxLGHl7Y2nNu6led0kEyoX0enY0qXYsv9zw==}
    dev: false

  /is-decimal@2.0.1:
    resolution: {integrity: sha512-AAB9hiomQs5DXWcRB1rqsxGUstbRroFOPPVAomNk/3XHR5JyEZChOyTWe2oayKnsSsr/kcGqF+z6yuH6HHpN0A==}
    dev: false

  /is-docker@3.0.0:
    resolution: {integrity: sha512-eljcgEDlEns/7AXFosB5K/2nCM4P7FQPkGc/DWLy5rmFEWvZayGrik1d9/QIY5nJ4f9YsVvBkA6kJpHn9rISdQ==}
    engines: {node: ^12.20.0 || ^14.13.1 || >=16.0.0}
    hasBin: true
    dev: true

  /is-extglob@2.1.1:
    resolution: {integrity: sha512-SbKbANkN603Vi4jEZv49LeVJMn4yGwsbzZworEoyEiutsN3nJYdbO36zfhGJ6QEDpOZIFkDtnq5JRxmvl3jsoQ==}
    engines: {node: '>=0.10.0'}
    dev: true

  /is-fullwidth-code-point@3.0.0:
    resolution: {integrity: sha512-zymm5+u+sCsSWyD9qNaejV3DFvhCKclKdizYaJUuHA83RLjb7nSuGnddCHGv0hk+KY7BMAlsWeK4Ueg6EV6XQg==}
    engines: {node: '>=8'}
    dev: true

  /is-fullwidth-code-point@4.0.0:
    resolution: {integrity: sha512-O4L094N2/dZ7xqVdrXhh9r1KODPJpFms8B5sGdJLPy664AgvXsreZUyCQQNItZRDlYug4xStLjNp/sz3HvBowQ==}
    engines: {node: '>=12'}
    dev: true

  /is-fullwidth-code-point@5.0.0:
    resolution: {integrity: sha512-OVa3u9kkBbw7b8Xw5F9P+D/T9X+Z4+JruYVNapTjPYZYUznQ5YfWeFkOj606XYYW8yugTfC8Pj0hYqvi4ryAhA==}
    engines: {node: '>=18'}
    dependencies:
      get-east-asian-width: 1.3.0
    dev: true

  /is-glob@4.0.3:
    resolution: {integrity: sha512-xelSayHH36ZgE7ZWhli7pW34hNbNl8Ojv5KVmkJD4hBdD3th8Tfk9vYasLM+mXWOZhFkgZfxhLSnrwRr4elSSg==}
    engines: {node: '>=0.10.0'}
    dependencies:
      is-extglob: 2.1.1
    dev: true

  /is-hexadecimal@1.0.4:
    resolution: {integrity: sha512-gyPJuv83bHMpocVYoqof5VDiZveEoGoFL8m3BXNb2VW8Xs+rz9kqO8LOQ5DH6EsuvilT1ApazU0pyl+ytbPtlw==}
    dev: false

  /is-hexadecimal@2.0.1:
    resolution: {integrity: sha512-DgZQp241c8oO6cA1SbTEWiXeoxV42vlcJxgH+B3hi1AiqqKruZR3ZGF8In3fj4+/y/7rHvlOZLZtgJ/4ttYGZg==}
    dev: false

  /is-in-ci@2.0.0:
    resolution: {integrity: sha512-cFeerHriAnhrQSbpAxL37W1wcJKUUX07HyLWZCW1URJT/ra3GyUTzBgUnh24TMVfNTV2Hij2HLxkPHFZfOZy5w==}
    engines: {node: '>=20'}
    hasBin: true
    dev: true

  /is-inside-container@1.0.0:
    resolution: {integrity: sha512-KIYLCCJghfHZxqjYBE7rEy0OBuTd5xCHS7tHVgvCLkx7StIoaxwNW3hCALgEUjFfeRk+MG/Qxmp/vtETEF3tRA==}
    engines: {node: '>=14.16'}
    hasBin: true
    dependencies:
      is-docker: 3.0.0
    dev: true

  /is-interactive@2.0.0:
    resolution: {integrity: sha512-qP1vozQRI+BMOPcjFzrjXuQvdak2pHNUMZoeG2eRbiSqyvbEf/wQtEOTOX1guk6E3t36RkaqiSt8A/6YElNxLQ==}
    engines: {node: '>=12'}
    dev: true

  /is-mobile@5.0.0:
    resolution: {integrity: sha512-Tz/yndySvLAEXh+Uk8liFCxOwVH6YutuR74utvOcu7I9Di+DwM0mtdPVZNaVvvBUM2OXxne/NhOs1zAO7riusQ==}
    dev: false

  /is-number@7.0.0:
    resolution: {integrity: sha512-41Cifkg6e8TylSpdtTpeLVMqvSBEVzTttHvERD741+pnZ8ANv0004MRL43QKPDlK9cGvNp6NZWZUBlbGXYxxng==}
    engines: {node: '>=0.12.0'}
    dev: true

  /is-plain-obj@2.1.0:
    resolution: {integrity: sha512-YWnfyRwxL/+SsrWYfOpUtz5b3YD+nyfkHvjbcanzk8zgyO4ASD67uVMRt8k5bM4lLMDnXfriRhOpemw+NfT1eA==}
    engines: {node: '>=8'}
    dev: true

  /is-plain-obj@4.1.0:
    resolution: {integrity: sha512-+Pgi+vMuUNkJyExiMBt5IlFoMyKnr5zhJ4Uspz58WOhBF5QoIZkFyNHIbBAtHwzVAgk5RtndVNsDRN61/mmDqg==}
    engines: {node: '>=12'}
    dev: false

  /is-promise@4.0.0:
    resolution: {integrity: sha512-hvpoI6korhJMnej285dSg6nu1+e6uxs7zG3BYAm5byqDsgJNWwxzM6z6iZiAgQR4TJ30JmBTOwqZUw3WlyH3AQ==}
    dev: true

  /is-stream@3.0.0:
    resolution: {integrity: sha512-LnQR4bZ9IADDRSkvpqMGvt/tEJWclzklNgSw48V5EAaAeDd6qGvN8ei6k5p0tvxSR171VmGyHuTiAOfxAbr8kA==}
    engines: {node: ^12.20.0 || ^14.13.1 || >=16.0.0}
    dev: true

  /is-typed-array@1.1.15:
    resolution: {integrity: sha512-p3EcsicXjit7SaskXHs1hA91QxgTw46Fv6EFKKGS5DRFLD8yKnohjF3hxoju94b/OcMZoQukzpPpBE9uLVKzgQ==}
    engines: {node: '>= 0.4'}
    dependencies:
      which-typed-array: 1.1.19
    dev: true

  /is-unicode-supported@0.1.0:
    resolution: {integrity: sha512-knxG2q4UC3u8stRGyAVJCOdxFmv5DZiRcdlIaAQXAbSfJya+OhopNotLQrstBhququ4ZpuKbDc/8S6mgXgPFPw==}
    engines: {node: '>=10'}
    dev: true

  /is-unicode-supported@1.3.0:
    resolution: {integrity: sha512-43r2mRvz+8JRIKnWJ+3j8JtjRKZ6GmjzfaE/qiBJnikNnYv/6bagRJ1kUhNk8R5EX/GkobD+r+sfxCPJsiKBLQ==}
    engines: {node: '>=12'}
    dev: true

  /is-unicode-supported@2.1.0:
    resolution: {integrity: sha512-mE00Gnza5EEB3Ds0HfMyllZzbBrmLOX3vfWoj9A9PEnTfratQ/BcaJOuMhnkhjXvb2+FkY3VuHqtAGpTPmglFQ==}
    engines: {node: '>=18'}
    dev: true

  /is-what@3.14.1:
    resolution: {integrity: sha512-sNxgpk9793nzSs7bA6JQJGeIuRBQhAaNGG77kzYQgMkrID+lS6SlK07K5LaptscDlSaIgH+GPFzf+d75FVxozA==}

  /is-wsl@3.1.0:
    resolution: {integrity: sha512-UcVfVfaK4Sc4m7X3dUSoHoozQGBEFeDC+zVo06t98xe8CzHSZZBekNXH+tu0NalHolcJ/QAGqS46Hef7QXBIMw==}
    engines: {node: '>=16'}
    dependencies:
      is-inside-container: 1.0.0
    dev: true

  /is64bit@2.0.0:
    resolution: {integrity: sha512-jv+8jaWCl0g2lSBkNSVXdzfBA0npK1HGC2KtWM9FumFRoGS94g3NbCCLVnCYHLjp4GrW2KZeeSTMo5ddtznmGw==}
    engines: {node: '>=18'}
    dependencies:
      system-architecture: 0.1.0
    dev: true

  /isarray@1.0.0:
    resolution: {integrity: sha512-VLghIWNM6ELQzo7zwmcg0NmTVyWKYjvIeM83yjp0wRDTmUnrM678fQbcKBo6n2CJEF0szoG//ytg+TKla89ALQ==}
    dev: true

  /isarray@2.0.5:
    resolution: {integrity: sha512-xHjhDr3cNBK0BzdUJSPXZntQUx/mwMS5Rw4A7lPJ90XGAO6ISP/ePDNuo0vhqOZU+UD5JoodwCAAoZQd3FeAKw==}
    dev: true

  /isbot@5.1.30:
    resolution: {integrity: sha512-3wVJEonAns1OETX83uWsk5IAne2S5zfDcntD2hbtU23LelSqNXzXs9zKjMPOLMzroCgIjCfjYAEHrd2D6FOkiA==}
    engines: {node: '>=18'}

  /isexe@2.0.0:
    resolution: {integrity: sha512-RHxMLp9lnKHGHRng9QFhRCMbYAcVpn69smSGcq3f36xjgVVWThj4qqLbTLlq7Ssj8B+fIQ1EuCEGI2lKsyQeIw==}
    dev: true

  /isomorphic-rslog@0.0.7:
    resolution: {integrity: sha512-n6/XnKnZ5eLEj6VllG4XmamXG7/F69nls8dcynHyhcTpsPUYgcgx4ifEaCo4lQJ2uzwfmIT+F0KBGwBcMKmt5g==}
    engines: {node: '>=14.17.6'}
    dev: true

  /istanbul-lib-coverage@3.2.2:
    resolution: {integrity: sha512-O8dpsF+r0WV/8MNRKfnmrtCWhuKjxrq2w+jpzBL5UZKTi2LeVWnWOmWRxFlesJONmc+wLAGvKQZEOanko0LFTg==}
    engines: {node: '>=8'}
    dev: true

  /istanbul-lib-report@3.0.1:
    resolution: {integrity: sha512-GCfE1mtsHGOELCU8e/Z7YWzpmybrx/+dSTfLrvY8qRmaY6zXTKWn6WQIjaAFw069icm6GVMNkgu0NzI4iPZUNw==}
    engines: {node: '>=10'}
    dependencies:
      istanbul-lib-coverage: 3.2.2
      make-dir: 4.0.0
      supports-color: 7.2.0
    dev: true

  /istanbul-reports@3.2.0:
    resolution: {integrity: sha512-HGYWWS/ehqTV3xN10i23tkPkpH46MLCIMFNCaaKNavAXTF1RkqxawEPtnjnGZ6XKSInBKkiOA5BKS+aZiY3AvA==}
    engines: {node: '>=8'}
    dependencies:
      html-escaper: 2.0.2
      istanbul-lib-report: 3.0.1
    dev: true

  /istextorbinary@9.5.0:
    resolution: {integrity: sha512-5mbUj3SiZXCuRf9fT3ibzbSSEWiy63gFfksmGfdOzujPjW3k+z8WvIBxcJHBoQNlaZaiyB25deviif2+osLmLw==}
    engines: {node: '>=4'}
    dependencies:
      binaryextensions: 6.11.0
      editions: 6.22.0
      textextensions: 6.11.0
    dev: true

  /jackspeak@3.4.3:
    resolution: {integrity: sha512-OGlZQpz2yfahA/Rd1Y8Cd9SIEsqvXkLVoSw/cgwhnhFMDbsQFeZYoJJ7bIZBS9BcamUW96asq/npPWugM+RQBw==}
    dependencies:
      '@isaacs/cliui': 8.0.2
    optionalDependencies:
      '@pkgjs/parseargs': 0.11.0
    dev: true

  /jackspeak@4.1.1:
    resolution: {integrity: sha512-zptv57P3GpL+O0I7VdMJNBZCu+BPHVQUk55Ft8/QCJjTVxrnJHuVuX/0Bl2A6/+2oyR/ZMEuFKwmzqqZ/U5nPQ==}
    engines: {node: 20 || >=22}
    dependencies:
      '@isaacs/cliui': 8.0.2
    dev: true

  /javascript-natural-sort@0.7.1:
    resolution: {integrity: sha512-nO6jcEfZWQXDhOiBtG2KvKyEptz7RVbpGP4vTD2hLBdmNQSsCiicO2Ioinv6UI4y9ukqnBpy+XZ9H6uLNgJTlw==}
    dev: true

  /jiti@1.21.7:
    resolution: {integrity: sha512-/imKNG4EbWNrVjoNC/1H5/9GFy+tqjGBHCaSsN+P2RnPqjsLmv6UD3Ej+Kj8nBWaRAwyk7kK5ZUc+OEatnTR3A==}
    hasBin: true
    dev: true

  /jiti@2.5.1:
    resolution: {integrity: sha512-twQoecYPiVA5K/h6SxtORw/Bs3ar+mLUtoPSc7iMXzQzK8d7eJ/R09wmTwAjiamETn1cXYPGfNnu7DMoHgu12w==}
    hasBin: true

  /jju@1.4.0:
    resolution: {integrity: sha512-8wb9Yw966OSxApiCt0K3yNJL8pnNeIv+OEq2YMidz4FKP6nonSRoOXc80iXY4JaN2FC11B9qsNmDsm+ZOfMROA==}

  /js-cookie@3.0.5:
    resolution: {integrity: sha512-cEiJEAEoIbWfCZYKWhVwFuvPX1gETRYPw6LlaTKoxD3s2AkXzkCjnp6h0V77ozyqj0jakteJ4YqDJT830+lVGw==}
    engines: {node: '>=14'}
    dev: false

  /js-tokens@4.0.0:
    resolution: {integrity: sha512-RdJUflcE3cUzKiMqQgsCu06FPu9UdIJO0beYbPhHN4k6apgJtifcoCtT9bcxOpYBtpD2kCM6Sbzg4CausW/PKQ==}

  /js-tokens@9.0.1:
    resolution: {integrity: sha512-mxa9E9ITFOt0ban3j6L5MpjwegGz6lBQmM1IJkWeBZGcMxto50+eWdjC/52xDbS2vy0k7vIMK0Fe2wfL9OQSpQ==}
    dev: true

  /js-yaml@3.14.1:
    resolution: {integrity: sha512-okMH7OXXJ7YrN9Ok3/SXrnu4iX9yOk+25nqX4imS2npuvTYDmo/QEZoqwZkYaIDk3jVvBOTOIEgEhaLOynBS9g==}
    hasBin: true
    dependencies:
      argparse: 1.0.10
      esprima: 4.0.1
    dev: true

  /js-yaml@4.1.0:
    resolution: {integrity: sha512-wpxZs9NoxZaJESJGIZTyDEaYpl0FKSA+FB9aJiyemKhMwkxQg63h4T1KJgUGHpTqPDNRcmmYLugrRjJlBtWvRA==}
    hasBin: true
    dependencies:
      argparse: 2.0.1
    dev: true

  /jsesc@3.1.0:
    resolution: {integrity: sha512-/sM3dO2FOzXjKQhJuo0Q173wf2KOo8t4I8vHy6lF9poUp7bKT0/NHE8fPX23PwfhnykfqnC2xRxOnVw5XuGIaA==}
    engines: {node: '>=6'}
    hasBin: true

  /json-parse-even-better-errors@2.3.1:
    resolution: {integrity: sha512-xyFwyhro/JEof6Ghe2iz2NcXoj2sloNsWr/XsERDK/oiPCfaNhl5ONfp+jQdAZRQQ0IJWNzH9zIZF7li91kh2w==}

  /json-schema-ref-resolver@2.0.1:
    resolution: {integrity: sha512-HG0SIB9X4J8bwbxCbnd5FfPEbcXAJYTi1pBJeP/QPON+w8ovSME8iRG+ElHNxZNX2Qh6eYn1GdzJFS4cDFfx0Q==}
    dependencies:
      dequal: 2.0.3
    dev: true

  /json-schema-traverse@0.4.1:
    resolution: {integrity: sha512-xbbCH5dCYU5T8LcEhhuh7HJ88HXuW3qsI3Y0zOZFKfZEHcpWiHU/Jxzk629Brsab/mMiHQti9wMP+845RPe3Vg==}
    dev: true

  /json-schema-traverse@1.0.0:
    resolution: {integrity: sha512-NM8/P9n3XjXhIZn1lLhkFaACTOURQXjWhV4BA/RnOv8xvgqtqpAX9IO4mRQxSx1Rlo4tqzeqb0sOlruaOy3dug==}

  /json-schema@0.4.0:
    resolution: {integrity: sha512-es94M3nTIfsEPisRafak+HDLfHXnKBhV3vU5eqPcS3flIWqcxJWgXHXiey3YrpaNsanY5ei1VoYEbOzijuq9BA==}

  /json2mq@0.2.0:
    resolution: {integrity: sha512-SzoRg7ux5DWTII9J2qkrZrqV1gt+rTaoufMxEzXbS26Uid0NwaJd123HcoB80TgubEppxxIGdNxCx50fEoEWQA==}
    dependencies:
      string-convert: 0.2.1
    dev: false

  /json5@2.2.3:
    resolution: {integrity: sha512-XmOWe7eyHYH14cLdVPoyg+GOH3rYX++KpzrylJwSW98t3Nk+U8XOl8FWKOgwtzdb8lXGf6zYwDUzeHMWfxasyg==}
    engines: {node: '>=6'}
    hasBin: true
    dev: true

  /jsonc-parser@3.3.1:
    resolution: {integrity: sha512-HUgH65KyejrUFPvHFPbqOY0rsFip3Bo5wb4ngvdi1EpCYWUQDC5V+Y7mZws+DLkr4M//zQJoanu1SP+87Dv1oQ==}
    dev: true

  /jsondiffpatch@0.6.0:
    resolution: {integrity: sha512-3QItJOXp2AP1uv7waBkao5nCvhEv+QmJAd38Ybq7wNI74Q+BBmnLn4EDKz6yI9xGAIQoUF87qHt+kc1IVxB4zQ==}
    engines: {node: ^18.0.0 || >=20.0.0}
    hasBin: true
    dependencies:
      '@types/diff-match-patch': 1.0.36
      chalk: 5.6.0
      diff-match-patch: 1.0.5
    dev: true

  /jsonfile@6.2.0:
    resolution: {integrity: sha512-FGuPw30AdOIUTRMC2OMRtQV+jkVj2cfPqSeWXv1NEAJ1qZ5zb1X6z1mFhbfOB/iy3ssJCD+3KuZ8r8C3uVFlAg==}
    dependencies:
      universalify: 2.0.1
    optionalDependencies:
      graceful-fs: 4.2.11

  /jsonrepair@3.13.0:
    resolution: {integrity: sha512-5YRzlAQ7tuzV1nAJu3LvDlrKtBFIALHN2+a+I1MGJCt3ldRDBF/bZuvIPzae8Epot6KBXd0awRZZcuoeAsZ/mw==}
    hasBin: true
    dev: true

  /jsonwebtoken@9.0.2:
    resolution: {integrity: sha512-PRp66vJ865SSqOlgqS8hujT5U4AOgMfhrwYIuIhfKaoSCZcirrmASQr8CX7cUg+RMih+hgznrjp99o+W4pJLHQ==}
    engines: {node: '>=12', npm: '>=6'}
    dependencies:
      jws: 3.2.2
      lodash.includes: 4.3.0
      lodash.isboolean: 3.0.3
      lodash.isinteger: 4.0.4
      lodash.isnumber: 3.0.3
      lodash.isplainobject: 4.0.6
      lodash.isstring: 4.0.1
      lodash.once: 4.1.1
      ms: 2.1.3
      semver: 7.7.2
    dev: true

  /jszip@3.10.1:
    resolution: {integrity: sha512-xXDvecyTpGLrqFrvkrUSoxxfJI5AH7U8zxxtVclpsUtMCq4JQ290LY8AW5c7Ggnr/Y/oK+bQMbqK2qmtk3pN4g==}
    dependencies:
      lie: 3.3.0
      pako: 1.0.11
      readable-stream: 2.3.8
      setimmediate: 1.0.5
    dev: true

  /jwa@1.4.2:
    resolution: {integrity: sha512-eeH5JO+21J78qMvTIDdBXidBd6nG2kZjg5Ohz/1fpa28Z4CcsWUzJ1ZZyFq/3z3N17aZy+ZuBoHljASbL1WfOw==}
    dependencies:
      buffer-equal-constant-time: 1.0.1
      ecdsa-sig-formatter: 1.0.11
      safe-buffer: 5.2.1
    dev: true

  /jws@3.2.2:
    resolution: {integrity: sha512-YHlZCB6lMTllWDtSPHz/ZXTsi8S00usEV6v1tjq8tOUZzw7DpSDWVXjXDre6ed1w/pd495ODpHZYSdkRTsa0HA==}
    dependencies:
      jwa: 1.4.2
      safe-buffer: 5.2.1
    dev: true

  /keytar@7.9.0:
    resolution: {integrity: sha512-VPD8mtVtm5JNtA2AErl6Chp06JBfy7diFQ7TQQhdpWOl6MrCRB+eRbvAZUsbGQS9kiMq0coJsy0W0vHpDCkWsQ==}
    requiresBuild: true
    dependencies:
      node-addon-api: 4.3.0
      prebuild-install: 7.1.3
    dev: true
    optional: true

  /kolorist@1.8.0:
    resolution: {integrity: sha512-Y+60/zizpJ3HRH8DCss+q95yr6145JXZo46OTpFvDZWLfRCE4qChOyk1b26nMaNpfHHgxagk9dXT5OP0Tfe+dQ==}
    dev: false

  /less-loader@12.3.0(less@4.4.1):
    resolution: {integrity: sha512-0M6+uYulvYIWs52y0LqN4+QM9TqWAohYSNTo4htE8Z7Cn3G/qQMEmktfHmyJT23k+20kU9zHH2wrfFXkxNLtVw==}
    engines: {node: '>= 18.12.0'}
    peerDependencies:
      '@rspack/core': 0.x || 1.x
      less: ^3.5.0 || ^4.0.0
      webpack: ^5.0.0
    peerDependenciesMeta:
      '@rspack/core':
        optional: true
      webpack:
        optional: true
    dependencies:
      less: 4.4.1
    dev: true

  /less@4.4.1:
    resolution: {integrity: sha512-X9HKyiXPi0f/ed0XhgUlBeFfxrlDP3xR4M7768Zl+WXLUViuL9AOPPJP4nCV0tgRWvTYvpNmN0SFhZOQzy16PA==}
    engines: {node: '>=14'}
    hasBin: true
    dependencies:
      copy-anything: 2.0.6
      parse-node-version: 1.0.1
      tslib: 2.8.1
    optionalDependencies:
      errno: 0.1.8
      graceful-fs: 4.2.11
      image-size: 0.5.5
      make-dir: 2.1.0
      mime: 1.6.0
      needle: 3.3.1
      source-map: 0.6.1

  /leven@3.1.0:
    resolution: {integrity: sha512-qsda+H8jTaUaN/x5vzW2rzc+8Rw4TAQ/4KjB46IwK5VH+IlVeeeje/EoZRpiXvIqjFgK84QffqPztGI3VBLG1A==}
    engines: {node: '>=6'}
    dev: true

  /lie@3.3.0:
    resolution: {integrity: sha512-UaiMJzeWRlEujzAuw5LokY1L5ecNQYZKfmyZ9L7wDHb/p5etKaxXhohBcrw0EYby+G/NA52vRSN4N39dxHAIwQ==}
    dependencies:
      immediate: 3.0.6
    dev: true

  /light-my-request@6.6.0:
    resolution: {integrity: sha512-CHYbu8RtboSIoVsHZ6Ye4cj4Aw/yg2oAFimlF7mNvfDV192LR7nDiKtSIfCuLT7KokPSTn/9kfVLm5OGN0A28A==}
    dependencies:
      cookie: 1.0.2
      process-warning: 4.0.1
      set-cookie-parser: 2.7.1
    dev: true

  /lightningcss-darwin-arm64@1.30.1:
    resolution: {integrity: sha512-c8JK7hyE65X1MHMN+Viq9n11RRC7hgin3HhYKhrMyaXflk5GVplZ60IxyoVtzILeKr+xAJwg6zK6sjTBJ0FKYQ==}
    engines: {node: '>= 12.0.0'}
    cpu: [arm64]
    os: [darwin]
    requiresBuild: true
    dev: true
    optional: true

  /lightningcss-darwin-x64@1.30.1:
    resolution: {integrity: sha512-k1EvjakfumAQoTfcXUcHQZhSpLlkAuEkdMBsI/ivWw9hL+7FtilQc0Cy3hrx0AAQrVtQAbMI7YjCgYgvn37PzA==}
    engines: {node: '>= 12.0.0'}
    cpu: [x64]
    os: [darwin]
    requiresBuild: true
    dev: true
    optional: true

  /lightningcss-freebsd-x64@1.30.1:
    resolution: {integrity: sha512-kmW6UGCGg2PcyUE59K5r0kWfKPAVy4SltVeut+umLCFoJ53RdCUWxcRDzO1eTaxf/7Q2H7LTquFHPL5R+Gjyig==}
    engines: {node: '>= 12.0.0'}
    cpu: [x64]
    os: [freebsd]
    requiresBuild: true
    dev: true
    optional: true

  /lightningcss-linux-arm-gnueabihf@1.30.1:
    resolution: {integrity: sha512-MjxUShl1v8pit+6D/zSPq9S9dQ2NPFSQwGvxBCYaBYLPlCWuPh9/t1MRS8iUaR8i+a6w7aps+B4N0S1TYP/R+Q==}
    engines: {node: '>= 12.0.0'}
    cpu: [arm]
    os: [linux]
    requiresBuild: true
    dev: true
    optional: true

  /lightningcss-linux-arm64-gnu@1.30.1:
    resolution: {integrity: sha512-gB72maP8rmrKsnKYy8XUuXi/4OctJiuQjcuqWNlJQ6jZiWqtPvqFziskH3hnajfvKB27ynbVCucKSm2rkQp4Bw==}
    engines: {node: '>= 12.0.0'}
    cpu: [arm64]
    os: [linux]
    requiresBuild: true
    dev: true
    optional: true

  /lightningcss-linux-arm64-musl@1.30.1:
    resolution: {integrity: sha512-jmUQVx4331m6LIX+0wUhBbmMX7TCfjF5FoOH6SD1CttzuYlGNVpA7QnrmLxrsub43ClTINfGSYyHe2HWeLl5CQ==}
    engines: {node: '>= 12.0.0'}
    cpu: [arm64]
    os: [linux]
    requiresBuild: true
    dev: true
    optional: true

  /lightningcss-linux-x64-gnu@1.30.1:
    resolution: {integrity: sha512-piWx3z4wN8J8z3+O5kO74+yr6ze/dKmPnI7vLqfSqI8bccaTGY5xiSGVIJBDd5K5BHlvVLpUB3S2YCfelyJ1bw==}
    engines: {node: '>= 12.0.0'}
    cpu: [x64]
    os: [linux]
    requiresBuild: true
    dev: true
    optional: true

  /lightningcss-linux-x64-musl@1.30.1:
    resolution: {integrity: sha512-rRomAK7eIkL+tHY0YPxbc5Dra2gXlI63HL+v1Pdi1a3sC+tJTcFrHX+E86sulgAXeI7rSzDYhPSeHHjqFhqfeQ==}
    engines: {node: '>= 12.0.0'}
    cpu: [x64]
    os: [linux]
    requiresBuild: true
    dev: true
    optional: true

  /lightningcss-win32-arm64-msvc@1.30.1:
    resolution: {integrity: sha512-mSL4rqPi4iXq5YVqzSsJgMVFENoa4nGTT/GjO2c0Yl9OuQfPsIfncvLrEW6RbbB24WtZ3xP/2CCmI3tNkNV4oA==}
    engines: {node: '>= 12.0.0'}
    cpu: [arm64]
    os: [win32]
    requiresBuild: true
    dev: true
    optional: true

  /lightningcss-win32-x64-msvc@1.30.1:
    resolution: {integrity: sha512-PVqXh48wh4T53F/1CCu8PIPCxLzWyCnn/9T5W1Jpmdy5h9Cwd+0YQS6/LwhHXSafuc61/xg9Lv5OrCby6a++jg==}
    engines: {node: '>= 12.0.0'}
    cpu: [x64]
    os: [win32]
    requiresBuild: true
    dev: true
    optional: true

  /lightningcss@1.30.1:
    resolution: {integrity: sha512-xi6IyHML+c9+Q3W0S4fCQJOym42pyurFiJUHEcEyHS0CeKzia4yZDEsLlqOFykxOdHpNy0NmvVO31vcSqAxJCg==}
    engines: {node: '>= 12.0.0'}
    dependencies:
      detect-libc: 2.0.4
    optionalDependencies:
      lightningcss-darwin-arm64: 1.30.1
      lightningcss-darwin-x64: 1.30.1
      lightningcss-freebsd-x64: 1.30.1
      lightningcss-linux-arm-gnueabihf: 1.30.1
      lightningcss-linux-arm64-gnu: 1.30.1
      lightningcss-linux-arm64-musl: 1.30.1
      lightningcss-linux-x64-gnu: 1.30.1
      lightningcss-linux-x64-musl: 1.30.1
      lightningcss-win32-arm64-msvc: 1.30.1
      lightningcss-win32-x64-msvc: 1.30.1
    dev: true

  /lilconfig@3.1.3:
    resolution: {integrity: sha512-/vlFKAoH5Cgt3Ie+JLhRbwOsCQePABiU3tJ1egGvyQ+33R/vcwM2Zl2QR/LzjsBeItPt3oSVXapn+m4nQDvpzw==}
    engines: {node: '>=14'}
    dev: true

  /lines-and-columns@1.2.4:
    resolution: {integrity: sha512-7ylylesZQ/PV29jhEDl3Ufjo6ZX7gCqJr5F7PKrqc93v7fzSymt1BpwEU8nAUXs8qzzvqhbjhK5QZg6Mt/HkBg==}

  /linkify-it@5.0.0:
    resolution: {integrity: sha512-5aHCbzQRADcdP+ATqnDuhhJ/MRIqDkZX5pyjFHRRysS8vZ5AbqGEoFIb6pYHPZ+L/OC2Lc+xT8uHVVR5CAK/wQ==}
    dependencies:
      uc.micro: 2.1.0
    dev: true

  /lint-staged@16.1.5:
    resolution: {integrity: sha512-uAeQQwByI6dfV7wpt/gVqg+jAPaSp8WwOA8kKC/dv1qw14oGpnpAisY65ibGHUGDUv0rYaZ8CAJZ/1U8hUvC2A==}
    engines: {node: '>=20.17'}
    hasBin: true
    dependencies:
      chalk: 5.6.0
      commander: 14.0.0
      debug: 4.4.1(supports-color@8.1.1)
      lilconfig: 3.1.3
      listr2: 9.0.2
      micromatch: 4.0.8
      nano-spawn: 1.0.2
      pidtree: 0.6.0
      string-argv: 0.3.2
      yaml: 2.8.1
    transitivePeerDependencies:
      - supports-color
    dev: true

  /listr2@9.0.2:
    resolution: {integrity: sha512-VVd7cS6W+vLJu2wmq4QmfVj14Iep7cz4r/OWNk36Aq5ZOY7G8/BfCrQFexcwB1OIxB3yERiePfE/REBjEFulag==}
    engines: {node: '>=20.0.0'}
    dependencies:
      cli-truncate: 4.0.0
      colorette: 2.0.20
      eventemitter3: 5.0.1
      log-update: 6.1.0
      rfdc: 1.4.1
      wrap-ansi: 9.0.0
    dev: true

  /loader-runner@4.3.0:
    resolution: {integrity: sha512-3R/1M+yS3j5ou80Me59j7F9IMs4PXs3VqRrm0TU3AbKPxlmpoY1TNscJV/oGJXo8qCatFGTfDbY6W6ipGOYXfg==}
    engines: {node: '>=6.11.5'}
    dev: true

  /loader-utils@3.3.1:
    resolution: {integrity: sha512-FMJTLMXfCLMLfJxcX9PFqX5qD88Z5MRGaZCVzfuqeZSPsyiBzs+pahDQjbIWz2QIzPZz0NX9Zy4FX3lmK6YHIg==}
    engines: {node: '>= 12.13.0'}
    dev: true

  /local-pkg@1.1.2:
    resolution: {integrity: sha512-arhlxbFRmoQHl33a0Zkle/YWlmNwoyt6QNZEIJcqNbdrsix5Lvc4HyyI3EnwxTYlZYc32EbYrQ8SzEZ7dqgg9A==}
    engines: {node: '>=14'}
    dependencies:
      mlly: 1.8.0
      pkg-types: 2.3.0
      quansync: 0.2.11
    dev: false

  /locate-path@6.0.0:
    resolution: {integrity: sha512-iPZK6eYjbxRu3uB4/WZ3EsEIMJFMqAoopl3R+zuq0UjcAm/MO6KCweDgPfP3elTztoKP3KtnVHxTn2NHBSDVUw==}
    engines: {node: '>=10'}
    dependencies:
      p-locate: 5.0.0
    dev: true

  /lodash-es@4.17.21:
    resolution: {integrity: sha512-mKnC+QJ9pWVzv+C4/U3rRsHapFfHvQFoFB92e52xeyGMcX6/OlIl78je1u8vePzYZSkkogMPJ2yjxxsb89cxyw==}

  /lodash.castarray@4.4.0:
    resolution: {integrity: sha512-aVx8ztPv7/2ULbArGJ2Y42bG1mEQ5mGjpdvrbJcJFU3TbYybe+QlLS4pst9zV52ymy2in1KpFPiZnAOATxD4+Q==}
    dev: true

<<<<<<< HEAD
  /lodash.includes@4.3.0:
    resolution: {integrity: sha512-W3Bx6mdkRTGtlJISOvVD/lbqjTlPPUDTMnlXZFnVwi9NKJ6tiAk6LVdlhZMm17VZisqhKcgzpO5Wz91PCt5b0w==}
    dev: true
=======
  lodash.clonedeep@4.5.0: {}

  lodash.includes@4.3.0: {}
>>>>>>> 26baf695

  /lodash.isboolean@3.0.3:
    resolution: {integrity: sha512-Bz5mupy2SVbPHURB98VAcw+aHh4vRV5IPNhILUCsOzRmsTmSQ17jIuqopAentWoehktxGd9e/hbIXq980/1QJg==}
    dev: true

<<<<<<< HEAD
  /lodash.isinteger@4.0.4:
    resolution: {integrity: sha512-DBwtEWN2caHQ9/imiNeEA5ys1JoRtRfY3d7V9wkqtbycnAmTvRRmbHKDV4a0EYc678/dia0jrte4tjYwVBaZUA==}
    dev: true
=======
  lodash.isequal@4.5.0: {}

  lodash.isinteger@4.0.4: {}
>>>>>>> 26baf695

  /lodash.isnumber@3.0.3:
    resolution: {integrity: sha512-QYqzpfwO3/CWf3XP+Z+tkQsfaLL/EnUlXWVkIk5FUPc4sBdTehEqZONuyRt2P67PXAk+NXmTBcc97zw9t1FQrw==}
    dev: true

  /lodash.isplainobject@4.0.6:
    resolution: {integrity: sha512-oSXzaWypCMHkPC3NvBEaPHf0KsA5mvPrOPgQWDsbg8n7orZ290M0BmC/jgRZ4vcJ6DTAhjrsSYgdsW/F+MFOBA==}
    dev: true

  /lodash.isstring@4.0.1:
    resolution: {integrity: sha512-0wJxfxH1wgO3GrbuP+dTTk7op+6L41QCXbGINEmD+ny/G/eCqGzxyCsh7159S+mgDDcoarnBw6PC1PS5+wUGgw==}
    dev: true

  /lodash.merge@4.6.2:
    resolution: {integrity: sha512-0KpjqXRVvrYyCsX1swR/XTK0va6VQkQM6MNo7PqW77ByjAhoARA8EfrP1N4+KlKj8YS0ZUCtRT/YUuhyYDujIQ==}
    dev: true

  /lodash.once@4.1.1:
    resolution: {integrity: sha512-Sb487aTOCr9drQVL8pIxOzVhafOjZN9UU54hiN8PU3uAiSV7lx1yYNpbNmex2PK6dSJoNTSJUUswT651yww3Mg==}
    dev: true

  /lodash.truncate@4.4.2:
    resolution: {integrity: sha512-jttmRe7bRse52OsWIMDLaXxWqRAmtIUccAQ3garviCqJjafXOfNMO0yMfNpdD6zbGaTU0P5Nz7e7gAT6cKmJRw==}
    dev: true

  /lodash@4.17.21:
    resolution: {integrity: sha512-v2kDEe57lecTulaDIuNTPy3Ry4gLGJ6Z1O3vE1krgXZNrsQ+LFTGHVxVjcXPs17LhbZVGedAJv8XZ1tvj5FvSg==}

  /log-symbols@4.1.0:
    resolution: {integrity: sha512-8XPvpAA8uyhfteu8pIvQxpJZ7SYYdpUivZpGy6sFsBuKRY/7rQGavedeB8aK+Zkyq6upMFVL/9AW6vOYzfRyLg==}
    engines: {node: '>=10'}
    dependencies:
      chalk: 4.1.2
      is-unicode-supported: 0.1.0
    dev: true

  /log-symbols@6.0.0:
    resolution: {integrity: sha512-i24m8rpwhmPIS4zscNzK6MSEhk0DUWa/8iYQWxhffV8jkI4Phvs3F+quL5xvS0gdQR0FyTCMMH33Y78dDTzzIw==}
    engines: {node: '>=18'}
    dependencies:
      chalk: 5.6.0
      is-unicode-supported: 1.3.0
    dev: true

  /log-update@6.1.0:
    resolution: {integrity: sha512-9ie8ItPR6tjY5uYJh8K/Zrv/RMZ5VOlOWvtZdEHYSTFKZfIBPQa9tOAEeAWhd+AnIneLJ22w5fjOYtoutpWq5w==}
    engines: {node: '>=18'}
    dependencies:
      ansi-escapes: 7.0.0
      cli-cursor: 5.0.0
      slice-ansi: 7.1.0
      strip-ansi: 7.1.0
      wrap-ansi: 9.0.0
    dev: true

  /longest-streak@3.1.0:
    resolution: {integrity: sha512-9Ri+o0JYgehTaVBBDoMqIl8GXtbWg711O3srftcHhZ0dqnETqLaoIK0x17fUw9rFSlK/0NlsKe0Ahhyl5pXE2g==}
    dev: false

  /loose-envify@1.4.0:
    resolution: {integrity: sha512-lyuxPGr/Wfhrlem2CL/UcnUc1zcqKAImBDzukY7Y5F/yQiNdko6+fRLevlw1HgMySw7f611UIY408EtxRSoK3Q==}
    hasBin: true
    dependencies:
      js-tokens: 4.0.0
    dev: true

  /loupe@3.2.1:
    resolution: {integrity: sha512-CdzqowRJCeLU72bHvWqwRBBlLcMEtIvGrlvef74kMnV2AolS9Y8xUv1I0U/MNAWMhBlKIoyuEgoJ0t/bbwHbLQ==}
    dev: true

  /lower-case@2.0.2:
    resolution: {integrity: sha512-7fm3l3NAF9WfN6W3JOmf5drwpVqX78JtoGJ3A6W0a6ZnldM41w2fV5D490psKFTpMds8TJse/eHLFFsNHHjHgg==}
    dependencies:
      tslib: 2.8.1
    dev: true

  /lowlight@1.20.0:
    resolution: {integrity: sha512-8Ktj+prEb1RoCPkEOrPMYUN/nCggB7qAWe3a7OpMjWQkh3l2RD5wKRQ+o8Q8YuI9RG/xs95waaI/E6ym/7NsTw==}
    dependencies:
      fault: 1.0.4
      highlight.js: 10.7.3
    dev: false

  /lru-cache@10.4.3:
    resolution: {integrity: sha512-JNAzZcXrCt42VGLuYz0zfAzDfAvJWW6AfYlDBQyDV5DClI2m5sAmK+OIO7s59XfsRsWHp02jAJrRadPRGTt6SQ==}
    dev: true

  /lru-cache@11.1.0:
    resolution: {integrity: sha512-QIXZUBJUx+2zHUdQujWejBkcD9+cs94tLn0+YL8UrCh+D5sCXZ4c7LaEH48pNwRY3MLDgqUFyhlCyjJPf1WP0A==}
    engines: {node: 20 || >=22}
    dev: true

  /lru-cache@5.1.1:
    resolution: {integrity: sha512-KpNARQA3Iwv+jTA0utUVVbrh+Jlrr1Fv0e56GGzAFOXN7dk/FviaDW8LHmK52DlcH4WP2n6gI8vN1aesBFgo9w==}
    dependencies:
      yallist: 3.1.1
    dev: true

  /lru-cache@6.0.0:
    resolution: {integrity: sha512-Jo6dJ04CmSjuznwJSS3pUeWmd/H0ffTlkXXgwZi+eq1UCmqQwCh+eLsYOYCwY991i2Fah4h1BEMCx4qThGbsiA==}
    engines: {node: '>=10'}
    dependencies:
      yallist: 4.0.0

  /lucide-react@0.523.0(react@18.3.1):
    resolution: {integrity: sha512-rUjQoy7egZT9XYVXBK1je9ckBnNp7qzRZOhLQx5RcEp2dCGlXo+mv6vf7Am4LimEcFBJIIZzSGfgTqc9QCrPSw==}
    peerDependencies:
      react: ^16.5.1 || ^17.0.0 || ^18.0.0 || ^19.0.0
    dependencies:
      react: 18.3.1
    dev: true

  /magic-string@0.30.18:
    resolution: {integrity: sha512-yi8swmWbO17qHhwIBNeeZxTceJMeBvWJaId6dyvTSOwTipqeHhMhOrz6513r1sOKnpvQ7zkhlG8tPrpilwTxHQ==}
    dependencies:
      '@jridgewell/sourcemap-codec': 1.5.5

  /make-dir@2.1.0:
    resolution: {integrity: sha512-LS9X+dc8KLxXCb8dni79fLIIUA5VyZoyjSMCwTluaXA0o27cCK0bhXkpgw+sTXVpPy/lSO57ilRixqk0vDmtRA==}
    engines: {node: '>=6'}
    requiresBuild: true
    dependencies:
      pify: 4.0.1
      semver: 5.7.2
    optional: true

  /make-dir@4.0.0:
    resolution: {integrity: sha512-hXdUTZYIVOt1Ex//jAQi+wTZZpUpwBj/0QsOzqegb3rGMMeJiSEu5xLHnYfBrRV4RH2+OCSOO95Is/7x1WJ4bw==}
    engines: {node: '>=10'}
    dependencies:
      semver: 7.7.2
    dev: true

  /make-error@1.3.6:
    resolution: {integrity: sha512-s8UhlNe7vPKomQhC1qFelMokr/Sc3AgNbso3n74mVPA5LTZwkB9NlXf4XPamLxJE8h0gh73rM94xvwRT2CVInw==}
    dev: true

  /markdown-it@14.1.0:
    resolution: {integrity: sha512-a54IwgWPaeBCAAsv13YgmALOF1elABB08FxO9i+r4VFk5Vl4pKokRPeX8u5TCgSsPi6ec1otfLjdOpVcgbpshg==}
    hasBin: true
    dependencies:
      argparse: 2.0.1
      entities: 4.5.0
      linkify-it: 5.0.0
      mdurl: 2.0.0
      punycode.js: 2.3.1
      uc.micro: 2.1.0
    dev: true

  /markdown-table@3.0.4:
    resolution: {integrity: sha512-wiYz4+JrLyb/DqW2hkFJxP7Vd7JuTDm77fvbM8VfEQdmSMqcImWeeRbHwZjBjIFki/VaMK2BhFi7oUUZeM5bqw==}
    dev: false

  /marked-terminal@7.3.0(marked@16.2.0):
    resolution: {integrity: sha512-t4rBvPsHc57uE/2nJOLmMbZCQ4tgAccAED3ngXQqW6g+TxA488JzJ+FK3lQkzBQOI1mRV/r/Kq+1ZlJ4D0owQw==}
    engines: {node: '>=16.0.0'}
    peerDependencies:
      marked: '>=1 <16'
    dependencies:
      ansi-escapes: 7.0.0
      ansi-regex: 6.2.0
      chalk: 5.6.0
      cli-highlight: 2.1.11
      cli-table3: 0.6.5
      marked: 16.2.0
      node-emoji: 2.2.0
      supports-hyperlinks: 3.2.0
    dev: true

  /marked@11.2.0:
    resolution: {integrity: sha512-HR0m3bvu0jAPYiIvLUUQtdg1g6D247//lvcekpHO1WMvbwDlwSkZAX9Lw4F4YHE1T0HaaNve0tuAWuV1UJ6vtw==}
    engines: {node: '>= 18'}
    hasBin: true
    dev: true

  /marked@16.2.0:
    resolution: {integrity: sha512-LbbTuye+0dWRz2TS9KJ7wsnD4KAtpj0MVkWc90XvBa6AslXsT0hTBVH5k32pcSyHH1fst9XEFJunXHktVy0zlg==}
    engines: {node: '>= 20'}
    hasBin: true
    dev: true

  /math-intrinsics@1.1.0:
    resolution: {integrity: sha512-/IXtbwEk5HTPyEwyKX6hGkYXxM9nbj64B+ilVJnC/R6B0pH5G4V3b0pVbL7DBj4tkhBAppbQUlf6F6Xl9LHu1g==}
    engines: {node: '>= 0.4'}

  /md5.js@1.3.5:
    resolution: {integrity: sha512-xitP+WxNPcTTOgnTJcrhM0xvdPepipPSf3I8EIpGKeFLjt3PlJLIDG3u8EX53ZIubkb+5U2+3rELYpEhHhzdkg==}
    dependencies:
      hash-base: 3.0.5
      inherits: 2.0.4
      safe-buffer: 5.2.1
    dev: true

  /mdast-util-find-and-replace@3.0.2:
    resolution: {integrity: sha512-Tmd1Vg/m3Xz43afeNxDIhWRtFZgM2VLyaf4vSTYwudTyeuTneoL3qtWMA5jeLyz/O1vDJmmV4QuScFCA2tBPwg==}
    dependencies:
      '@types/mdast': 4.0.4
      escape-string-regexp: 5.0.0
      unist-util-is: 6.0.0
      unist-util-visit-parents: 6.0.1
    dev: false

  /mdast-util-from-markdown@2.0.2:
    resolution: {integrity: sha512-uZhTV/8NBuw0WHkPTrCqDOl0zVe1BIng5ZtHoDk49ME1qqcjYmmLmOf0gELgcRMxN4w2iuIeVso5/6QymSrgmA==}
    dependencies:
      '@types/mdast': 4.0.4
      '@types/unist': 3.0.3
      decode-named-character-reference: 1.2.0
      devlop: 1.1.0
      mdast-util-to-string: 4.0.0
      micromark: 4.0.2
      micromark-util-decode-numeric-character-reference: 2.0.2
      micromark-util-decode-string: 2.0.1
      micromark-util-normalize-identifier: 2.0.1
      micromark-util-symbol: 2.0.1
      micromark-util-types: 2.0.2
      unist-util-stringify-position: 4.0.0
    transitivePeerDependencies:
      - supports-color
    dev: false

  /mdast-util-gfm-autolink-literal@2.0.1:
    resolution: {integrity: sha512-5HVP2MKaP6L+G6YaxPNjuL0BPrq9orG3TsrZ9YXbA3vDw/ACI4MEsnoDpn6ZNm7GnZgtAcONJyPhOP8tNJQavQ==}
    dependencies:
      '@types/mdast': 4.0.4
      ccount: 2.0.1
      devlop: 1.1.0
      mdast-util-find-and-replace: 3.0.2
      micromark-util-character: 2.1.1
    dev: false

  /mdast-util-gfm-footnote@2.1.0:
    resolution: {integrity: sha512-sqpDWlsHn7Ac9GNZQMeUzPQSMzR6Wv0WKRNvQRg0KqHh02fpTz69Qc1QSseNX29bhz1ROIyNyxExfawVKTm1GQ==}
    dependencies:
      '@types/mdast': 4.0.4
      devlop: 1.1.0
      mdast-util-from-markdown: 2.0.2
      mdast-util-to-markdown: 2.1.2
      micromark-util-normalize-identifier: 2.0.1
    transitivePeerDependencies:
      - supports-color
    dev: false

  /mdast-util-gfm-strikethrough@2.0.0:
    resolution: {integrity: sha512-mKKb915TF+OC5ptj5bJ7WFRPdYtuHv0yTRxK2tJvi+BDqbkiG7h7u/9SI89nRAYcmap2xHQL9D+QG/6wSrTtXg==}
    dependencies:
      '@types/mdast': 4.0.4
      mdast-util-from-markdown: 2.0.2
      mdast-util-to-markdown: 2.1.2
    transitivePeerDependencies:
      - supports-color
    dev: false

  /mdast-util-gfm-table@2.0.0:
    resolution: {integrity: sha512-78UEvebzz/rJIxLvE7ZtDd/vIQ0RHv+3Mh5DR96p7cS7HsBhYIICDBCu8csTNWNO6tBWfqXPWekRuj2FNOGOZg==}
    dependencies:
      '@types/mdast': 4.0.4
      devlop: 1.1.0
      markdown-table: 3.0.4
      mdast-util-from-markdown: 2.0.2
      mdast-util-to-markdown: 2.1.2
    transitivePeerDependencies:
      - supports-color
    dev: false

  /mdast-util-gfm-task-list-item@2.0.0:
    resolution: {integrity: sha512-IrtvNvjxC1o06taBAVJznEnkiHxLFTzgonUdy8hzFVeDun0uTjxxrRGVaNFqkU1wJR3RBPEfsxmU6jDWPofrTQ==}
    dependencies:
      '@types/mdast': 4.0.4
      devlop: 1.1.0
      mdast-util-from-markdown: 2.0.2
      mdast-util-to-markdown: 2.1.2
    transitivePeerDependencies:
      - supports-color
    dev: false

  /mdast-util-gfm@3.1.0:
    resolution: {integrity: sha512-0ulfdQOM3ysHhCJ1p06l0b0VKlhU0wuQs3thxZQagjcjPrlFRqY215uZGHHJan9GEAXd9MbfPjFJz+qMkVR6zQ==}
    dependencies:
      mdast-util-from-markdown: 2.0.2
      mdast-util-gfm-autolink-literal: 2.0.1
      mdast-util-gfm-footnote: 2.1.0
      mdast-util-gfm-strikethrough: 2.0.0
      mdast-util-gfm-table: 2.0.0
      mdast-util-gfm-task-list-item: 2.0.0
      mdast-util-to-markdown: 2.1.2
    transitivePeerDependencies:
      - supports-color
    dev: false

  /mdast-util-mdx-expression@2.0.1:
    resolution: {integrity: sha512-J6f+9hUp+ldTZqKRSg7Vw5V6MqjATc+3E4gf3CFNcuZNWD8XdyI6zQ8GqH7f8169MM6P7hMBRDVGnn7oHB9kXQ==}
    dependencies:
      '@types/estree-jsx': 1.0.5
      '@types/hast': 3.0.4
      '@types/mdast': 4.0.4
      devlop: 1.1.0
      mdast-util-from-markdown: 2.0.2
      mdast-util-to-markdown: 2.1.2
    transitivePeerDependencies:
      - supports-color
    dev: false

  /mdast-util-mdx-jsx@3.2.0:
    resolution: {integrity: sha512-lj/z8v0r6ZtsN/cGNNtemmmfoLAFZnjMbNyLzBafjzikOM+glrjNHPlf6lQDOTccj9n5b0PPihEBbhneMyGs1Q==}
    dependencies:
      '@types/estree-jsx': 1.0.5
      '@types/hast': 3.0.4
      '@types/mdast': 4.0.4
      '@types/unist': 3.0.3
      ccount: 2.0.1
      devlop: 1.1.0
      mdast-util-from-markdown: 2.0.2
      mdast-util-to-markdown: 2.1.2
      parse-entities: 4.0.2
      stringify-entities: 4.0.4
      unist-util-stringify-position: 4.0.0
      vfile-message: 4.0.3
    transitivePeerDependencies:
      - supports-color
    dev: false

  /mdast-util-mdxjs-esm@2.0.1:
    resolution: {integrity: sha512-EcmOpxsZ96CvlP03NghtH1EsLtr0n9Tm4lPUJUBccV9RwUOneqSycg19n5HGzCf+10LozMRSObtVr3ee1WoHtg==}
    dependencies:
      '@types/estree-jsx': 1.0.5
      '@types/hast': 3.0.4
      '@types/mdast': 4.0.4
      devlop: 1.1.0
      mdast-util-from-markdown: 2.0.2
      mdast-util-to-markdown: 2.1.2
    transitivePeerDependencies:
      - supports-color
    dev: false

  /mdast-util-phrasing@4.1.0:
    resolution: {integrity: sha512-TqICwyvJJpBwvGAMZjj4J2n0X8QWp21b9l0o7eXyVJ25YNWYbJDVIyD1bZXE6WtV6RmKJVYmQAKWa0zWOABz2w==}
    dependencies:
      '@types/mdast': 4.0.4
      unist-util-is: 6.0.0
    dev: false

  /mdast-util-to-hast@13.2.0:
    resolution: {integrity: sha512-QGYKEuUsYT9ykKBCMOEDLsU5JRObWQusAolFMeko/tYPufNkRffBAQjIE+99jbA87xv6FgmjLtwjh9wBWajwAA==}
    dependencies:
      '@types/hast': 3.0.4
      '@types/mdast': 4.0.4
      '@ungap/structured-clone': 1.3.0
      devlop: 1.1.0
      micromark-util-sanitize-uri: 2.0.1
      trim-lines: 3.0.1
      unist-util-position: 5.0.0
      unist-util-visit: 5.0.0
      vfile: 6.0.3
    dev: false

  /mdast-util-to-markdown@2.1.2:
    resolution: {integrity: sha512-xj68wMTvGXVOKonmog6LwyJKrYXZPvlwabaryTjLh9LuvovB/KAH+kvi8Gjj+7rJjsFi23nkUxRQv1KqSroMqA==}
    dependencies:
      '@types/mdast': 4.0.4
      '@types/unist': 3.0.3
      longest-streak: 3.1.0
      mdast-util-phrasing: 4.1.0
      mdast-util-to-string: 4.0.0
      micromark-util-classify-character: 2.0.1
      micromark-util-decode-string: 2.0.1
      unist-util-visit: 5.0.0
      zwitch: 2.0.4
    dev: false

  /mdast-util-to-string@4.0.0:
    resolution: {integrity: sha512-0H44vDimn51F0YwvxSJSm0eCDOJTRlmN0R1yBh4HLj9wiV1Dn0QoXGbvFAWj2hSItVTlCmBF1hqKlIyUBVFLPg==}
    dependencies:
      '@types/mdast': 4.0.4
    dev: false

  /mdurl@2.0.0:
    resolution: {integrity: sha512-Lf+9+2r+Tdp5wXDXC4PcIBjTDtq4UKjCPMQhKIuzpJNW0b96kVqSwW0bT7FhRSfmAiFYgP+SCRvdrDozfh0U5w==}
    dev: true

  /media-typer@0.3.0:
    resolution: {integrity: sha512-dq+qelQ9akHpcOl/gUVRTxVIOkAJ1wR3QAvb4RsVjS8oVoFjDGTc679wJYmUmknUF5HwMLOgb5O+a3KxfWapPQ==}
    engines: {node: '>= 0.6'}
    dev: true

  /media-typer@1.1.0:
    resolution: {integrity: sha512-aisnrDP4GNe06UcKFnV5bfMNPBUw4jsLGaWwWfnH3v02GnBuXX2MCVn5RbrWo0j3pczUilYblq7fQ7Nw2t5XKw==}
    engines: {node: '>= 0.8'}
    dev: true

  /merge-descriptors@1.0.3:
    resolution: {integrity: sha512-gaNvAS7TZ897/rVaZ0nMtAyxNyi/pdbjbAwUpFQpN70GqnVfOiXpeUUMKRBmzXaSQ8DdTX4/0ms62r2K+hE6mQ==}
    dev: true

  /merge-descriptors@2.0.0:
    resolution: {integrity: sha512-Snk314V5ayFLhp3fkUREub6WtjBfPdCPY1Ln8/8munuLuiYhsABgBVWsozAG+MWMbVEvcdcpbi9R7ww22l9Q3g==}
    engines: {node: '>=18'}
    dev: true

  /merge-stream@2.0.0:
    resolution: {integrity: sha512-abv/qOcuPfk3URPfDzmZU1LKmuw8kT+0nIHvKrKgFrwifol/doWcdA4ZqsWQ8ENrFKkd67Mfpo/LovbIUsbt3w==}
    dev: true

  /merge2@1.4.1:
    resolution: {integrity: sha512-8q7VEgMJW4J8tcfVPy8g09NcQwZdbwFEqhe/WZkoIzjn/3TGDwtOCYtXGxA3O8tPzpczCCDgv+P2P5y00ZJOOg==}
    engines: {node: '>= 8'}
    dev: true

  /methods@1.1.2:
    resolution: {integrity: sha512-iclAHeNqNm68zFtnZ0e+1L2yUIdvzNoauKU4WBA3VvH/vPFieF7qfRlwUZU+DA9P9bPXIS90ulxoUoCH23sV2w==}
    engines: {node: '>= 0.6'}
    dev: true

  /micromark-core-commonmark@2.0.3:
    resolution: {integrity: sha512-RDBrHEMSxVFLg6xvnXmb1Ayr2WzLAWjeSATAoxwKYJV94TeNavgoIdA0a9ytzDSVzBy2YKFK+emCPOEibLeCrg==}
    dependencies:
      decode-named-character-reference: 1.2.0
      devlop: 1.1.0
      micromark-factory-destination: 2.0.1
      micromark-factory-label: 2.0.1
      micromark-factory-space: 2.0.1
      micromark-factory-title: 2.0.1
      micromark-factory-whitespace: 2.0.1
      micromark-util-character: 2.1.1
      micromark-util-chunked: 2.0.1
      micromark-util-classify-character: 2.0.1
      micromark-util-html-tag-name: 2.0.1
      micromark-util-normalize-identifier: 2.0.1
      micromark-util-resolve-all: 2.0.1
      micromark-util-subtokenize: 2.1.0
      micromark-util-symbol: 2.0.1
      micromark-util-types: 2.0.2
    dev: false

  /micromark-extension-gfm-autolink-literal@2.1.0:
    resolution: {integrity: sha512-oOg7knzhicgQ3t4QCjCWgTmfNhvQbDDnJeVu9v81r7NltNCVmhPy1fJRX27pISafdjL+SVc4d3l48Gb6pbRypw==}
    dependencies:
      micromark-util-character: 2.1.1
      micromark-util-sanitize-uri: 2.0.1
      micromark-util-symbol: 2.0.1
      micromark-util-types: 2.0.2
    dev: false

  /micromark-extension-gfm-footnote@2.1.0:
    resolution: {integrity: sha512-/yPhxI1ntnDNsiHtzLKYnE3vf9JZ6cAisqVDauhp4CEHxlb4uoOTxOCJ+9s51bIB8U1N1FJ1RXOKTIlD5B/gqw==}
    dependencies:
      devlop: 1.1.0
      micromark-core-commonmark: 2.0.3
      micromark-factory-space: 2.0.1
      micromark-util-character: 2.1.1
      micromark-util-normalize-identifier: 2.0.1
      micromark-util-sanitize-uri: 2.0.1
      micromark-util-symbol: 2.0.1
      micromark-util-types: 2.0.2
    dev: false

  /micromark-extension-gfm-strikethrough@2.1.0:
    resolution: {integrity: sha512-ADVjpOOkjz1hhkZLlBiYA9cR2Anf8F4HqZUO6e5eDcPQd0Txw5fxLzzxnEkSkfnD0wziSGiv7sYhk/ktvbf1uw==}
    dependencies:
      devlop: 1.1.0
      micromark-util-chunked: 2.0.1
      micromark-util-classify-character: 2.0.1
      micromark-util-resolve-all: 2.0.1
      micromark-util-symbol: 2.0.1
      micromark-util-types: 2.0.2
    dev: false

  /micromark-extension-gfm-table@2.1.1:
    resolution: {integrity: sha512-t2OU/dXXioARrC6yWfJ4hqB7rct14e8f7m0cbI5hUmDyyIlwv5vEtooptH8INkbLzOatzKuVbQmAYcbWoyz6Dg==}
    dependencies:
      devlop: 1.1.0
      micromark-factory-space: 2.0.1
      micromark-util-character: 2.1.1
      micromark-util-symbol: 2.0.1
      micromark-util-types: 2.0.2
    dev: false

  /micromark-extension-gfm-tagfilter@2.0.0:
    resolution: {integrity: sha512-xHlTOmuCSotIA8TW1mDIM6X2O1SiX5P9IuDtqGonFhEK0qgRI4yeC6vMxEV2dgyr2TiD+2PQ10o+cOhdVAcwfg==}
    dependencies:
      micromark-util-types: 2.0.2
    dev: false

  /micromark-extension-gfm-task-list-item@2.1.0:
    resolution: {integrity: sha512-qIBZhqxqI6fjLDYFTBIa4eivDMnP+OZqsNwmQ3xNLE4Cxwc+zfQEfbs6tzAo2Hjq+bh6q5F+Z8/cksrLFYWQQw==}
    dependencies:
      devlop: 1.1.0
      micromark-factory-space: 2.0.1
      micromark-util-character: 2.1.1
      micromark-util-symbol: 2.0.1
      micromark-util-types: 2.0.2
    dev: false

  /micromark-extension-gfm@3.0.0:
    resolution: {integrity: sha512-vsKArQsicm7t0z2GugkCKtZehqUm31oeGBV/KVSorWSy8ZlNAv7ytjFhvaryUiCUJYqs+NoE6AFhpQvBTM6Q4w==}
    dependencies:
      micromark-extension-gfm-autolink-literal: 2.1.0
      micromark-extension-gfm-footnote: 2.1.0
      micromark-extension-gfm-strikethrough: 2.1.0
      micromark-extension-gfm-table: 2.1.1
      micromark-extension-gfm-tagfilter: 2.0.0
      micromark-extension-gfm-task-list-item: 2.1.0
      micromark-util-combine-extensions: 2.0.1
      micromark-util-types: 2.0.2
    dev: false

  /micromark-factory-destination@2.0.1:
    resolution: {integrity: sha512-Xe6rDdJlkmbFRExpTOmRj9N3MaWmbAgdpSrBQvCFqhezUn4AHqJHbaEnfbVYYiexVSs//tqOdY/DxhjdCiJnIA==}
    dependencies:
      micromark-util-character: 2.1.1
      micromark-util-symbol: 2.0.1
      micromark-util-types: 2.0.2
    dev: false

  /micromark-factory-label@2.0.1:
    resolution: {integrity: sha512-VFMekyQExqIW7xIChcXn4ok29YE3rnuyveW3wZQWWqF4Nv9Wk5rgJ99KzPvHjkmPXF93FXIbBp6YdW3t71/7Vg==}
    dependencies:
      devlop: 1.1.0
      micromark-util-character: 2.1.1
      micromark-util-symbol: 2.0.1
      micromark-util-types: 2.0.2
    dev: false

  /micromark-factory-space@2.0.1:
    resolution: {integrity: sha512-zRkxjtBxxLd2Sc0d+fbnEunsTj46SWXgXciZmHq0kDYGnck/ZSGj9/wULTV95uoeYiK5hRXP2mJ98Uo4cq/LQg==}
    dependencies:
      micromark-util-character: 2.1.1
      micromark-util-types: 2.0.2
    dev: false

  /micromark-factory-title@2.0.1:
    resolution: {integrity: sha512-5bZ+3CjhAd9eChYTHsjy6TGxpOFSKgKKJPJxr293jTbfry2KDoWkhBb6TcPVB4NmzaPhMs1Frm9AZH7OD4Cjzw==}
    dependencies:
      micromark-factory-space: 2.0.1
      micromark-util-character: 2.1.1
      micromark-util-symbol: 2.0.1
      micromark-util-types: 2.0.2
    dev: false

  /micromark-factory-whitespace@2.0.1:
    resolution: {integrity: sha512-Ob0nuZ3PKt/n0hORHyvoD9uZhr+Za8sFoP+OnMcnWK5lngSzALgQYKMr9RJVOWLqQYuyn6ulqGWSXdwf6F80lQ==}
    dependencies:
      micromark-factory-space: 2.0.1
      micromark-util-character: 2.1.1
      micromark-util-symbol: 2.0.1
      micromark-util-types: 2.0.2
    dev: false

  /micromark-util-character@2.1.1:
    resolution: {integrity: sha512-wv8tdUTJ3thSFFFJKtpYKOYiGP2+v96Hvk4Tu8KpCAsTMs6yi+nVmGh1syvSCsaxz45J6Jbw+9DD6g97+NV67Q==}
    dependencies:
      micromark-util-symbol: 2.0.1
      micromark-util-types: 2.0.2
    dev: false

  /micromark-util-chunked@2.0.1:
    resolution: {integrity: sha512-QUNFEOPELfmvv+4xiNg2sRYeS/P84pTW0TCgP5zc9FpXetHY0ab7SxKyAQCNCc1eK0459uoLI1y5oO5Vc1dbhA==}
    dependencies:
      micromark-util-symbol: 2.0.1
    dev: false

  /micromark-util-classify-character@2.0.1:
    resolution: {integrity: sha512-K0kHzM6afW/MbeWYWLjoHQv1sgg2Q9EccHEDzSkxiP/EaagNzCm7T/WMKZ3rjMbvIpvBiZgwR3dKMygtA4mG1Q==}
    dependencies:
      micromark-util-character: 2.1.1
      micromark-util-symbol: 2.0.1
      micromark-util-types: 2.0.2
    dev: false

  /micromark-util-combine-extensions@2.0.1:
    resolution: {integrity: sha512-OnAnH8Ujmy59JcyZw8JSbK9cGpdVY44NKgSM7E9Eh7DiLS2E9RNQf0dONaGDzEG9yjEl5hcqeIsj4hfRkLH/Bg==}
    dependencies:
      micromark-util-chunked: 2.0.1
      micromark-util-types: 2.0.2
    dev: false

  /micromark-util-decode-numeric-character-reference@2.0.2:
    resolution: {integrity: sha512-ccUbYk6CwVdkmCQMyr64dXz42EfHGkPQlBj5p7YVGzq8I7CtjXZJrubAYezf7Rp+bjPseiROqe7G6foFd+lEuw==}
    dependencies:
      micromark-util-symbol: 2.0.1
    dev: false

  /micromark-util-decode-string@2.0.1:
    resolution: {integrity: sha512-nDV/77Fj6eH1ynwscYTOsbK7rR//Uj0bZXBwJZRfaLEJ1iGBR6kIfNmlNqaqJf649EP0F3NWNdeJi03elllNUQ==}
    dependencies:
      decode-named-character-reference: 1.2.0
      micromark-util-character: 2.1.1
      micromark-util-decode-numeric-character-reference: 2.0.2
      micromark-util-symbol: 2.0.1
    dev: false

  /micromark-util-encode@2.0.1:
    resolution: {integrity: sha512-c3cVx2y4KqUnwopcO9b/SCdo2O67LwJJ/UyqGfbigahfegL9myoEFoDYZgkT7f36T0bLrM9hZTAaAyH+PCAXjw==}
    dev: false

  /micromark-util-html-tag-name@2.0.1:
    resolution: {integrity: sha512-2cNEiYDhCWKI+Gs9T0Tiysk136SnR13hhO8yW6BGNyhOC4qYFnwF1nKfD3HFAIXA5c45RrIG1ub11GiXeYd1xA==}
    dev: false

  /micromark-util-normalize-identifier@2.0.1:
    resolution: {integrity: sha512-sxPqmo70LyARJs0w2UclACPUUEqltCkJ6PhKdMIDuJ3gSf/Q+/GIe3WKl0Ijb/GyH9lOpUkRAO2wp0GVkLvS9Q==}
    dependencies:
      micromark-util-symbol: 2.0.1
    dev: false

  /micromark-util-resolve-all@2.0.1:
    resolution: {integrity: sha512-VdQyxFWFT2/FGJgwQnJYbe1jjQoNTS4RjglmSjTUlpUMa95Htx9NHeYW4rGDJzbjvCsl9eLjMQwGeElsqmzcHg==}
    dependencies:
      micromark-util-types: 2.0.2
    dev: false

  /micromark-util-sanitize-uri@2.0.1:
    resolution: {integrity: sha512-9N9IomZ/YuGGZZmQec1MbgxtlgougxTodVwDzzEouPKo3qFWvymFHWcnDi2vzV1ff6kas9ucW+o3yzJK9YB1AQ==}
    dependencies:
      micromark-util-character: 2.1.1
      micromark-util-encode: 2.0.1
      micromark-util-symbol: 2.0.1
    dev: false

  /micromark-util-subtokenize@2.1.0:
    resolution: {integrity: sha512-XQLu552iSctvnEcgXw6+Sx75GflAPNED1qx7eBJ+wydBb2KCbRZe+NwvIEEMM83uml1+2WSXpBAcp9IUCgCYWA==}
    dependencies:
      devlop: 1.1.0
      micromark-util-chunked: 2.0.1
      micromark-util-symbol: 2.0.1
      micromark-util-types: 2.0.2
    dev: false

  /micromark-util-symbol@2.0.1:
    resolution: {integrity: sha512-vs5t8Apaud9N28kgCrRUdEed4UJ+wWNvicHLPxCa9ENlYuAY31M0ETy5y1vA33YoNPDFTghEbnh6efaE8h4x0Q==}
    dev: false

  /micromark-util-types@2.0.2:
    resolution: {integrity: sha512-Yw0ECSpJoViF1qTU4DC6NwtC4aWGt1EkzaQB8KPPyCRR8z9TWeV0HbEFGTO+ZY1wB22zmxnJqhPyTpOVCpeHTA==}
    dev: false

  /micromark@4.0.2:
    resolution: {integrity: sha512-zpe98Q6kvavpCr1NPVSCMebCKfD7CA2NqZ+rykeNhONIJBpc1tFKt9hucLGwha3jNTNI8lHpctWJWoimVF4PfA==}
    dependencies:
      '@types/debug': 4.1.12
      debug: 4.4.1(supports-color@8.1.1)
      decode-named-character-reference: 1.2.0
      devlop: 1.1.0
      micromark-core-commonmark: 2.0.3
      micromark-factory-space: 2.0.1
      micromark-util-character: 2.1.1
      micromark-util-chunked: 2.0.1
      micromark-util-combine-extensions: 2.0.1
      micromark-util-decode-numeric-character-reference: 2.0.2
      micromark-util-encode: 2.0.1
      micromark-util-normalize-identifier: 2.0.1
      micromark-util-resolve-all: 2.0.1
      micromark-util-sanitize-uri: 2.0.1
      micromark-util-subtokenize: 2.1.0
      micromark-util-symbol: 2.0.1
      micromark-util-types: 2.0.2
    transitivePeerDependencies:
      - supports-color
    dev: false

  /micromatch@4.0.8:
    resolution: {integrity: sha512-PXwfBhYu0hBCPw8Dn0E+WDYb7af3dSLVWKi3HGv84IdF4TyFoC0ysxFd0Goxw7nSv4T/PzEJQxsYsEiFCKo2BA==}
    engines: {node: '>=8.6'}
    dependencies:
      braces: 3.0.3
      picomatch: 2.3.1
    dev: true

  /miller-rabin@4.0.1:
    resolution: {integrity: sha512-115fLhvZVqWwHPbClyntxEVfVDfl9DLLTuJvq3g2O/Oxi8AiNouAHvDSzHS0viUJc+V5vm3eq91Xwqn9dp4jRA==}
    hasBin: true
    dependencies:
      bn.js: 4.12.2
      brorand: 1.1.0
    dev: true

  /mime-db@1.33.0:
    resolution: {integrity: sha512-BHJ/EKruNIqJf/QahvxwQZXKygOQ256myeN/Ew+THcAa5q+PjyTTMMeNQC4DZw5AwfvelsUrA6B67NKMqXDbzQ==}
    engines: {node: '>= 0.6'}
    dev: true

  /mime-db@1.52.0:
    resolution: {integrity: sha512-sPU4uV7dYlvtWJxwwxHD0PuihVNiE7TyAbQ5SWxDCB9mUYvOgroQOwYQQOKPJ8CIbE+1ETVlOoK1UC2nU3gYvg==}
    engines: {node: '>= 0.6'}

  /mime-db@1.54.0:
    resolution: {integrity: sha512-aU5EJuIN2WDemCcAp2vFBfp/m4EAhWJnUNSSw0ixs7/kXbd6Pg64EmwJkNdFhB8aWt1sH2CTXrLxo/iAGV3oPQ==}
    engines: {node: '>= 0.6'}
    dev: true

  /mime-types@2.1.18:
    resolution: {integrity: sha512-lc/aahn+t4/SWV/qcmumYjymLsWfN3ELhpmVuUFjgsORruuZPVSwAQryq+HHGvO/SI2KVX26bx+En+zhM8g8hQ==}
    engines: {node: '>= 0.6'}
    dependencies:
      mime-db: 1.33.0
    dev: true

  /mime-types@2.1.35:
    resolution: {integrity: sha512-ZDY+bPm5zTTF+YpCrAU9nK0UgICYPT0QtT1NZWFv4s++TNkcgVaT0g6+4R2uI4MjQjzysHB1zxuWL50hzaeXiw==}
    engines: {node: '>= 0.6'}
    dependencies:
      mime-db: 1.52.0

  /mime-types@3.0.1:
    resolution: {integrity: sha512-xRc4oEhT6eaBpU1XF7AjpOFD+xQmXNB5OVKwp4tqCuBpHLS/ZbBDrc07mYTDqVMg6PfxUjjNp85O6Cd2Z/5HWA==}
    engines: {node: '>= 0.6'}
    dependencies:
      mime-db: 1.54.0
    dev: true

  /mime@1.6.0:
    resolution: {integrity: sha512-x0Vn8spI+wuJ1O6S7gnbaQg8Pxh4NNHb7KSINmEWKiPE4RKOplvijn+NkmYmmRgP68mc70j2EbeTFRsrswaQeg==}
    engines: {node: '>=4'}
    hasBin: true

  /mime@3.0.0:
    resolution: {integrity: sha512-jSCU7/VB1loIWBZe14aEYHU/+1UMEHoaO7qxCOVJOw9GgH72VAWppxNcjU+x9a2k3GSIBXNKxXQFqRvvZ7vr3A==}
    engines: {node: '>=10.0.0'}
    hasBin: true
    dev: true

  /mimic-fn@2.1.0:
    resolution: {integrity: sha512-OqbOk5oEQeAZ8WXWydlu9HJjz9WVdEIvamMCcXmuqUYjTknH/sqsWvhQ3vgwKFRR1HpjvNBKQ37nbJgYzGqGcg==}
    engines: {node: '>=6'}
    dev: true

  /mimic-fn@4.0.0:
    resolution: {integrity: sha512-vqiC06CuhBTUdZH+RYl8sFrL096vA45Ok5ISO6sE/Mr1jRbGH4Csnhi8f3wKVl7x8mO4Au7Ir9D3Oyv1VYMFJw==}
    engines: {node: '>=12'}
    dev: true

  /mimic-function@5.0.1:
    resolution: {integrity: sha512-VP79XUPxV2CigYP3jWwAUFSku2aKqBH7uTAapFWCBqutsbmDo96KY5o8uh6U+/YSIn5OxJnXp73beVkpqMIGhA==}
    engines: {node: '>=18'}
    dev: true

  /mimic-response@3.1.0:
    resolution: {integrity: sha512-z0yWI+4FDrrweS8Zmt4Ej5HdJmky15+L2e6Wgn3+iK5fWzb6T3fhNFq2+MeTRb064c6Wr4N/wv0DzQTjNzHNGQ==}
    engines: {node: '>=10'}
    requiresBuild: true
    dev: true
    optional: true

  /minimalistic-assert@1.0.1:
    resolution: {integrity: sha512-UtJcAD4yEaGtjPezWuO9wC4nwUnVH/8/Im3yEHQP4b67cXlD/Qr9hdITCU1xDbSEXg2XKNaP8jsReV7vQd00/A==}
    dev: true

  /minimalistic-crypto-utils@1.0.1:
    resolution: {integrity: sha512-JIYlbt6g8i5jKfJ3xz7rF0LXmv2TkDxBLUkiBeZ7bAx4GnnNMr8xFpGnOxn6GhTEHx3SjRrZEoU+j04prX1ktg==}
    dev: true

  /minimatch@10.0.3:
    resolution: {integrity: sha512-IPZ167aShDZZUMdRk66cyQAW3qr0WzbHkPdMYa8bzZhlHhO3jALbKdxcaak7W9FfT2rZNpQuUu4Od7ILEpXSaw==}
    engines: {node: 20 || >=22}
    dependencies:
      '@isaacs/brace-expansion': 5.0.0

  /minimatch@3.1.2:
    resolution: {integrity: sha512-J7p63hRiAjw1NDEww1W7i37+ByIrOWO5XQQAzZ3VOcL0PNybwpfmV/N05zFAzwQ9USyEcX6t3UO+K5aqBQOIHw==}
    dependencies:
      brace-expansion: 1.1.12
    dev: true

  /minimatch@9.0.5:
    resolution: {integrity: sha512-G6T0ZX48xgozx7587koeX9Ys2NYy6Gmv//P89sEte9V9whIapMNF4idKxnW2QtCcLiTWlb/wfCabAtAFWhhBow==}
    engines: {node: '>=16 || 14 >=14.17'}
    dependencies:
      brace-expansion: 2.0.2

  /minimist@1.2.8:
    resolution: {integrity: sha512-2yyAR8qBkN3YuheJanUpWC5U3bb5osDywNB8RzDVlDwDHbocAJveqqj1u8+SVD7jkWT4yvsHCpWqqWqAxb0zCA==}
    requiresBuild: true
    dev: true
    optional: true

  /minipass@7.1.2:
    resolution: {integrity: sha512-qOOzS1cBTWYF4BH8fVePDBOO9iptMnGUEZwNc/cMWnTV2nVLZ7VoNWEPHkYczZA0pdoA7dl6e7FL659nX9S2aw==}
    engines: {node: '>=16 || 14 >=14.17'}
    dev: true

  /minizlib@3.0.2:
    resolution: {integrity: sha512-oG62iEk+CYt5Xj2YqI5Xi9xWUeZhDI8jjQmC5oThVH5JGCTgIjr7ciJDzC7MBzYd//WvR1OTmP5Q38Q8ShQtVA==}
    engines: {node: '>= 18'}
    dependencies:
      minipass: 7.1.2
    dev: true

  /mkdirp-classic@0.5.3:
    resolution: {integrity: sha512-gKLcREMhtuZRwRAfqP3RFW+TK4JqApVBtOIftVgjuABpAtpxhPGaDcfvbhNvD0B8iD1oUr/txX35NjcaY6Ns/A==}
    requiresBuild: true
    dev: true
    optional: true

  /mkdirp@3.0.1:
    resolution: {integrity: sha512-+NsyUUAZDmo6YVHzL/stxSu3t9YS1iljliy3BSDrXJ/dkn1KYdmtZODGGjLcc9XLgVVpH4KshHB8XmZgMhaBXg==}
    engines: {node: '>=10'}
    hasBin: true
    dev: true

  /mlly@1.8.0:
    resolution: {integrity: sha512-l8D9ODSRWLe2KHJSifWGwBqpTZXIXTeo8mlKjY+E2HAakaTeNpqAyBZ8GSqLzHgw4XmHmC8whvpjJNMbFZN7/g==}
    dependencies:
      acorn: 8.15.0
      pathe: 2.0.3
      pkg-types: 1.3.1
      ufo: 1.6.1
    dev: false

  /mocha@11.7.1:
    resolution: {integrity: sha512-5EK+Cty6KheMS/YLPPMJC64g5V61gIR25KsRItHw6x4hEKT6Njp1n9LOlH4gpevuwMVS66SXaBBpg+RWZkza4A==}
    engines: {node: ^18.18.0 || ^20.9.0 || >=21.1.0}
    hasBin: true
    dependencies:
      browser-stdout: 1.3.1
      chokidar: 4.0.3
      debug: 4.4.1(supports-color@8.1.1)
      diff: 7.0.0
      escape-string-regexp: 4.0.0
      find-up: 5.0.0
      glob: 10.4.5
      he: 1.2.0
      js-yaml: 4.1.0
      log-symbols: 4.1.0
      minimatch: 9.0.5
      ms: 2.1.3
      picocolors: 1.1.1
      serialize-javascript: 6.0.2
      strip-json-comments: 3.1.1
      supports-color: 8.1.1
      workerpool: 9.3.3
      yargs: 17.7.2
      yargs-parser: 21.1.1
      yargs-unparser: 2.0.0
    dev: true

  /monaco-editor@0.52.2:
    resolution: {integrity: sha512-GEQWEZmfkOGLdd3XK8ryrfWz3AIP8YymVXiPHEdewrUq7mh0qrKrfHLNCXcbB6sTnMLnOZ3ztSiKcciFUkIJwQ==}
    dev: false

  /ms@2.0.0:
    resolution: {integrity: sha512-Tpp60P6IUJDTuOq/5Z8cdskzJujfwqfOTkrwIwj7IRISpnkJnT6SyJ4PCPnGMoFjC9ddhal5KVIYtAt97ix05A==}
    dev: true

  /ms@2.1.3:
    resolution: {integrity: sha512-6FlzubTLZG3J2a/NVCAleEhjzq5oxgHyaCU9yYXvcLsvoVaHJq/s5xXI6/XXP6tz7R9xAOtHnSO/tXtF3WRTlA==}

  /muggle-string@0.4.1:
    resolution: {integrity: sha512-VNTrAak/KhO2i8dqqnqnAHOa3cYBwXEZe9h+D5h/1ZqFSTEFHdM65lR7RoIqq3tBBYavsOXV84NoHXZ0AkPyqQ==}
    dev: false

  /mute-stream@0.0.8:
    resolution: {integrity: sha512-nnbWWOkoWyUsTjKrhgD0dcz22mdkSnpYqbEjIm2nhwhuxlSkpywJmBo8h0ZqJdkp73mb90SssHkN4rsRaBAfAA==}
    dev: true

  /mz@2.7.0:
    resolution: {integrity: sha512-z81GNO7nnYMEhrGh9LeymoE4+Yr0Wn5McHIZMK5cfQCl+NDX08sCZgUc9/6MHni9IWuFLm1Z3HTCXu2z9fN62Q==}
    dependencies:
      any-promise: 1.3.0
      object-assign: 4.1.1
      thenify-all: 1.6.0
    dev: true

  /nano-spawn@1.0.2:
    resolution: {integrity: sha512-21t+ozMQDAL/UGgQVBbZ/xXvNO10++ZPuTmKRO8k9V3AClVRht49ahtDjfY8l1q6nSHOrE5ASfthzH3ol6R/hg==}
    engines: {node: '>=20.17'}
    dev: true

  /nanoid@3.3.11:
    resolution: {integrity: sha512-N8SpfPUnUp1bK+PMYW8qSWdl9U+wwNWI4QKxOYDy9JAro3WMX7p2OeVRF9v+347pnakNevPmiHhNmZ2HbFA76w==}
    engines: {node: ^10 || ^12 || ^13.7 || ^14 || >=15.0.1}
    hasBin: true

  /napi-build-utils@2.0.0:
    resolution: {integrity: sha512-GEbrYkbfF7MoNaoh2iGG84Mnf/WZfB0GdGEsM8wz7Expx/LlWf5U8t9nvJKXSp3qr5IsEbK04cBGhol/KwOsWA==}
    requiresBuild: true
    dev: true
    optional: true

  /needle@3.3.1:
    resolution: {integrity: sha512-6k0YULvhpw+RoLNiQCRKOl09Rv1dPLr8hHnVjHqdolKwDrdNyk+Hmrthi4lIGPPz3r39dLx0hsF5s40sZ3Us4Q==}
    engines: {node: '>= 4.4.x'}
    hasBin: true
    requiresBuild: true
    dependencies:
      iconv-lite: 0.6.3
      sax: 1.4.1
    optional: true

  /negotiator@0.6.3:
    resolution: {integrity: sha512-+EUsqGPLsM+j/zdChZjsnX51g4XrHFOIXwfnCVPGlQk/k5giakcKsuxCObBRu6DSm9opw/O6slWbJdghQM4bBg==}
    engines: {node: '>= 0.6'}
    dev: true

  /negotiator@1.0.0:
    resolution: {integrity: sha512-8Ofs/AUQh8MaEcrlq5xOX0CQ9ypTF5dl78mjlMNfOK08fzpgTHQRQPBxcPlEtIw0yRpws+Zo/3r+5WRby7u3Gg==}
    engines: {node: '>= 0.6'}
    dev: true

  /neo-async@2.6.2:
    resolution: {integrity: sha512-Yd3UES5mWCSqR+qNT93S3UoYUkqAZ9lLg8a7g9rimsWmYGK8cVToA4/sF3RrshdyV3sAGMXVUmpMYOw+dLpOuw==}
    dev: true

  /no-case@3.0.4:
    resolution: {integrity: sha512-fgAN3jGAh+RoxUGZHTSOLJIqUc2wmoBwGR4tbpNAKmmovFoWq0OdRkb0VkldReO2a2iBT/OEulG9XSUc10r3zg==}
    dependencies:
      lower-case: 2.0.2
      tslib: 2.8.1
    dev: true

  /node-abi@3.75.0:
    resolution: {integrity: sha512-OhYaY5sDsIka7H7AtijtI9jwGYLyl29eQn/W623DiN/MIv5sUqc4g7BIDThX+gb7di9f6xK02nkp8sdfFWZLTg==}
    engines: {node: '>=10'}
    requiresBuild: true
    dependencies:
      semver: 7.7.2
    dev: true
    optional: true

  /node-addon-api@4.3.0:
    resolution: {integrity: sha512-73sE9+3UaLYYFmDsFZnqCInzPyh3MqIwZO9cw58yIqAZhONrrabrYyYe3TuIqtIiOuTXVhsGau8hcrhhwSsDIQ==}
    requiresBuild: true
    dev: true
    optional: true

  /node-emoji@2.2.0:
    resolution: {integrity: sha512-Z3lTE9pLaJF47NyMhd4ww1yFTAP8YhYI8SleJiHzM46Fgpm5cnNzSl9XfzFNqbaz+VlJrIj3fXQ4DeN1Rjm6cw==}
    engines: {node: '>=18'}
    dependencies:
      '@sindresorhus/is': 4.6.0
      char-regex: 1.0.2
      emojilib: 2.4.0
      skin-tone: 2.0.0
    dev: true

  /node-libs-browser-okam@2.2.5:
    resolution: {integrity: sha512-kD+WXACEThc6C5DA146KoCNbubjpXeYzXDrukvtXWr6MRzV3uvHCI0eb/GuugWVYnMoD4g3/uaIzvDYOpC4QWw==}
    dependencies:
      assert-okam: 1.5.0
      browserify-zlib: 0.2.0
      buffer-okam: 4.9.2
      console-browserify: 1.2.0
      constants-browserify: 1.0.0
      crypto-browserify: 3.12.1
      domain-browser: 1.2.0
      events-okam: 3.3.0
      https-browserify: 1.0.0
      os-browserify: 0.3.0
      path-browserify: 0.0.1
      process-okam: 0.11.10
      punycode-okam: 1.4.1
      querystring-es3: 0.2.1
      readable-stream: 2.3.8
      stream-browserify: 2.0.2
      stream-http: 2.8.3
      string_decoder-okam: 1.3.0
      timers-browserify: 2.0.12
      tty-browserify: 0.0.0
      url-okam: 0.11.1
      util-okam: 0.11.1
      vm-browserify: 1.1.2
    dev: true

  /node-releases@2.0.19:
    resolution: {integrity: sha512-xxOWJsBKtzAq7DY0J+DTzuz58K8e7sJbdgwkbMWQe8UYB6ekmsQ45q0M/tJDsGaZmbC+l7n57UV8Hl5tHxO9uw==}
    dev: true

  /node-sarif-builder@3.2.0:
    resolution: {integrity: sha512-kVIOdynrF2CRodHZeP/97Rh1syTUHBNiw17hUCIVhlhEsWlfJm19MuO56s4MdKbr22xWx6mzMnNAgXzVlIYM9Q==}
    engines: {node: '>=18'}
    dependencies:
      '@types/sarif': 2.1.7
      fs-extra: 11.3.1
    dev: true

  /normalize-package-data@6.0.2:
    resolution: {integrity: sha512-V6gygoYb/5EmNI+MEGrWkC+e6+Rr7mTmfHrxDbLzxQogBkgzo76rkok0Am6thgSF7Mv2nLOajAJj5vDJZEFn7g==}
    engines: {node: ^16.14.0 || >=18.0.0}
    dependencies:
      hosted-git-info: 7.0.2
      semver: 7.7.2
      validate-npm-package-license: 3.0.4
    dev: true

  /normalize-path@3.0.0:
    resolution: {integrity: sha512-6eZs5Ls3WtCisHWp9S2GUy8dqkpGi4BVSz3GaqiE6ezub0512ESztXUwUB6C6IKbQkY2Pnb/mD4WYojCRwcwLA==}
    engines: {node: '>=0.10.0'}
    dev: true

  /npm-run-path@5.3.0:
    resolution: {integrity: sha512-ppwTtiJZq0O/ai0z7yfudtBpWIoxM8yE6nHi1X47eFR2EWORqfbu6CnPlNsjeN683eT0qG6H/Pyf9fCcvjnnnQ==}
    engines: {node: ^12.20.0 || ^14.13.1 || >=16.0.0}
    dependencies:
      path-key: 4.0.0
    dev: true

  /nth-check@2.1.1:
    resolution: {integrity: sha512-lqjrjmaOoAnWfMmBPL+XNnynZh2+swxiX3WUE0s4yEHI6m+AwrK2UZOimIRl3X/4QctVqS8AiZjFqyOGrMXb/w==}
    dependencies:
      boolbase: 1.0.0
    dev: true

  /object-assign@4.1.1:
    resolution: {integrity: sha512-rJgTQnkUnH1sFw8yT6VSU3zD3sWmu6sZhIseY8VX+GRu3P6F7Fu+JNDoXfklElbLJSnc3FUQHVe4cU5hj+BcUg==}
    engines: {node: '>=0.10.0'}
    dev: true

  /object-inspect@1.13.4:
    resolution: {integrity: sha512-W67iLl4J2EXEGTbfeHCffrjDfitvLANg0UlX3wFUUSTx92KXRFegMHUVgSqE+wvhAbi4WqjGg9czysTV2Epbew==}
    engines: {node: '>= 0.4'}
    dev: true

  /on-exit-leak-free@2.1.2:
    resolution: {integrity: sha512-0eJJY6hXLGf1udHwfNftBqH+g73EU4B504nZeKpz1sYRKafAghwxEJunB2O7rDZkL4PGfsMVnTXZ2EjibbqcsA==}
    engines: {node: '>=14.0.0'}
    dev: true

  /on-finished@2.4.1:
    resolution: {integrity: sha512-oVlzkg3ENAhCk2zdv7IJwd/QUD4z2RxRwpkcGY8psCVcCYZNq4wYnVWALHM+brtuJjePWiYF/ClmuDr8Ch5+kg==}
    engines: {node: '>= 0.8'}
    dependencies:
      ee-first: 1.1.1
    dev: true

  /once@1.4.0:
    resolution: {integrity: sha512-lNaJgI+2Q5URQBkccEKHTQOPaXdUxnZZElQTZY0MFUAuaEqe1E+Nyvgdz/aIyNi6Z9MzO5dv1H8n58/GELp3+w==}
    dependencies:
      wrappy: 1.0.2
    dev: true

  /onetime@5.1.2:
    resolution: {integrity: sha512-kbpaSSGJTWdAY5KPVeMOKXSrPtr8C8C7wodJbcsd51jRnmD+GZu8Y0VoU6Dm5Z4vWr0Ig/1NKuWRKf7j5aaYSg==}
    engines: {node: '>=6'}
    dependencies:
      mimic-fn: 2.1.0
    dev: true

  /onetime@6.0.0:
    resolution: {integrity: sha512-1FlR+gjXK7X+AsAHso35MnyN5KqGwJRi/31ft6x0M194ht7S+rWAvd7PHss9xSKMzE0asv1pyIHaJYq+BbacAQ==}
    engines: {node: '>=12'}
    dependencies:
      mimic-fn: 4.0.0
    dev: true

  /onetime@7.0.0:
    resolution: {integrity: sha512-VXJjc87FScF88uafS3JllDgvAm+c/Slfz06lorj2uAY34rlUu0Nt+v8wreiImcrgAjjIHp1rXpTDlLOGw29WwQ==}
    engines: {node: '>=18'}
    dependencies:
      mimic-function: 5.0.1
    dev: true

  /open@10.2.0:
    resolution: {integrity: sha512-YgBpdJHPyQ2UE5x+hlSXcnejzAvD0b22U2OuAP+8OnlJT+PjWPxtgmGqKKc+RgTM63U9gN0YzrYc71R2WT/hTA==}
    engines: {node: '>=18'}
    dependencies:
      default-browser: 5.2.1
      define-lazy-prop: 3.0.0
      is-inside-container: 1.0.0
      wsl-utils: 0.1.0
    dev: true

  /openai@5.15.0(ws@8.18.3)(zod@3.25.67):
    resolution: {integrity: sha512-kcUdws8K/A8m02I+IqFBwO51gS+87GP89yWEufGbzEi8anBz4FB/bti2QxaJdGwwY4mwJGzx85XO7TuL/Tpu1w==}
    hasBin: true
    peerDependencies:
      ws: ^8.18.0
      zod: ^3.23.8
    peerDependenciesMeta:
      ws:
        optional: true
      zod:
        optional: true
    dependencies:
      ws: 8.18.3
      zod: 3.25.67
    dev: true

  /openai@5.15.0(ws@8.18.3)(zod@3.25.76):
    resolution: {integrity: sha512-kcUdws8K/A8m02I+IqFBwO51gS+87GP89yWEufGbzEi8anBz4FB/bti2QxaJdGwwY4mwJGzx85XO7TuL/Tpu1w==}
    hasBin: true
    peerDependencies:
      ws: ^8.18.0
      zod: ^3.23.8
    peerDependenciesMeta:
      ws:
        optional: true
      zod:
        optional: true
    dependencies:
      ws: 8.18.3
      zod: 3.25.76
    dev: true

  /ora@8.2.0:
    resolution: {integrity: sha512-weP+BZ8MVNnlCm8c0Qdc1WSWq4Qn7I+9CJGm7Qali6g44e/PUzbjNqJX5NJ9ljlNMosfJvg1fKEGILklK9cwnw==}
    engines: {node: '>=18'}
    dependencies:
      chalk: 5.6.0
      cli-cursor: 5.0.0
      cli-spinners: 2.9.2
      is-interactive: 2.0.0
      is-unicode-supported: 2.1.0
      log-symbols: 6.0.0
      stdin-discarder: 0.2.2
      string-width: 7.2.0
      strip-ansi: 7.1.0
    dev: true

  /os-browserify@0.3.0:
    resolution: {integrity: sha512-gjcpUc3clBf9+210TRaDWbf+rZZZEshZ+DlXMRCeAjp0xhTrnQsKHypIy1J3d5hKdUzj69t708EHtU8P6bUn0A==}
    dev: true

  /p-limit@3.1.0:
    resolution: {integrity: sha512-TYOanM3wGwNGsZN2cVTYPArw454xnXj5qmWF1bEoAc4+cU/ol7GVh7odevjp1FNHduHc3KZMcFduxU5Xc6uJRQ==}
    engines: {node: '>=10'}
    dependencies:
      yocto-queue: 0.1.0
    dev: true

  /p-locate@5.0.0:
    resolution: {integrity: sha512-LaNjtRWUBY++zB5nE/NwcaoMylSPk+S+ZHNB1TzdbMJMny6dynpAGt7X/tl/QYq3TIeE6nxHppbo2LGymrG5Pw==}
    engines: {node: '>=10'}
    dependencies:
      p-limit: 3.1.0
    dev: true

  /p-map@7.0.3:
    resolution: {integrity: sha512-VkndIv2fIB99swvQoA65bm+fsmt6UNdGeIB0oxBs+WhAhdh08QA04JXpI7rbB9r08/nkbysKoya9rtDERYOYMA==}
    engines: {node: '>=18'}
    dev: true

  /package-json-from-dist@1.0.1:
    resolution: {integrity: sha512-UEZIS3/by4OC8vL3P2dTXRETpebLI2NiI5vIrjaD/5UtrkFX/tNbwjTSRAGC/+7CAo2pIcBaRgWmcBBHcsaCIw==}
    dev: true

  /pako@1.0.11:
    resolution: {integrity: sha512-4hLB8Py4zZce5s4yd9XzopqwVv/yGNhV1Bl8NTmCq1763HeK2+EwVTv+leGeL13Dnh2wfbqowVPXCIO0z4taYw==}
    dev: true

<<<<<<< HEAD
  /parent-module@1.0.1:
    resolution: {integrity: sha512-GQ2EWRpQV8/o+Aw8YqtfZZPfNRWZYkbidE9k5rpl/hC3vtHHBfGm2Ifi6qWV+coDGkrUKZAxE3Lot5kcsRlh+g==}
    engines: {node: '>=6'}
=======
  parchment@3.0.0: {}

  parent-module@1.0.1:
>>>>>>> 26baf695
    dependencies:
      callsites: 3.1.0

  /parse-asn1@5.1.7:
    resolution: {integrity: sha512-CTM5kuWR3sx9IFamcl5ErfPl6ea/N8IYwiJ+vpeB2g+1iknv7zBl5uPwbMbRVznRVbrNY6lGuDoE5b30grmbqg==}
    engines: {node: '>= 0.10'}
    dependencies:
      asn1.js: 4.10.1
      browserify-aes: 1.2.0
      evp_bytestokey: 1.0.3
      hash-base: 3.0.5
      pbkdf2: 3.1.3
      safe-buffer: 5.2.1
    dev: true

  /parse-entities@2.0.0:
    resolution: {integrity: sha512-kkywGpCcRYhqQIchaWqZ875wzpS/bMKhz5HnN3p7wveJTkTtyAB/AlnS0f8DFSqYW1T82t6yEAkEcB+A1I3MbQ==}
    dependencies:
      character-entities: 1.2.4
      character-entities-legacy: 1.1.4
      character-reference-invalid: 1.1.4
      is-alphanumerical: 1.0.4
      is-decimal: 1.0.4
      is-hexadecimal: 1.0.4
    dev: false

  /parse-entities@4.0.2:
    resolution: {integrity: sha512-GG2AQYWoLgL877gQIKeRPGO1xF9+eG1ujIb5soS5gPvLQ1y2o8FL90w2QWNdf9I361Mpp7726c+lj3U0qK1uGw==}
    dependencies:
      '@types/unist': 2.0.11
      character-entities-legacy: 3.0.0
      character-reference-invalid: 2.0.1
      decode-named-character-reference: 1.2.0
      is-alphanumerical: 2.0.1
      is-decimal: 2.0.1
      is-hexadecimal: 2.0.1
    dev: false

  /parse-json@5.2.0:
    resolution: {integrity: sha512-ayCKvm/phCGxOkYRSCM82iDwct8/EonSEgCSxWxD7ve6jHggsFl4fZVQBPRNgQoKiuV/odhFrGzQXZwbifC8Rg==}
    engines: {node: '>=8'}
    dependencies:
      '@babel/code-frame': 7.27.1
      error-ex: 1.3.2
      json-parse-even-better-errors: 2.3.1
      lines-and-columns: 1.2.4

  /parse-json@8.3.0:
    resolution: {integrity: sha512-ybiGyvspI+fAoRQbIPRddCcSTV9/LsJbf0e/S85VLowVGzRmokfneg2kwVW/KU5rOXrPSbF1qAKPMgNTqqROQQ==}
    engines: {node: '>=18'}
    dependencies:
      '@babel/code-frame': 7.27.1
      index-to-position: 1.1.0
      type-fest: 4.41.0
    dev: true

  /parse-node-version@1.0.1:
    resolution: {integrity: sha512-3YHlOa/JgH6Mnpr05jP9eDG254US9ek25LyIxZlDItp2iJtwyaXQb57lBYLdT3MowkUFYEV2XXNAYIPlESvJlA==}
    engines: {node: '>= 0.10'}

  /parse-semver@1.1.1:
    resolution: {integrity: sha512-Eg1OuNntBMH0ojvEKSrvDSnwLmvVuUOSdylH/pSCPNMIspLlweJyIWXCE+k/5hm3cj/EBUYwmWkjhBALNP4LXQ==}
    dependencies:
      semver: 5.7.2
    dev: true

  /parse5-htmlparser2-tree-adapter@6.0.1:
    resolution: {integrity: sha512-qPuWvbLgvDGilKc5BoicRovlT4MtYT6JfJyBOMDsKoiT+GiuP5qyrPCnR9HcPECIJJmZh5jRndyNThnhhb/vlA==}
    dependencies:
      parse5: 6.0.1
    dev: true

  /parse5-htmlparser2-tree-adapter@7.1.0:
    resolution: {integrity: sha512-ruw5xyKs6lrpo9x9rCZqZZnIUntICjQAd0Wsmp396Ul9lN/h+ifgVV1x1gZHi8euej6wTfpqX8j+BFQxF0NS/g==}
    dependencies:
      domhandler: 5.0.3
      parse5: 7.3.0
    dev: true

  /parse5-parser-stream@7.1.2:
    resolution: {integrity: sha512-JyeQc9iwFLn5TbvvqACIF/VXG6abODeB3Fwmv/TGdLk2LfbWkaySGY72at4+Ty7EkPZj854u4CrICqNk2qIbow==}
    dependencies:
      parse5: 7.3.0
    dev: true

  /parse5@5.1.1:
    resolution: {integrity: sha512-ugq4DFI0Ptb+WWjAdOK16+u/nHfiIrcE+sh8kZMaM0WllQKLI9rOUq6c2b7cwPkXdzfQESqvoqK6ug7U/Yyzug==}
    dev: true

  /parse5@6.0.1:
    resolution: {integrity: sha512-Ofn/CTFzRGTTxwpNEs9PP93gXShHcTq255nzRYSKe8AkVpZY7e1fpmTfOyoIvjP5HG7Z2ZM7VS9PPhQGW2pOpw==}
    dev: true

  /parse5@7.3.0:
    resolution: {integrity: sha512-IInvU7fabl34qmi9gY8XOVxhYyMyuH2xUNpb2q8/Y+7552KlejkRvqvD19nMoUW/uQGGbqNpA6Tufu5FL5BZgw==}
    dependencies:
      entities: 6.0.1
    dev: true

  /parseurl@1.3.3:
    resolution: {integrity: sha512-CiyeOxFT/JZyN5m0z9PfXw4SCBJ6Sygz1Dpl0wqjlhDEGGBP1GnsUVEL0p63hoG1fcj3fHynXi9NYO4nWOL+qQ==}
    engines: {node: '>= 0.8'}
    dev: true

  /patch-console@2.0.0:
    resolution: {integrity: sha512-0YNdUceMdaQwoKce1gatDScmMo5pu/tfABfnzEqeG0gtTmd7mh/WcwgUjtAeOU7N8nFFlbQBnFK2gXW5fGvmMA==}
    engines: {node: ^12.20.0 || ^14.13.1 || >=16.0.0}
    dev: true

  /path-browserify@0.0.1:
    resolution: {integrity: sha512-BapA40NHICOS+USX9SN4tyhq+A2RrN/Ws5F0Z5aMHDp98Fl86lX8Oti8B7uN93L4Ifv4fHOEA+pQw87gmMO/lQ==}
    dev: true

  /path-browserify@1.0.1:
    resolution: {integrity: sha512-b7uo2UCUOYZcnF/3ID0lulOJi/bafxa1xPe7ZPsammBSpjSWQkjNxlt635YGS2MiR9GjvuXCtz2emr3jbsz98g==}
    dev: false

  /path-exists@4.0.0:
    resolution: {integrity: sha512-ak9Qy5Q7jYb2Wwcey5Fpvg2KoAc/ZIhLSLOSBmRmygPsGwkVVt0fZa0qrtMz+m6tJTAHfZQ8FnmB4MG4LWy7/w==}
    engines: {node: '>=8'}
    dev: true

  /path-is-absolute@1.0.1:
    resolution: {integrity: sha512-AVbw3UJ2e9bq64vSaS9Am0fje1Pa8pbGqTTsmXfaIiMpnr5DlDhfJOuLj9Sf95ZPVDAUerDfEk88MPmPe7UCQg==}
    engines: {node: '>=0.10.0'}
    dev: true

  /path-is-inside@1.0.2:
    resolution: {integrity: sha512-DUWJr3+ULp4zXmol/SZkFf3JGsS9/SIv+Y3Rt93/UjPpDpklB5f1er4O3POIbUuUJ3FXgqte2Q7SrU6zAqwk8w==}
    dev: true

  /path-key@3.1.1:
    resolution: {integrity: sha512-ojmeN0qd+y0jszEtoY48r0Peq5dwMEkIlCOu6Q5f41lfkswXuKtYrhgoTpLnyIcHm24Uhqx+5Tqm2InSwLhE6Q==}
    engines: {node: '>=8'}
    dev: true

  /path-key@4.0.0:
    resolution: {integrity: sha512-haREypq7xkM7ErfgIyA0z+Bj4AGKlMSdlQE2jvJo6huWD1EdkKYV+G/T4nq0YEF2vgTT8kqMFKo1uHn950r4SQ==}
    engines: {node: '>=12'}
    dev: true

  /path-parse@1.0.7:
    resolution: {integrity: sha512-LDJzPVEEEPR+y48z93A0Ed0yXb8pAByGWo/k5YYdYgpY2/2EsOsksJrq7lOHxryrVOn1ejG6oAp8ahvOIQD8sw==}

  /path-scurry@1.11.1:
    resolution: {integrity: sha512-Xa4Nw17FS9ApQFJ9umLiJS4orGjm7ZzwUrwamcGQuHSzDyth9boKDaycYdDcZDuqYATXw4HFXgaqWTctW/v1HA==}
    engines: {node: '>=16 || 14 >=14.18'}
    dependencies:
      lru-cache: 10.4.3
      minipass: 7.1.2
    dev: true

  /path-scurry@2.0.0:
    resolution: {integrity: sha512-ypGJsmGtdXUOeM5u93TyeIEfEhM6s+ljAhrk5vAvSx8uyY/02OvrZnA0YNGUrPXfpJMgI1ODd3nwz8Npx4O4cg==}
    engines: {node: 20 || >=22}
    dependencies:
      lru-cache: 11.1.0
      minipass: 7.1.2
    dev: true

  /path-to-regexp@0.1.12:
    resolution: {integrity: sha512-RA1GjUVMnvYFxuqovrEqZoxxW5NUZqbwKtYz/Tt7nXerk0LbLblQmrsgdeOxV5SFHf0UDggjS/bSeOZwt1pmEQ==}
    dev: true

  /path-to-regexp@3.3.0:
    resolution: {integrity: sha512-qyCH421YQPS2WFDxDjftfc1ZR5WKQzVzqsp4n9M2kQhVOo/ByahFoUNJfl58kOcEGfQ//7weFTDhm+ss8Ecxgw==}
    dev: true

  /path-to-regexp@8.2.0:
    resolution: {integrity: sha512-TdrF7fW9Rphjq4RjrW0Kp2AW0Ahwu9sRGTkS6bvDi0SCwZlEZYmcfDbEsTz8RVk0EHIS/Vd1bv3JhG+1xZuAyQ==}
    engines: {node: '>=16'}
    dev: true

  /path-type@4.0.0:
    resolution: {integrity: sha512-gDKb8aZMDeD/tZWs9P6+q0J9Mwkdl6xMV8TjnGP3qJVJ06bdMgkbBlLU8IdfOsIsFz2BW1rNVT3XuNEl8zPAvw==}
    engines: {node: '>=8'}

  /path-type@6.0.0:
    resolution: {integrity: sha512-Vj7sf++t5pBD637NSfkxpHSMfWaeig5+DKWLhcqIYx6mWQz5hdJTGDVMQiJcw1ZYkhs7AazKDGpRVji1LJCZUQ==}
    engines: {node: '>=18'}
    dev: true

  /pathe@2.0.3:
    resolution: {integrity: sha512-WUjGcAqP1gQacoQe+OBJsFA7Ld4DyXuUIjZ5cc75cLHvJ7dtNsTugphxIADwspS+AraAUePCKrSVtPLFj/F88w==}

  /pathval@2.0.1:
    resolution: {integrity: sha512-//nshmD55c46FuFw26xV/xFAaB5HF9Xdap7HJBBnrKdAd6/GxDBaNA1870O79+9ueg61cZLSVc+OaFlfmObYVQ==}
    engines: {node: '>= 14.16'}
    dev: true

  /pbkdf2@3.1.3:
    resolution: {integrity: sha512-wfRLBZ0feWRhCIkoMB6ete7czJcnNnqRpcoWQBLqatqXXmelSRqfdDK4F3u9T2s2cXas/hQJcryI/4lAL+XTlA==}
    engines: {node: '>=0.12'}
    dependencies:
      create-hash: 1.1.3
      create-hmac: 1.1.7
      ripemd160: 2.0.1
      safe-buffer: 5.2.1
      sha.js: 2.4.12
      to-buffer: 1.2.1
    dev: true

  /peek-stream@1.1.3:
    resolution: {integrity: sha512-FhJ+YbOSBb9/rIl2ZeE/QHEsWn7PqNYt8ARAY3kIgNGOk13g9FGyIY6JIl/xB/3TFRVoTv5as0l11weORrTekA==}
    dependencies:
      buffer-from: 1.1.2
      duplexify: 3.7.1
      through2: 2.0.5
    dev: true

  /pend@1.2.0:
    resolution: {integrity: sha512-F3asv42UuXchdzt+xXqfW1OGlVBe+mxa2mqI0pg5yAHZPvFmY3Y6drSf/GQ1A86WgWEN9Kzh/WrgKa6iGcHXLg==}
    dev: true

  /picocolors@1.1.1:
    resolution: {integrity: sha512-xceH2snhtb5M9liqDsmEw56le376mTZkEX/jEb/RxNFyegNul7eNslCXP9FDj/Lcu0X8KEyMceP2ntpaHrDEVA==}

  /picomatch@2.3.1:
    resolution: {integrity: sha512-JU3teHTNjmE2VCGFzuY8EXzCDVwEqB2a8fsIvwaStHhAWJEeVd1o1QD80CU6+ZdEXXSLbSsuLwJjkCBWqRQUVA==}
    engines: {node: '>=8.6'}
    dev: true

  /picomatch@4.0.3:
    resolution: {integrity: sha512-5gTmgEY/sqK6gFXLIsQNH19lWb4ebPDLA4SdLP7dsWkIXHWlG66oPuVvXSGFPppYZz8ZDZq0dYYrbHfBCVUb1Q==}
    engines: {node: '>=12'}

  /pidtree@0.6.0:
    resolution: {integrity: sha512-eG2dWTVw5bzqGRztnHExczNxt5VGsE6OwTeCG3fdUf9KBsZzO3R5OIIIzWR+iZA0NtZ+RDVdaoE2dK1cn6jH4g==}
    engines: {node: '>=0.10'}
    hasBin: true
    dev: true

  /pify@4.0.1:
    resolution: {integrity: sha512-uB80kBFb/tfd68bVleG9T5GGsGPjJrLAUpR5PZIrhBnIaRTQRjqdJSsIKkOP6OAIFbj7GOrcudc5pNjZ+geV2g==}
    engines: {node: '>=6'}
    requiresBuild: true
    optional: true

  /pino-abstract-transport@2.0.0:
    resolution: {integrity: sha512-F63x5tizV6WCh4R6RHyi2Ml+M70DNRXt/+HANowMflpgGFMAym/VKm6G7ZOQRjqN7XbGxK1Lg9t6ZrtzOaivMw==}
    dependencies:
      split2: 4.2.0
    dev: true

  /pino-std-serializers@7.0.0:
    resolution: {integrity: sha512-e906FRY0+tV27iq4juKzSYPbUj2do2X2JX4EzSca1631EB2QJQUqGbDuERal7LCtOpxl6x3+nvo9NPZcmjkiFA==}
    dev: true

  /pino@9.9.0:
    resolution: {integrity: sha512-zxsRIQG9HzG+jEljmvmZupOMDUQ0Jpj0yAgE28jQvvrdYTlEaiGwelJpdndMl/MBuRr70heIj83QyqJUWaU8mQ==}
    hasBin: true
    dependencies:
      atomic-sleep: 1.0.0
      fast-redact: 3.5.0
      on-exit-leak-free: 2.1.2
      pino-abstract-transport: 2.0.0
      pino-std-serializers: 7.0.0
      process-warning: 5.0.0
      quick-format-unescaped: 4.0.4
      real-require: 0.2.0
      safe-stable-stringify: 2.5.0
      sonic-boom: 4.2.0
      thread-stream: 3.1.0
    dev: true

  /piscina@4.9.2:
    resolution: {integrity: sha512-Fq0FERJWFEUpB4eSY59wSNwXD4RYqR+nR/WiEVcZW8IWfVBxJJafcgTEZDQo8k3w0sUarJ8RyVbbUF4GQ2LGbQ==}
    optionalDependencies:
      '@napi-rs/nice': 1.1.1
    dev: true

  /pkce-challenge@4.1.0:
    resolution: {integrity: sha512-ZBmhE1C9LcPoH9XZSdwiPtbPHZROwAnMy+kIFQVrnMCxY4Cudlz3gBOpzilgc0jOgRaiT3sIWfpMomW2ar2orQ==}
    engines: {node: '>=16.20.0'}
    dev: true

  /pkce-challenge@5.0.0:
    resolution: {integrity: sha512-ueGLflrrnvwB3xuo/uGob5pd5FN7l0MsLf0Z87o/UQmRtwjvfylfc9MurIxRAWywCYTgrvpXBcqjV4OfCYGCIQ==}
    engines: {node: '>=16.20.0'}
    dev: true

  /pkg-types@1.3.1:
    resolution: {integrity: sha512-/Jm5M4RvtBFVkKWRu2BLUTNP8/M2a+UwuAX+ae4770q1qVGtfjG+WTCupoZixokjmHiry8uI+dlY8KXYV5HVVQ==}
    dependencies:
      confbox: 0.1.8
      mlly: 1.8.0
      pathe: 2.0.3
    dev: false

  /pkg-types@2.3.0:
    resolution: {integrity: sha512-SIqCzDRg0s9npO5XQ3tNZioRY1uK06lA41ynBC1YmFTmnY6FjUjVt6s4LoADmwoig1qqD0oK8h1p/8mlMx8Oig==}
    dependencies:
      confbox: 0.2.2
      exsolve: 1.0.7
      pathe: 2.0.3
    dev: false

  /pluralize@2.0.0:
    resolution: {integrity: sha512-TqNZzQCD4S42De9IfnnBvILN7HAW7riLqsCyp8lgjXeysyPlX5HhqKAcJHHHb9XskE4/a+7VGC9zzx8Ls0jOAw==}
    dev: true

  /pluralize@8.0.0:
    resolution: {integrity: sha512-Nc3IT5yHzflTfbjgqWcCPpo7DaKy4FnpB0l/zCAW0Tc7jxAiuqSxHasntB3D7887LSrA93kDJ9IXovxJYxyLCA==}
    engines: {node: '>=4'}
    dev: true

  /portfinder@1.0.37:
    resolution: {integrity: sha512-yuGIEjDAYnnOex9ddMnKZEMFE0CcGo6zbfzDklkmT1m5z734ss6JMzN9rNB3+RR7iS+F10D4/BVIaXOyh8PQKw==}
    engines: {node: '>= 10.12'}
    dependencies:
      async: 3.2.6
      debug: 4.4.1(supports-color@8.1.1)
    transitivePeerDependencies:
      - supports-color
    dev: true

  /possible-typed-array-names@1.1.0:
    resolution: {integrity: sha512-/+5VFTchJDoVj3bhoqi6UeymcD00DAwb1nJwamzPvHEszJ4FpF6SNNbUbOS8yI56qHzdV8eK0qEfOSiodkTdxg==}
    engines: {node: '>= 0.4'}
    dev: true

  /postcss-loader@8.1.1(postcss@8.5.6)(typescript@5.9.2):
    resolution: {integrity: sha512-0IeqyAsG6tYiDRCYKQJLAmgQr47DX6N7sFSWvQxt6AcupX8DIdmykuk/o/tx0Lze3ErGHJEp5OSRxrelC6+NdQ==}
    engines: {node: '>= 18.12.0'}
    peerDependencies:
      '@rspack/core': 0.x || 1.x
      postcss: ^7.0.0 || ^8.0.1
      webpack: ^5.0.0
    peerDependenciesMeta:
      '@rspack/core':
        optional: true
      webpack:
        optional: true
    dependencies:
      cosmiconfig: 9.0.0(typescript@5.9.2)
      jiti: 1.21.7
      postcss: 8.5.6
      semver: 7.7.2
    transitivePeerDependencies:
      - typescript
    dev: true

  /postcss-selector-parser@6.0.10:
    resolution: {integrity: sha512-IQ7TZdoaqbT+LCpShg46jnZVlhWD2w6iQYAcYXfHARZ7X1t/UGhhceQDs5X0cGqKvYlHNOuv7Oa1xmb0oQuA3w==}
    engines: {node: '>=4'}
    dependencies:
      cssesc: 3.0.0
      util-deprecate: 1.0.2
    dev: true

  /postcss@8.5.6:
    resolution: {integrity: sha512-3Ybi1tAuwAP9s0r1UQ2J4n5Y0G05bJkpUIO0/bI9MhwmD70S5aTWbXGBwxHrelT+XM1k6dM0pk+SwNkpTRN7Pg==}
    engines: {node: ^10 || ^12 || >=14}
    dependencies:
      nanoid: 3.3.11
      picocolors: 1.1.1
      source-map-js: 1.2.1

  /prebuild-install@7.1.3:
    resolution: {integrity: sha512-8Mf2cbV7x1cXPUILADGI3wuhfqWvtiLA1iclTDbFRZkgRQS0NqsPZphna9V+HyTEadheuPmjaJMsbzKQFOzLug==}
    engines: {node: '>=10'}
    hasBin: true
    requiresBuild: true
    dependencies:
      detect-libc: 2.0.4
      expand-template: 2.0.3
      github-from-package: 0.0.0
      minimist: 1.2.8
      mkdirp-classic: 0.5.3
      napi-build-utils: 2.0.0
      node-abi: 3.75.0
      pump: 3.0.3
      rc: 1.2.8
      simple-get: 4.0.1
      tar-fs: 2.1.3
      tunnel-agent: 0.6.0
    dev: true
    optional: true

  /prettier@3.6.2:
    resolution: {integrity: sha512-I7AIg5boAr5R0FFtJ6rCfD+LFsWHp81dolrFD8S79U9tb8Az2nGrJncnMSnys+bpQJfRUzqs9hnA81OAA3hCuQ==}
    engines: {node: '>=14'}
    hasBin: true
    dev: true

  /prismjs@1.27.0:
    resolution: {integrity: sha512-t13BGPUlFDR7wRB5kQDG4jjl7XeuH6jbJGt11JHPL96qwsEHNX2+68tFXqc1/k+/jALsbSWJKUOT/hcYAZ5LkA==}
    engines: {node: '>=6'}
    dev: false

  /prismjs@1.30.0:
    resolution: {integrity: sha512-DEvV2ZF2r2/63V+tK8hQvrR2ZGn10srHbXviTlcv7Kpzw8jWiNTqbVgjO3IY8RxrrOUF8VPMQQFysYYYv0YZxw==}
    engines: {node: '>=6'}

  /process-nextick-args@2.0.1:
    resolution: {integrity: sha512-3ouUOpQhtgrbOa17J7+uxOTpITYWaGP7/AhoR3+A+/1e9skrzelGi/dXzEYyvbxubEF6Wn2ypscTKiKJFFn1ag==}
    dev: true

  /process-okam@0.11.10:
    resolution: {integrity: sha512-p8e5nl6/OCeMalVb9dSojND5B9m/nq64WsyUfRmrTdLMKcNYcDN++/2I8WV1mTQDqrh2PQ6tIIb2A7/A38eSvw==}
    engines: {node: '>= 0.6.0'}
    dev: true

  /process-warning@4.0.1:
    resolution: {integrity: sha512-3c2LzQ3rY9d0hc1emcsHhfT9Jwz0cChib/QN89oME2R451w5fy3f0afAhERFZAwrbDU43wk12d0ORBpDVME50Q==}
    dev: true

  /process-warning@5.0.0:
    resolution: {integrity: sha512-a39t9ApHNx2L4+HBnQKqxxHNs1r7KF+Intd8Q/g1bUh6q0WIp9voPXJ/x0j+ZL45KF1pJd9+q2jLIRMfvEshkA==}
    dev: true

  /process@0.11.10:
    resolution: {integrity: sha512-cdGef/drWFoydD1JsMzuFf8100nZl+GT+yacc2bEced5f9Rjk4z+WtFUTBu9PhOi9j/jfmBPu0mMEY4wIdAF8A==}
    engines: {node: '>= 0.6.0'}
    dev: true

  /property-information@5.6.0:
    resolution: {integrity: sha512-YUHSPk+A30YPv+0Qf8i9Mbfe/C0hdPXk1s1jPVToV8pk8BQtpw10ct89Eo7OWkutrwqvT0eicAxlOg3dOAu8JA==}
    dependencies:
      xtend: 4.0.2
    dev: false

  /property-information@7.1.0:
    resolution: {integrity: sha512-TwEZ+X+yCJmYfL7TPUOcvBZ4QfoT5YenQiJuX//0th53DE6w0xxLEtfK3iyryQFddXuvkIk51EEgrJQ0WJkOmQ==}
    dev: false

  /proxy-addr@2.0.7:
    resolution: {integrity: sha512-llQsMLSUDUPT44jdrU/O37qlnifitDP+ZwrmmZcoSKyLKvtZxpyV0n2/bD/N4tBAAZ/gJEdZU7KMraoK1+XYAg==}
    engines: {node: '>= 0.10'}
    dependencies:
      forwarded: 0.2.0
      ipaddr.js: 1.9.1
    dev: true

  /proxy-compare@3.0.1:
    resolution: {integrity: sha512-V9plBAt3qjMlS1+nC8771KNf6oJ12gExvaxnNzN/9yVRLdTv/lc+oJlnSzrdYDAvBfTStPCoiaCOTmTs0adv7Q==}

  /proxy-from-env@1.1.0:
    resolution: {integrity: sha512-D+zkORCbA9f1tdWRK0RaCR3GPv50cMxcrz4X8k5LTSUD1Dkw47mKJEZQNunItRTkWwgtaUSo1RVFRIG9ZXiFYg==}
    dev: false

  /prr@1.0.1:
    resolution: {integrity: sha512-yPw4Sng1gWghHQWj0B3ZggWUm4qVbPwPFcRG8KyxiU7J2OHFSoEHKS+EZ3fv5l1t9CyCiop6l/ZYeWbrgoQejw==}
    requiresBuild: true
    optional: true

  /public-encrypt@4.0.3:
    resolution: {integrity: sha512-zVpa8oKZSz5bTMTFClc1fQOnyyEzpl5ozpi1B5YcvBrdohMjH2rfsBtyXcuNuwjsDIXmBYlF2N5FlJYhR29t8Q==}
    dependencies:
      bn.js: 4.12.2
      browserify-rsa: 4.1.1
      create-hash: 1.2.0
      parse-asn1: 5.1.7
      randombytes: 2.1.0
      safe-buffer: 5.2.1
    dev: true

  /pump@3.0.3:
    resolution: {integrity: sha512-todwxLMY7/heScKmntwQG8CXVkWUOdYxIvY2s0VWAAMh/nd8SoYiRaKjlr7+iCs984f2P8zvrfWcDDYVb73NfA==}
    dependencies:
      end-of-stream: 1.4.5
      once: 1.4.0
    dev: true

  /pumpify@2.0.1:
    resolution: {integrity: sha512-m7KOje7jZxrmutanlkS1daj1dS6z6BgslzOXmcSEpIlCxM3VJH7lG5QLeck/6hgF6F4crFf01UtQmNsJfweTAw==}
    dependencies:
      duplexify: 4.1.3
      inherits: 2.0.4
      pump: 3.0.3
    dev: true

  /punycode-okam@1.4.1:
    resolution: {integrity: sha512-e4mSfzGfrVBJmhjp+8PHjXIz5WrvEEWB2FT+RJ6YS/ozGttTcnocuj0CtMo3dujWYe2708bTd79zeIrKBtRzCg==}
    dev: true

  /punycode.js@2.3.1:
    resolution: {integrity: sha512-uxFIHU0YlHYhDQtV4R9J6a52SLx28BCjT+4ieh7IGbgwVJWO+km431c4yRlREUAsAmt/uMjQUyQHNEPf0M39CA==}
    engines: {node: '>=6'}
    dev: true

  /punycode@1.4.1:
    resolution: {integrity: sha512-jmYNElW7yvO7TV33CjSmvSiE2yco3bV2czu/OzDKdMNVZQWfxCblURLhf+47syQRBntjfLdd/H0egrzIG+oaFQ==}
    dev: true

  /punycode@2.3.1:
    resolution: {integrity: sha512-vYt7UD1U9Wg6138shLtLOvdAu+8DsC/ilFtEVHcH+wydcSpNE20AfSOduf6MkRFahL5FY7X1oU7nKVZFtfq8Fg==}
    engines: {node: '>=6'}

  /qs@6.13.0:
    resolution: {integrity: sha512-+38qI9SOr8tfZ4QmJNplMUxqjbe7LKvvZgWdExBOmd+egZTtjLB67Gu0HRX3u/XOq7UU2Nx6nsjvS16Z9uwfpg==}
    engines: {node: '>=0.6'}
    dependencies:
      side-channel: 1.1.0
    dev: true

  /qs@6.14.0:
    resolution: {integrity: sha512-YWWTjgABSKcvs/nWBi9PycY/JiPJqOD4JA6o9Sej2AtvSGarXxKC3OQSk4pAarbdQlKAh5D4FCQkJNkW+GAn3w==}
    engines: {node: '>=0.6'}
    dependencies:
      side-channel: 1.1.0
    dev: true

  /quansync@0.2.11:
    resolution: {integrity: sha512-AifT7QEbW9Nri4tAwR5M/uzpBuqfZf+zwaEM/QkzEjj7NBuFD2rBuy0K3dE+8wltbezDV7JMA0WfnCPYRSYbXA==}
    dev: false

  /querystring-es3@0.2.1:
    resolution: {integrity: sha512-773xhDQnZBMFobEiztv8LIl70ch5MSF/jUQVlhwFyBILqq96anmoctVIYz+ZRp0qbCKATTn6ev02M3r7Ga5vqA==}
    engines: {node: '>=0.4.x'}
    dev: true

  /queue-microtask@1.2.3:
    resolution: {integrity: sha512-NuaNSa6flKT5JaSYQzJok04JzTL1CA6aGhv5rfLW3PgqA+M2ChpZQnAC8h8i4ZFkBS8X5RqkDBHA7r4hej3K9A==}
    dev: true

  /quick-format-unescaped@4.0.4:
    resolution: {integrity: sha512-tYC1Q1hgyRuHgloV/YXs2w15unPVh8qfu/qCTfhTYamaw7fyhumKa2yGpdSo87vY32rIclj+4fWYQXUMs9EHvg==}
    dev: true

<<<<<<< HEAD
  /randombytes@2.1.0:
    resolution: {integrity: sha512-vYl3iOX+4CKUWuxGi9Ukhie6fsqXqS9FE2Zaic4tNFD2N2QQaXOMFbuKK4QmDHC0JO6B1Zp41J0LpT0oR68amQ==}
=======
  quill-delta@5.1.0:
    dependencies:
      fast-diff: 1.3.0
      lodash.clonedeep: 4.5.0
      lodash.isequal: 4.5.0

  quill@2.0.3:
    dependencies:
      eventemitter3: 5.0.1
      lodash-es: 4.17.21
      parchment: 3.0.0
      quill-delta: 5.1.0

  randombytes@2.1.0:
>>>>>>> 26baf695
    dependencies:
      safe-buffer: 5.2.1
    dev: true

  /randomfill@1.0.4:
    resolution: {integrity: sha512-87lcbR8+MhcWcUiQ+9e+Rwx8MyR2P7qnt15ynUlbm3TU/fjbgz4GsvfSUDTemtCCtVCqb4ZcEFlyPNTh9bBTLw==}
    dependencies:
      randombytes: 2.1.0
      safe-buffer: 5.2.1
    dev: true

  /range-parser@1.2.0:
    resolution: {integrity: sha512-kA5WQoNVo4t9lNx2kQNFCxKeBl5IbbSNBl1M/tLkw9WCn+hxNBAW5Qh8gdhs63CJnhjJ2zQWFoqPJP2sK1AV5A==}
    engines: {node: '>= 0.6'}
    dev: true

  /range-parser@1.2.1:
    resolution: {integrity: sha512-Hrgsx+orqoygnmhFbKaHE6c296J+HTAQXoxEF6gNupROmmGJRoyzfG3ccAveqCBrwr/2yxQ5BVd/GTl5agOwSg==}
    engines: {node: '>= 0.6'}
    dev: true

  /raw-body@2.5.2:
    resolution: {integrity: sha512-8zGqypfENjCIqGhgXToC8aB2r7YrBX+AQAfIPs/Mlk+BtPTztOvTS01NRW/3Eh60J+a48lt8qsCzirQ6loCVfA==}
    engines: {node: '>= 0.8'}
    dependencies:
      bytes: 3.1.2
      http-errors: 2.0.0
      iconv-lite: 0.4.24
      unpipe: 1.0.0
    dev: true

  /raw-body@3.0.0:
    resolution: {integrity: sha512-RmkhL8CAyCRPXCE28MMH0z2PNWQBNk2Q09ZdxM9IOOXwxwZbN+qbWaatPkdkWIKL2ZVDImrN/pK5HTRz2PcS4g==}
    engines: {node: '>= 0.8'}
    dependencies:
      bytes: 3.1.2
      http-errors: 2.0.0
      iconv-lite: 0.6.3
      unpipe: 1.0.0
    dev: true

  /rc-cascader@3.34.0(react-dom@19.1.1)(react@19.1.1):
    resolution: {integrity: sha512-KpXypcvju9ptjW9FaN2NFcA2QH9E9LHKq169Y0eWtH4e/wHQ5Wh5qZakAgvb8EKZ736WZ3B0zLLOBsrsja5Dag==}
    peerDependencies:
      react: '>=16.9.0'
      react-dom: '>=16.9.0'
    dependencies:
      '@babel/runtime': 7.28.3
      classnames: 2.5.1
      rc-select: 14.16.8(react-dom@19.1.1)(react@19.1.1)
      rc-tree: 5.13.1(react-dom@19.1.1)(react@19.1.1)
      rc-util: 5.44.4(react-dom@19.1.1)(react@19.1.1)
      react: 19.1.1
      react-dom: 19.1.1(react@19.1.1)
    dev: false

  /rc-checkbox@3.5.0(react-dom@19.1.1)(react@19.1.1):
    resolution: {integrity: sha512-aOAQc3E98HteIIsSqm6Xk2FPKIER6+5vyEFMZfo73TqM+VVAIqOkHoPjgKLqSNtVLWScoaM7vY2ZrGEheI79yg==}
    peerDependencies:
      react: '>=16.9.0'
      react-dom: '>=16.9.0'
    dependencies:
      '@babel/runtime': 7.28.3
      classnames: 2.5.1
      rc-util: 5.44.4(react-dom@19.1.1)(react@19.1.1)
      react: 19.1.1
      react-dom: 19.1.1(react@19.1.1)
    dev: false

  /rc-collapse@3.9.0(react-dom@19.1.1)(react@19.1.1):
    resolution: {integrity: sha512-swDdz4QZ4dFTo4RAUMLL50qP0EY62N2kvmk2We5xYdRwcRn8WcYtuetCJpwpaCbUfUt5+huLpVxhvmnK+PHrkA==}
    peerDependencies:
      react: '>=16.9.0'
      react-dom: '>=16.9.0'
    dependencies:
      '@babel/runtime': 7.28.3
      classnames: 2.5.1
      rc-motion: 2.9.5(react-dom@19.1.1)(react@19.1.1)
      rc-util: 5.44.4(react-dom@19.1.1)(react@19.1.1)
      react: 19.1.1
      react-dom: 19.1.1(react@19.1.1)
    dev: false

  /rc-config-loader@4.1.3:
    resolution: {integrity: sha512-kD7FqML7l800i6pS6pvLyIE2ncbk9Du8Q0gp/4hMPhJU6ZxApkoLcGD8ZeqgiAlfwZ6BlETq6qqe+12DUL207w==}
    dependencies:
      debug: 4.4.1(supports-color@8.1.1)
      js-yaml: 4.1.0
      json5: 2.2.3
      require-from-string: 2.0.2
    transitivePeerDependencies:
      - supports-color
    dev: true

  /rc-dialog@9.6.0(react-dom@19.1.1)(react@19.1.1):
    resolution: {integrity: sha512-ApoVi9Z8PaCQg6FsUzS8yvBEQy0ZL2PkuvAgrmohPkN3okps5WZ5WQWPc1RNuiOKaAYv8B97ACdsFU5LizzCqg==}
    peerDependencies:
      react: '>=16.9.0'
      react-dom: '>=16.9.0'
    dependencies:
      '@babel/runtime': 7.28.3
      '@rc-component/portal': 1.1.2(react-dom@19.1.1)(react@19.1.1)
      classnames: 2.5.1
      rc-motion: 2.9.5(react-dom@19.1.1)(react@19.1.1)
      rc-util: 5.44.4(react-dom@19.1.1)(react@19.1.1)
      react: 19.1.1
      react-dom: 19.1.1(react@19.1.1)
    dev: false

  /rc-drawer@7.3.0(react-dom@19.1.1)(react@19.1.1):
    resolution: {integrity: sha512-DX6CIgiBWNpJIMGFO8BAISFkxiuKitoizooj4BDyee8/SnBn0zwO2FHrNDpqqepj0E/TFTDpmEBCyFuTgC7MOg==}
    peerDependencies:
      react: '>=16.9.0'
      react-dom: '>=16.9.0'
    dependencies:
      '@babel/runtime': 7.28.3
      '@rc-component/portal': 1.1.2(react-dom@19.1.1)(react@19.1.1)
      classnames: 2.5.1
      rc-motion: 2.9.5(react-dom@19.1.1)(react@19.1.1)
      rc-util: 5.44.4(react-dom@19.1.1)(react@19.1.1)
      react: 19.1.1
      react-dom: 19.1.1(react@19.1.1)
    dev: false

  /rc-dropdown@4.2.1(react-dom@19.1.1)(react@19.1.1):
    resolution: {integrity: sha512-YDAlXsPv3I1n42dv1JpdM7wJ+gSUBfeyPK59ZpBD9jQhK9jVuxpjj3NmWQHOBceA1zEPVX84T2wbdb2SD0UjmA==}
    peerDependencies:
      react: '>=16.11.0'
      react-dom: '>=16.11.0'
    dependencies:
      '@babel/runtime': 7.28.3
      '@rc-component/trigger': 2.3.0(react-dom@19.1.1)(react@19.1.1)
      classnames: 2.5.1
      rc-util: 5.44.4(react-dom@19.1.1)(react@19.1.1)
      react: 19.1.1
      react-dom: 19.1.1(react@19.1.1)
    dev: false

  /rc-field-form@2.7.0(react-dom@19.1.1)(react@19.1.1):
    resolution: {integrity: sha512-hgKsCay2taxzVnBPZl+1n4ZondsV78G++XVsMIJCAoioMjlMQR9YwAp7JZDIECzIu2Z66R+f4SFIRrO2DjDNAA==}
    engines: {node: '>=8.x'}
    peerDependencies:
      react: '>=16.9.0'
      react-dom: '>=16.9.0'
    dependencies:
      '@babel/runtime': 7.28.3
      '@rc-component/async-validator': 5.0.4
      rc-util: 5.44.4(react-dom@19.1.1)(react@19.1.1)
      react: 19.1.1
      react-dom: 19.1.1(react@19.1.1)
    dev: false

  /rc-image@7.12.0(react-dom@19.1.1)(react@19.1.1):
    resolution: {integrity: sha512-cZ3HTyyckPnNnUb9/DRqduqzLfrQRyi+CdHjdqgsyDpI3Ln5UX1kXnAhPBSJj9pVRzwRFgqkN7p9b6HBDjmu/Q==}
    peerDependencies:
      react: '>=16.9.0'
      react-dom: '>=16.9.0'
    dependencies:
      '@babel/runtime': 7.28.3
      '@rc-component/portal': 1.1.2(react-dom@19.1.1)(react@19.1.1)
      classnames: 2.5.1
      rc-dialog: 9.6.0(react-dom@19.1.1)(react@19.1.1)
      rc-motion: 2.9.5(react-dom@19.1.1)(react@19.1.1)
      rc-util: 5.44.4(react-dom@19.1.1)(react@19.1.1)
      react: 19.1.1
      react-dom: 19.1.1(react@19.1.1)
    dev: false

  /rc-input-number@9.5.0(react-dom@19.1.1)(react@19.1.1):
    resolution: {integrity: sha512-bKaEvB5tHebUURAEXw35LDcnRZLq3x1k7GxfAqBMzmpHkDGzjAtnUL8y4y5N15rIFIg5IJgwr211jInl3cipag==}
    peerDependencies:
      react: '>=16.9.0'
      react-dom: '>=16.9.0'
    dependencies:
      '@babel/runtime': 7.28.3
      '@rc-component/mini-decimal': 1.1.0
      classnames: 2.5.1
      rc-input: 1.8.0(react-dom@19.1.1)(react@19.1.1)
      rc-util: 5.44.4(react-dom@19.1.1)(react@19.1.1)
      react: 19.1.1
      react-dom: 19.1.1(react@19.1.1)
    dev: false

  /rc-input@1.8.0(react-dom@19.1.1)(react@19.1.1):
    resolution: {integrity: sha512-KXvaTbX+7ha8a/k+eg6SYRVERK0NddX8QX7a7AnRvUa/rEH0CNMlpcBzBkhI0wp2C8C4HlMoYl8TImSN+fuHKA==}
    peerDependencies:
      react: '>=16.0.0'
      react-dom: '>=16.0.0'
    dependencies:
      '@babel/runtime': 7.28.3
      classnames: 2.5.1
      rc-util: 5.44.4(react-dom@19.1.1)(react@19.1.1)
      react: 19.1.1
      react-dom: 19.1.1(react@19.1.1)
    dev: false

  /rc-mentions@2.20.0(react-dom@19.1.1)(react@19.1.1):
    resolution: {integrity: sha512-w8HCMZEh3f0nR8ZEd466ATqmXFCMGMN5UFCzEUL0bM/nGw/wOS2GgRzKBcm19K++jDyuWCOJOdgcKGXU3fXfbQ==}
    peerDependencies:
      react: '>=16.9.0'
      react-dom: '>=16.9.0'
    dependencies:
      '@babel/runtime': 7.28.3
      '@rc-component/trigger': 2.3.0(react-dom@19.1.1)(react@19.1.1)
      classnames: 2.5.1
      rc-input: 1.8.0(react-dom@19.1.1)(react@19.1.1)
      rc-menu: 9.16.1(react-dom@19.1.1)(react@19.1.1)
      rc-textarea: 1.10.2(react-dom@19.1.1)(react@19.1.1)
      rc-util: 5.44.4(react-dom@19.1.1)(react@19.1.1)
      react: 19.1.1
      react-dom: 19.1.1(react@19.1.1)
    dev: false

  /rc-menu@9.16.1(react-dom@19.1.1)(react@19.1.1):
    resolution: {integrity: sha512-ghHx6/6Dvp+fw8CJhDUHFHDJ84hJE3BXNCzSgLdmNiFErWSOaZNsihDAsKq9ByTALo/xkNIwtDFGIl6r+RPXBg==}
    peerDependencies:
      react: '>=16.9.0'
      react-dom: '>=16.9.0'
    dependencies:
      '@babel/runtime': 7.28.3
      '@rc-component/trigger': 2.3.0(react-dom@19.1.1)(react@19.1.1)
      classnames: 2.5.1
      rc-motion: 2.9.5(react-dom@19.1.1)(react@19.1.1)
      rc-overflow: 1.4.1(react-dom@19.1.1)(react@19.1.1)
      rc-util: 5.44.4(react-dom@19.1.1)(react@19.1.1)
      react: 19.1.1
      react-dom: 19.1.1(react@19.1.1)
    dev: false

  /rc-motion@2.9.5(react-dom@19.1.1)(react@19.1.1):
    resolution: {integrity: sha512-w+XTUrfh7ArbYEd2582uDrEhmBHwK1ZENJiSJVb7uRxdE7qJSYjbO2eksRXmndqyKqKoYPc9ClpPh5242mV1vA==}
    peerDependencies:
      react: '>=16.9.0'
      react-dom: '>=16.9.0'
    dependencies:
      '@babel/runtime': 7.28.3
      classnames: 2.5.1
      rc-util: 5.44.4(react-dom@19.1.1)(react@19.1.1)
      react: 19.1.1
      react-dom: 19.1.1(react@19.1.1)
    dev: false

  /rc-notification@5.6.4(react-dom@19.1.1)(react@19.1.1):
    resolution: {integrity: sha512-KcS4O6B4qzM3KH7lkwOB7ooLPZ4b6J+VMmQgT51VZCeEcmghdeR4IrMcFq0LG+RPdnbe/ArT086tGM8Snimgiw==}
    engines: {node: '>=8.x'}
    peerDependencies:
      react: '>=16.9.0'
      react-dom: '>=16.9.0'
    dependencies:
      '@babel/runtime': 7.28.3
      classnames: 2.5.1
      rc-motion: 2.9.5(react-dom@19.1.1)(react@19.1.1)
      rc-util: 5.44.4(react-dom@19.1.1)(react@19.1.1)
      react: 19.1.1
      react-dom: 19.1.1(react@19.1.1)
    dev: false

  /rc-overflow@1.4.1(react-dom@19.1.1)(react@19.1.1):
    resolution: {integrity: sha512-3MoPQQPV1uKyOMVNd6SZfONi+f3st0r8PksexIdBTeIYbMX0Jr+k7pHEDvsXtR4BpCv90/Pv2MovVNhktKrwvw==}
    peerDependencies:
      react: '>=16.9.0'
      react-dom: '>=16.9.0'
    dependencies:
      '@babel/runtime': 7.28.3
      classnames: 2.5.1
      rc-resize-observer: 1.4.3(react-dom@19.1.1)(react@19.1.1)
      rc-util: 5.44.4(react-dom@19.1.1)(react@19.1.1)
      react: 19.1.1
      react-dom: 19.1.1(react@19.1.1)
    dev: false

  /rc-pagination@5.1.0(react-dom@19.1.1)(react@19.1.1):
    resolution: {integrity: sha512-8416Yip/+eclTFdHXLKTxZvn70duYVGTvUUWbckCCZoIl3jagqke3GLsFrMs0bsQBikiYpZLD9206Ej4SOdOXQ==}
    peerDependencies:
      react: '>=16.9.0'
      react-dom: '>=16.9.0'
    dependencies:
      '@babel/runtime': 7.28.3
      classnames: 2.5.1
      rc-util: 5.44.4(react-dom@19.1.1)(react@19.1.1)
      react: 19.1.1
      react-dom: 19.1.1(react@19.1.1)
    dev: false

  /rc-picker@4.11.3(date-fns@4.1.0)(dayjs@1.11.13)(react-dom@19.1.1)(react@19.1.1):
    resolution: {integrity: sha512-MJ5teb7FlNE0NFHTncxXQ62Y5lytq6sh5nUw0iH8OkHL/TjARSEvSHpr940pWgjGANpjCwyMdvsEV55l5tYNSg==}
    engines: {node: '>=8.x'}
    peerDependencies:
      date-fns: '>= 2.x'
      dayjs: '>= 1.x'
      luxon: '>= 3.x'
      moment: '>= 2.x'
      react: '>=16.9.0'
      react-dom: '>=16.9.0'
    peerDependenciesMeta:
      date-fns:
        optional: true
      dayjs:
        optional: true
      luxon:
        optional: true
      moment:
        optional: true
    dependencies:
      '@babel/runtime': 7.28.3
      '@rc-component/trigger': 2.3.0(react-dom@19.1.1)(react@19.1.1)
      classnames: 2.5.1
      date-fns: 4.1.0
      dayjs: 1.11.13
      rc-overflow: 1.4.1(react-dom@19.1.1)(react@19.1.1)
      rc-resize-observer: 1.4.3(react-dom@19.1.1)(react@19.1.1)
      rc-util: 5.44.4(react-dom@19.1.1)(react@19.1.1)
      react: 19.1.1
      react-dom: 19.1.1(react@19.1.1)
    dev: false

  /rc-progress@4.0.0(react-dom@19.1.1)(react@19.1.1):
    resolution: {integrity: sha512-oofVMMafOCokIUIBnZLNcOZFsABaUw8PPrf1/y0ZBvKZNpOiu5h4AO9vv11Sw0p4Hb3D0yGWuEattcQGtNJ/aw==}
    peerDependencies:
      react: '>=16.9.0'
      react-dom: '>=16.9.0'
    dependencies:
      '@babel/runtime': 7.28.3
      classnames: 2.5.1
      rc-util: 5.44.4(react-dom@19.1.1)(react@19.1.1)
      react: 19.1.1
      react-dom: 19.1.1(react@19.1.1)
    dev: false

  /rc-rate@2.13.1(react-dom@19.1.1)(react@19.1.1):
    resolution: {integrity: sha512-QUhQ9ivQ8Gy7mtMZPAjLbxBt5y9GRp65VcUyGUMF3N3fhiftivPHdpuDIaWIMOTEprAjZPC08bls1dQB+I1F2Q==}
    engines: {node: '>=8.x'}
    peerDependencies:
      react: '>=16.9.0'
      react-dom: '>=16.9.0'
    dependencies:
      '@babel/runtime': 7.28.3
      classnames: 2.5.1
      rc-util: 5.44.4(react-dom@19.1.1)(react@19.1.1)
      react: 19.1.1
      react-dom: 19.1.1(react@19.1.1)
    dev: false

  /rc-resize-observer@1.4.3(react-dom@19.1.1)(react@19.1.1):
    resolution: {integrity: sha512-YZLjUbyIWox8E9i9C3Tm7ia+W7euPItNWSPX5sCcQTYbnwDb5uNpnLHQCG1f22oZWUhLw4Mv2tFmeWe68CDQRQ==}
    peerDependencies:
      react: '>=16.9.0'
      react-dom: '>=16.9.0'
    dependencies:
      '@babel/runtime': 7.28.3
      classnames: 2.5.1
      rc-util: 5.44.4(react-dom@19.1.1)(react@19.1.1)
      react: 19.1.1
      react-dom: 19.1.1(react@19.1.1)
      resize-observer-polyfill: 1.5.1
    dev: false

  /rc-segmented@2.7.0(react-dom@19.1.1)(react@19.1.1):
    resolution: {integrity: sha512-liijAjXz+KnTRVnxxXG2sYDGd6iLL7VpGGdR8gwoxAXy2KglviKCxLWZdjKYJzYzGSUwKDSTdYk8brj54Bn5BA==}
    peerDependencies:
      react: '>=16.0.0'
      react-dom: '>=16.0.0'
    dependencies:
      '@babel/runtime': 7.28.3
      classnames: 2.5.1
      rc-motion: 2.9.5(react-dom@19.1.1)(react@19.1.1)
      rc-util: 5.44.4(react-dom@19.1.1)(react@19.1.1)
      react: 19.1.1
      react-dom: 19.1.1(react@19.1.1)
    dev: false

  /rc-select@14.16.8(react-dom@19.1.1)(react@19.1.1):
    resolution: {integrity: sha512-NOV5BZa1wZrsdkKaiK7LHRuo5ZjZYMDxPP6/1+09+FB4KoNi8jcG1ZqLE3AVCxEsYMBe65OBx71wFoHRTP3LRg==}
    engines: {node: '>=8.x'}
    peerDependencies:
      react: '*'
      react-dom: '*'
    dependencies:
      '@babel/runtime': 7.28.3
      '@rc-component/trigger': 2.3.0(react-dom@19.1.1)(react@19.1.1)
      classnames: 2.5.1
      rc-motion: 2.9.5(react-dom@19.1.1)(react@19.1.1)
      rc-overflow: 1.4.1(react-dom@19.1.1)(react@19.1.1)
      rc-util: 5.44.4(react-dom@19.1.1)(react@19.1.1)
      rc-virtual-list: 3.19.1(react-dom@19.1.1)(react@19.1.1)
      react: 19.1.1
      react-dom: 19.1.1(react@19.1.1)
    dev: false

  /rc-slider@11.1.8(react-dom@19.1.1)(react@19.1.1):
    resolution: {integrity: sha512-2gg/72YFSpKP+Ja5AjC5DPL1YnV8DEITDQrcc1eASrUYjl0esptaBVJBh5nLTXCCp15eD8EuGjwezVGSHhs9tQ==}
    engines: {node: '>=8.x'}
    peerDependencies:
      react: '>=16.9.0'
      react-dom: '>=16.9.0'
    dependencies:
      '@babel/runtime': 7.28.3
      classnames: 2.5.1
      rc-util: 5.44.4(react-dom@19.1.1)(react@19.1.1)
      react: 19.1.1
      react-dom: 19.1.1(react@19.1.1)
    dev: false

  /rc-steps@6.0.1(react-dom@19.1.1)(react@19.1.1):
    resolution: {integrity: sha512-lKHL+Sny0SeHkQKKDJlAjV5oZ8DwCdS2hFhAkIjuQt1/pB81M0cA0ErVFdHq9+jmPmFw1vJB2F5NBzFXLJxV+g==}
    engines: {node: '>=8.x'}
    peerDependencies:
      react: '>=16.9.0'
      react-dom: '>=16.9.0'
    dependencies:
      '@babel/runtime': 7.28.3
      classnames: 2.5.1
      rc-util: 5.44.4(react-dom@19.1.1)(react@19.1.1)
      react: 19.1.1
      react-dom: 19.1.1(react@19.1.1)
    dev: false

  /rc-switch@4.1.0(react-dom@19.1.1)(react@19.1.1):
    resolution: {integrity: sha512-TI8ufP2Az9oEbvyCeVE4+90PDSljGyuwix3fV58p7HV2o4wBnVToEyomJRVyTaZeqNPAp+vqeo4Wnj5u0ZZQBg==}
    peerDependencies:
      react: '>=16.9.0'
      react-dom: '>=16.9.0'
    dependencies:
      '@babel/runtime': 7.28.3
      classnames: 2.5.1
      rc-util: 5.44.4(react-dom@19.1.1)(react@19.1.1)
      react: 19.1.1
      react-dom: 19.1.1(react@19.1.1)
    dev: false

  /rc-table@7.51.1(react-dom@19.1.1)(react@19.1.1):
    resolution: {integrity: sha512-5iq15mTHhvC42TlBLRCoCBLoCmGlbRZAlyF21FonFnS/DIC8DeRqnmdyVREwt2CFbPceM0zSNdEeVfiGaqYsKw==}
    engines: {node: '>=8.x'}
    peerDependencies:
      react: '>=16.9.0'
      react-dom: '>=16.9.0'
    dependencies:
      '@babel/runtime': 7.28.3
      '@rc-component/context': 1.4.0(react-dom@19.1.1)(react@19.1.1)
      classnames: 2.5.1
      rc-resize-observer: 1.4.3(react-dom@19.1.1)(react@19.1.1)
      rc-util: 5.44.4(react-dom@19.1.1)(react@19.1.1)
      rc-virtual-list: 3.19.1(react-dom@19.1.1)(react@19.1.1)
      react: 19.1.1
      react-dom: 19.1.1(react@19.1.1)
    dev: false

  /rc-tabs@15.7.0(react-dom@19.1.1)(react@19.1.1):
    resolution: {integrity: sha512-ZepiE+6fmozYdWf/9gVp7k56PKHB1YYoDsKeQA1CBlJ/POIhjkcYiv0AGP0w2Jhzftd3AVvZP/K+V+Lpi2ankA==}
    engines: {node: '>=8.x'}
    peerDependencies:
      react: '>=16.9.0'
      react-dom: '>=16.9.0'
    dependencies:
      '@babel/runtime': 7.28.3
      classnames: 2.5.1
      rc-dropdown: 4.2.1(react-dom@19.1.1)(react@19.1.1)
      rc-menu: 9.16.1(react-dom@19.1.1)(react@19.1.1)
      rc-motion: 2.9.5(react-dom@19.1.1)(react@19.1.1)
      rc-resize-observer: 1.4.3(react-dom@19.1.1)(react@19.1.1)
      rc-util: 5.44.4(react-dom@19.1.1)(react@19.1.1)
      react: 19.1.1
      react-dom: 19.1.1(react@19.1.1)
    dev: false

  /rc-textarea@1.10.2(react-dom@19.1.1)(react@19.1.1):
    resolution: {integrity: sha512-HfaeXiaSlpiSp0I/pvWpecFEHpVysZ9tpDLNkxQbMvMz6gsr7aVZ7FpWP9kt4t7DB+jJXesYS0us1uPZnlRnwQ==}
    peerDependencies:
      react: '>=16.9.0'
      react-dom: '>=16.9.0'
    dependencies:
      '@babel/runtime': 7.28.3
      classnames: 2.5.1
      rc-input: 1.8.0(react-dom@19.1.1)(react@19.1.1)
      rc-resize-observer: 1.4.3(react-dom@19.1.1)(react@19.1.1)
      rc-util: 5.44.4(react-dom@19.1.1)(react@19.1.1)
      react: 19.1.1
      react-dom: 19.1.1(react@19.1.1)
    dev: false

  /rc-tooltip@6.4.0(react-dom@19.1.1)(react@19.1.1):
    resolution: {integrity: sha512-kqyivim5cp8I5RkHmpsp1Nn/Wk+1oeloMv9c7LXNgDxUpGm+RbXJGL+OPvDlcRnx9DBeOe4wyOIl4OKUERyH1g==}
    peerDependencies:
      react: '>=16.9.0'
      react-dom: '>=16.9.0'
    dependencies:
      '@babel/runtime': 7.28.3
      '@rc-component/trigger': 2.3.0(react-dom@19.1.1)(react@19.1.1)
      classnames: 2.5.1
      rc-util: 5.44.4(react-dom@19.1.1)(react@19.1.1)
      react: 19.1.1
      react-dom: 19.1.1(react@19.1.1)
    dev: false

  /rc-tree-select@5.27.0(react-dom@19.1.1)(react@19.1.1):
    resolution: {integrity: sha512-2qTBTzwIT7LRI1o7zLyrCzmo5tQanmyGbSaGTIf7sYimCklAToVVfpMC6OAldSKolcnjorBYPNSKQqJmN3TCww==}
    peerDependencies:
      react: '*'
      react-dom: '*'
    dependencies:
      '@babel/runtime': 7.28.3
      classnames: 2.5.1
      rc-select: 14.16.8(react-dom@19.1.1)(react@19.1.1)
      rc-tree: 5.13.1(react-dom@19.1.1)(react@19.1.1)
      rc-util: 5.44.4(react-dom@19.1.1)(react@19.1.1)
      react: 19.1.1
      react-dom: 19.1.1(react@19.1.1)
    dev: false

  /rc-tree@5.13.1(react-dom@19.1.1)(react@19.1.1):
    resolution: {integrity: sha512-FNhIefhftobCdUJshO7M8uZTA9F4OPGVXqGfZkkD/5soDeOhwO06T/aKTrg0WD8gRg/pyfq+ql3aMymLHCTC4A==}
    engines: {node: '>=10.x'}
    peerDependencies:
      react: '*'
      react-dom: '*'
    dependencies:
      '@babel/runtime': 7.28.3
      classnames: 2.5.1
      rc-motion: 2.9.5(react-dom@19.1.1)(react@19.1.1)
      rc-util: 5.44.4(react-dom@19.1.1)(react@19.1.1)
      rc-virtual-list: 3.19.1(react-dom@19.1.1)(react@19.1.1)
      react: 19.1.1
      react-dom: 19.1.1(react@19.1.1)
    dev: false

  /rc-upload@4.9.2(react-dom@19.1.1)(react@19.1.1):
    resolution: {integrity: sha512-nHx+9rbd1FKMiMRYsqQ3NkXUv7COHPBo3X1Obwq9SWS6/diF/A0aJ5OHubvwUAIDs+4RMleljV0pcrNUc823GQ==}
    peerDependencies:
      react: '>=16.9.0'
      react-dom: '>=16.9.0'
    dependencies:
      '@babel/runtime': 7.28.3
      classnames: 2.5.1
      rc-util: 5.44.4(react-dom@19.1.1)(react@19.1.1)
      react: 19.1.1
      react-dom: 19.1.1(react@19.1.1)
    dev: false

  /rc-util@5.44.4(react-dom@19.1.1)(react@19.1.1):
    resolution: {integrity: sha512-resueRJzmHG9Q6rI/DfK6Kdv9/Lfls05vzMs1Sk3M2P+3cJa+MakaZyWY8IPfehVuhPJFKrIY1IK4GqbiaiY5w==}
    peerDependencies:
      react: '>=16.9.0'
      react-dom: '>=16.9.0'
    dependencies:
      '@babel/runtime': 7.28.3
      react: 19.1.1
      react-dom: 19.1.1(react@19.1.1)
      react-is: 18.3.1
    dev: false

  /rc-virtual-list@3.19.1(react-dom@19.1.1)(react@19.1.1):
    resolution: {integrity: sha512-DCapO2oyPqmooGhxBuXHM4lFuX+sshQwWqqkuyFA+4rShLe//+GEPVwiDgO+jKtKHtbeYwZoNvetwfHdOf+iUQ==}
    engines: {node: '>=8.x'}
    peerDependencies:
      react: '>=16.9.0'
      react-dom: '>=16.9.0'
    dependencies:
      '@babel/runtime': 7.28.3
      classnames: 2.5.1
      rc-resize-observer: 1.4.3(react-dom@19.1.1)(react@19.1.1)
      rc-util: 5.44.4(react-dom@19.1.1)(react@19.1.1)
      react: 19.1.1
      react-dom: 19.1.1(react@19.1.1)
    dev: false

  /rc@1.2.8:
    resolution: {integrity: sha512-y3bGgqKj3QBdxLbLkomlohkvsA8gdAiUQlSBJnBhfn+BPxg4bc62d8TcBW15wavDfgexCgccckhcZvywyQYPOw==}
    hasBin: true
    requiresBuild: true
    dependencies:
      deep-extend: 0.6.0
      ini: 1.3.8
      minimist: 1.2.8
      strip-json-comments: 2.0.1
    dev: true
    optional: true

  /react-dom@18.3.1(react@19.1.1):
    resolution: {integrity: sha512-5m4nQKp+rZRb09LNH59GM4BxTh9251/ylbKIbpe7TpGxfJ+9kv6BLkLBXIjjspbgbnIBNqlI23tRnTWT0snUIw==}
    peerDependencies:
      react: ^18.3.1
    dependencies:
      loose-envify: 1.4.0
      react: 19.1.1
      scheduler: 0.23.2
    dev: true

  /react-dom@19.1.1(react@19.1.1):
    resolution: {integrity: sha512-Dlq/5LAZgF0Gaz6yiqZCf6VCcZs1ghAJyrsu84Q/GT0gV+mCxbfmKNoGRKBYMJ8IEdGPqu49YWXD02GCknEDkw==}
    peerDependencies:
      react: ^19.1.1
    dependencies:
      react: 19.1.1
      scheduler: 0.26.0

  /react-error-overlay@6.0.9:
    resolution: {integrity: sha512-nQTTcUu+ATDbrSD1BZHr5kgSD4oF8OFjxun8uAaL8RwPBacGBNPf/yAuVVdx17N8XNzRDMrZ9XcKZHCjPW+9ew==}
    dev: true

  /react-fast-compare@3.2.2:
    resolution: {integrity: sha512-nsO+KSNgo1SbJqJEYRE9ERzo7YtYbou/OqjSQKxV7jcKox7+usiUVZOAC+XnDOABXggQTno0Y1CpVnuWEc1boQ==}
    dev: false

  /react-i18next@15.7.2(i18next@25.4.2)(react-dom@19.1.1)(react@19.1.1)(typescript@5.8.3):
    resolution: {integrity: sha512-xJxq7ibnhUlMvd82lNC4te1GxGUMoM1A05KKyqoqsBXVZtEvZg/fz/fnVzdlY/hhQ3SpP/79qCocZOtICGhd3g==}
    peerDependencies:
      i18next: '>= 25.4.1'
      react: '>= 16.8.0'
      react-dom: '*'
      react-native: '*'
      typescript: ^5
    peerDependenciesMeta:
      react-dom:
        optional: true
      react-native:
        optional: true
      typescript:
        optional: true
    dependencies:
      '@babel/runtime': 7.28.3
      html-parse-stringify: 3.0.1
      i18next: 25.4.2(typescript@5.8.3)
      react: 19.1.1
      react-dom: 19.1.1(react@19.1.1)
      typescript: 5.8.3

  /react-icons@5.5.0(react@19.1.1):
    resolution: {integrity: sha512-MEFcXdkP3dLo8uumGI5xN3lDFNsRtrjbOEKDLD7yv76v4wpnEq2Lt2qeHaQOr34I/wPN3s3+N08WkQ+CW37Xiw==}
    peerDependencies:
      react: '*'
    dependencies:
      react: 19.1.1
    dev: false

  /react-is@16.13.1:
    resolution: {integrity: sha512-24e6ynE2H+OKt4kqsOvNd8kBpV65zoxbA4BVsEOB3ARVWQki/DHzaUoC5KuON/BiccDaCCTZBuOcfZs70kR8bQ==}
    dev: false

  /react-is@18.3.1:
    resolution: {integrity: sha512-/LLMVyas0ljjAtoYiPqYiL8VWXzUUdThrmU5+n20DZv+a+ClRoevUzw5JxU+Ieh5/c87ytoTBV9G1FiKfNJdmg==}
    dev: false

  /react-markdown@9.1.0(@types/react@19.1.11)(react@19.1.1):
    resolution: {integrity: sha512-xaijuJB0kzGiUdG7nc2MOMDUDBWPyGAjZtUrow9XxUeua8IqeP+VlIfAZ3bphpcLTnSZXz6z9jcVC/TCwbfgdw==}
    peerDependencies:
      '@types/react': '>=18'
      react: '>=18'
    dependencies:
      '@types/hast': 3.0.4
      '@types/mdast': 4.0.4
      '@types/react': 19.1.11
      devlop: 1.1.0
      hast-util-to-jsx-runtime: 2.3.6
      html-url-attributes: 3.0.1
      mdast-util-to-hast: 13.2.0
      react: 19.1.1
      remark-parse: 11.0.0
      remark-rehype: 11.1.2
      unified: 11.0.5
      unist-util-visit: 5.0.0
      vfile: 6.0.3
    transitivePeerDependencies:
      - supports-color
    dev: false

  /react-reconciler@0.32.0(react@19.1.1):
    resolution: {integrity: sha512-2NPMOzgTlG0ZWdIf3qG+dcbLSoAc/uLfOwckc3ofy5sSK0pLJqnQLpUFxvGcN2rlXSjnVtGeeFLNimCQEj5gOQ==}
    engines: {node: '>=0.10.0'}
    peerDependencies:
      react: ^19.1.0
    dependencies:
      react: 19.1.1
      scheduler: 0.26.0
    dev: true

  /react-refresh@0.14.2:
    resolution: {integrity: sha512-jCvmsr+1IUSMUyzOkRcvnVbX3ZYC6g9TDrDbFuFmRDq7PD4yaGbLKNQL6k2jnArV8hjYxh7hVhAZB6s9HDGpZA==}
    engines: {node: '>=0.10.0'}
    dev: true

  /react-refresh@0.17.0:
    resolution: {integrity: sha512-z6F7K9bV85EfseRCp2bzrpyQ0Gkw1uLoCel9XBVWPg/TjRj94SkJzUTGfOa4bs7iJvBWtQG0Wq7wnI0syw3EBQ==}
    engines: {node: '>=0.10.0'}
    dev: true

  /react-remove-scroll-bar@2.3.8(@types/react@19.1.11)(react@18.3.1):
    resolution: {integrity: sha512-9r+yi9+mgU33AKcj6IbT9oRCO78WriSj6t/cF8DWBZJ9aOGPOTEDvdUDz1FwKim7QXWwmHqtdHnRJfhAxEG46Q==}
    engines: {node: '>=10'}
    peerDependencies:
      '@types/react': '*'
      react: ^16.8.0 || ^17.0.0 || ^18.0.0 || ^19.0.0
    peerDependenciesMeta:
      '@types/react':
        optional: true
    dependencies:
      '@types/react': 19.1.11
      react: 18.3.1
      react-style-singleton: 2.2.3(@types/react@19.1.11)(react@18.3.1)
      tslib: 2.8.1
    dev: true

  /react-remove-scroll@2.7.1(@types/react@19.1.11)(react@18.3.1):
    resolution: {integrity: sha512-HpMh8+oahmIdOuS5aFKKY6Pyog+FNaZV/XyJOq7b4YFwsFHe5yYfdbIalI4k3vU2nSDql7YskmUseHsRrJqIPA==}
    engines: {node: '>=10'}
    peerDependencies:
      '@types/react': '*'
      react: ^16.8.0 || ^17.0.0 || ^18.0.0 || ^19.0.0 || ^19.0.0-rc
    peerDependenciesMeta:
      '@types/react':
        optional: true
    dependencies:
      '@types/react': 19.1.11
      react: 18.3.1
      react-remove-scroll-bar: 2.3.8(@types/react@19.1.11)(react@18.3.1)
      react-style-singleton: 2.2.3(@types/react@19.1.11)(react@18.3.1)
      tslib: 2.8.1
      use-callback-ref: 1.3.3(@types/react@19.1.11)(react@18.3.1)
      use-sidecar: 1.1.3(@types/react@19.1.11)(react@18.3.1)
    dev: true

  /react-simple-code-editor@0.14.1(react-dom@18.3.1)(react@18.3.1):
    resolution: {integrity: sha512-BR5DtNRy+AswWJECyA17qhUDvrrCZ6zXOCfkQY5zSmb96BVUbpVAv03WpcjcwtCwiLbIANx3gebHOcXYn1EHow==}
    peerDependencies:
      react: '>=16.8.0'
      react-dom: '>=16.8.0'
    dependencies:
      react: 18.3.1
      react-dom: 18.3.1(react@19.1.1)
    dev: true

  /react-style-singleton@2.2.3(@types/react@19.1.11)(react@18.3.1):
    resolution: {integrity: sha512-b6jSvxvVnyptAiLjbkWLE/lOnR4lfTtDAl+eUC7RZy+QQWc6wRzIV2CE6xBuMmDxc2qIihtDCZD5NPOFl7fRBQ==}
    engines: {node: '>=10'}
    peerDependencies:
      '@types/react': '*'
      react: ^16.8.0 || ^17.0.0 || ^18.0.0 || ^19.0.0 || ^19.0.0-rc
    peerDependenciesMeta:
      '@types/react':
        optional: true
    dependencies:
      '@types/react': 19.1.11
      get-nonce: 1.0.1
      react: 18.3.1
      tslib: 2.8.1
    dev: true

  /react-syntax-highlighter@15.6.6(react@19.1.1):
    resolution: {integrity: sha512-DgXrc+AZF47+HvAPEmn7Ua/1p10jNoVZVI/LoPiYdtY+OM+/nG5yefLHKJwdKqY1adMuHFbeyBaG9j64ML7vTw==}
    peerDependencies:
      react: '>= 0.14.0'
    dependencies:
      '@babel/runtime': 7.28.3
      highlight.js: 10.7.3
      highlightjs-vue: 1.0.0
      lowlight: 1.20.0
      prismjs: 1.30.0
      react: 19.1.1
      refractor: 3.6.0
    dev: false

  /react@18.3.1:
    resolution: {integrity: sha512-wS+hAgJShR0KhEvPJArfuPVN1+Hz1t0Y6n5jLrGQbkb4urgPE/0Rve+1kMB1v/oWgHgm4WIcV+i7F2pTVj+2iQ==}
    engines: {node: '>=0.10.0'}
    dependencies:
      loose-envify: 1.4.0
    dev: true

  /react@19.1.1:
    resolution: {integrity: sha512-w8nqGImo45dmMIfljjMwOGtbmC/mk4CMYhWIicdSflH91J9TyCyczcPFXJzrZ/ZXcgGRFeP6BU0BEJTw6tZdfQ==}
    engines: {node: '>=0.10.0'}

  /read-pkg@9.0.1:
    resolution: {integrity: sha512-9viLL4/n1BJUCT1NXVTdS1jtm80yDEgR5T4yCelII49Mbj0v1rZdKqj7zCiYdbB0CuCgdrvHcNogAKTFPBocFA==}
    engines: {node: '>=18'}
    dependencies:
      '@types/normalize-package-data': 2.4.4
      normalize-package-data: 6.0.2
      parse-json: 8.3.0
      type-fest: 4.41.0
      unicorn-magic: 0.1.0
    dev: true

  /read@1.0.7:
    resolution: {integrity: sha512-rSOKNYUmaxy0om1BNjMN4ezNT6VKK+2xF4GBhc81mkH7L60i6dp8qPYrkndNLT3QPphoII3maL9PVC9XmhHwVQ==}
    engines: {node: '>=0.8'}
    dependencies:
      mute-stream: 0.0.8
    dev: true

  /readable-stream@2.3.8:
    resolution: {integrity: sha512-8p0AUk4XODgIewSi0l8Epjs+EVnWiK7NoDIEGU0HhE7+ZyY8D1IMY7odu5lRrFXGg71L15KG8QrPmum45RTtdA==}
    dependencies:
      core-util-is: 1.0.3
      inherits: 2.0.4
      isarray: 1.0.0
      process-nextick-args: 2.0.1
      safe-buffer: 5.1.2
      string_decoder: 1.1.1
      util-deprecate: 1.0.2
    dev: true

  /readable-stream@3.6.2:
    resolution: {integrity: sha512-9u/sniCrY3D5WdsERHzHE4G2YCXqoG5FTHUiCC4SIbr6XcLZBY05ya9EKjYek9O5xOAwjGq+1JdGBAS7Q9ScoA==}
    engines: {node: '>= 6'}
    dependencies:
      inherits: 2.0.4
      string_decoder: 1.3.0
      util-deprecate: 1.0.2
    dev: true

  /readable-stream@4.7.0:
    resolution: {integrity: sha512-oIGGmcpTLwPga8Bn6/Z75SVaH1z5dUut2ibSyAMVhmUggWpmDn2dapB0n7f8nwaSiRtepAsfJyfXIO5DCVAODg==}
    engines: {node: ^12.22.0 || ^14.17.0 || >=16.0.0}
    dependencies:
      abort-controller: 3.0.0
      buffer: 6.0.3
      events: 3.3.0
      process: 0.11.10
      string_decoder: 1.3.0
    dev: true

  /readdirp@3.6.0:
    resolution: {integrity: sha512-hOS089on8RduqdbhvQ5Z37A0ESjsqz6qnRcffsMU3495FuTdqSm+7bhJ29JvIOsBDEEnan5DPu9t3To9VRlMzA==}
    engines: {node: '>=8.10.0'}
    dependencies:
      picomatch: 2.3.1
    dev: true

  /readdirp@4.1.2:
    resolution: {integrity: sha512-GDhwkLfywWL2s6vEjyhri+eXmfH6j1L7JE27WhqLeYzoh/A3DBaYGEj2H/HFZCn/kMfim73FXxEJTw06WtxQwg==}
    engines: {node: '>= 14.18.0'}
    dev: true

  /real-require@0.2.0:
    resolution: {integrity: sha512-57frrGM/OCTLqLOAh0mhVA9VBMHd+9U7Zb2THMGdBUoZVOtGbJzjxsYGDJ3A9AYYCP4hn6y1TVbaOfzWtm5GFg==}
    engines: {node: '>= 12.13.0'}
    dev: true

  /recast@0.23.11:
    resolution: {integrity: sha512-YTUo+Flmw4ZXiWfQKGcwwc11KnoRAYgzAE2E7mXKCjSviTKShtxBsN6YUUBB2gtaBzKzeKunxhUwNHQuRryhWA==}
    engines: {node: '>= 4'}
    dependencies:
      ast-types: 0.16.1
      esprima: 4.0.1
      source-map: 0.6.1
      tiny-invariant: 1.3.3
      tslib: 2.8.1
    dev: true

  /refractor@3.6.0:
    resolution: {integrity: sha512-MY9W41IOWxxk31o+YvFCNyNzdkc9M20NoZK5vq6jkv4I/uh2zkWcfudj0Q1fovjUQJrNewS9NMzeTtqPf+n5EA==}
    dependencies:
      hastscript: 6.0.0
      parse-entities: 2.0.0
      prismjs: 1.27.0
    dev: false

  /remark-gfm@4.0.1:
    resolution: {integrity: sha512-1quofZ2RQ9EWdeN34S79+KExV1764+wCUGop5CPL1WGdD0ocPpu91lzPGbwWMECpEpd42kJGQwzRfyov9j4yNg==}
    dependencies:
      '@types/mdast': 4.0.4
      mdast-util-gfm: 3.1.0
      micromark-extension-gfm: 3.0.0
      remark-parse: 11.0.0
      remark-stringify: 11.0.0
      unified: 11.0.5
    transitivePeerDependencies:
      - supports-color
    dev: false

  /remark-parse@11.0.0:
    resolution: {integrity: sha512-FCxlKLNGknS5ba/1lmpYijMUzX2esxW5xQqjWxw2eHFfS2MSdaHVINFmhjo+qN1WhZhNimq0dZATN9pH0IDrpA==}
    dependencies:
      '@types/mdast': 4.0.4
      mdast-util-from-markdown: 2.0.2
      micromark-util-types: 2.0.2
      unified: 11.0.5
    transitivePeerDependencies:
      - supports-color
    dev: false

  /remark-rehype@11.1.2:
    resolution: {integrity: sha512-Dh7l57ianaEoIpzbp0PC9UKAdCSVklD8E5Rpw7ETfbTl3FqcOOgq5q2LVDhgGCkaBv7p24JXikPdvhhmHvKMsw==}
    dependencies:
      '@types/hast': 3.0.4
      '@types/mdast': 4.0.4
      mdast-util-to-hast: 13.2.0
      unified: 11.0.5
      vfile: 6.0.3
    dev: false

  /remark-stringify@11.0.0:
    resolution: {integrity: sha512-1OSmLd3awB/t8qdoEOMazZkNsfVTeY4fTsgzcQFdXNq8ToTN4ZGwrMnlda4K6smTFKD+GRV6O48i6Z4iKgPPpw==}
    dependencies:
      '@types/mdast': 4.0.4
      mdast-util-to-markdown: 2.1.2
      unified: 11.0.5
    dev: false

  /require-directory@2.1.1:
    resolution: {integrity: sha512-fGxEI7+wsG9xrvdjsrlmL22OMTTiHRwAMroiEeMgq8gzoLC/PQr7RsRDSTLUg/bZAZtF+TVIkHc6/4RIKrui+Q==}
    engines: {node: '>=0.10.0'}
    dev: true

  /require-from-string@2.0.2:
    resolution: {integrity: sha512-Xf0nWe6RseziFMu+Ap9biiUbmplq6S9/p+7w7YXP/JBHhrUDDUhwa+vANyubuqfZWTveU//DYVGsDG7RKL/vEw==}
    engines: {node: '>=0.10.0'}

  /resize-observer-polyfill@1.5.1:
    resolution: {integrity: sha512-LwZrotdHOo12nQuZlHEmtuXdqGoOD0OhaxopaNFxWzInpEgaLWoVuAMbTzixuosCx2nEG58ngzW3vxdWoxIgdg==}
    dev: false

  /resolve-from@4.0.0:
    resolution: {integrity: sha512-pb/MYmXstAkysRFx8piNI1tGFNQIFA3vkE3Gq4EuA1dF6gHp/+vgZqsCGJapvy8N3Q+4o7FwvquPJcnZ7RYy4g==}
    engines: {node: '>=4'}

  /resolve-pkg-maps@1.0.0:
    resolution: {integrity: sha512-seS2Tj26TBVOC2NIc2rOe2y2ZO7efxITtLZcGSOnHHNOQ7CkiUBfw0Iw2ck6xkIhPwLhKNLS8BO+hEpngQlqzw==}

  /resolve@1.22.10:
    resolution: {integrity: sha512-NPRy+/ncIMeDlTAsuqwKIiferiawhefFJtkNSW0qZJEqMEb+qBt/77B/jGeeek+F0uOeN05CDa6HXbbIgtVX4w==}
    engines: {node: '>= 0.4'}
    hasBin: true
    dependencies:
      is-core-module: 2.16.1
      path-parse: 1.0.7
      supports-preserve-symlinks-flag: 1.0.0

  /restore-cursor@4.0.0:
    resolution: {integrity: sha512-I9fPXU9geO9bHOt9pHHOhOkYerIMsmVaWB0rA2AI9ERh/+x/i7MV5HKBNrg+ljO5eoPVgCcnFuRjJ9uH6I/3eg==}
    engines: {node: ^12.20.0 || ^14.13.1 || >=16.0.0}
    dependencies:
      onetime: 5.1.2
      signal-exit: 3.0.7
    dev: true

  /restore-cursor@5.1.0:
    resolution: {integrity: sha512-oMA2dcrw6u0YfxJQXm342bFKX/E4sG9rbTzO9ptUcR/e8A33cHuvStiYOwH7fszkZlZ1z/ta9AAoPk2F4qIOHA==}
    engines: {node: '>=18'}
    dependencies:
      onetime: 7.0.0
      signal-exit: 4.1.0
    dev: true

  /ret@0.5.0:
    resolution: {integrity: sha512-I1XxrZSQ+oErkRR4jYbAyEEu2I0avBvvMM5JN+6EBprOGRCs63ENqZ3vjavq8fBw2+62G5LF5XelKwuJpcvcxw==}
    engines: {node: '>=10'}
    dev: true

  /reusify@1.1.0:
    resolution: {integrity: sha512-g6QUff04oZpHs0eG5p83rFLhHeV00ug/Yf9nZM6fLeUrPguBTkTQOdpAWWspMh55TZfVQDPaN3NQJfbVRAxdIw==}
    engines: {iojs: '>=1.0.0', node: '>=0.10.0'}
    dev: true

  /rfdc@1.4.1:
    resolution: {integrity: sha512-q1b3N5QkRUWUl7iyylaaj3kOpIT0N2i9MqIEQXP73GVsN9cw3fdx8X63cEmWhJGi2PPCF23Ijp7ktmd39rawIA==}
    dev: true

  /ripemd160@2.0.1:
    resolution: {integrity: sha512-J7f4wutN8mdbV08MJnXibYpCOPHR+yzy+iQ/AsjMv2j8cLavQ8VGagDFUwwTAdF8FmRKVeNpbTTEwNHCW1g94w==}
    dependencies:
      hash-base: 2.0.2
      inherits: 2.0.4
    dev: true

  /ripemd160@2.0.2:
    resolution: {integrity: sha512-ii4iagi25WusVoiC4B4lq7pbXfAp3D9v5CwfkY33vffw2+pkDjY1D8GaN7spsxvCSx8dkPqOZCEZyfxcmJG2IA==}
    dependencies:
      hash-base: 3.0.5
      inherits: 2.0.4
    dev: true

  /rollup@4.48.1:
    resolution: {integrity: sha512-jVG20NvbhTYDkGAty2/Yh7HK6/q3DGSRH4o8ALKGArmMuaauM9kLfoMZ+WliPwA5+JHr2lTn3g557FxBV87ifg==}
    engines: {node: '>=18.0.0', npm: '>=8.0.0'}
    hasBin: true
    dependencies:
      '@types/estree': 1.0.8
    optionalDependencies:
      '@rollup/rollup-android-arm-eabi': 4.48.1
      '@rollup/rollup-android-arm64': 4.48.1
      '@rollup/rollup-darwin-arm64': 4.48.1
      '@rollup/rollup-darwin-x64': 4.48.1
      '@rollup/rollup-freebsd-arm64': 4.48.1
      '@rollup/rollup-freebsd-x64': 4.48.1
      '@rollup/rollup-linux-arm-gnueabihf': 4.48.1
      '@rollup/rollup-linux-arm-musleabihf': 4.48.1
      '@rollup/rollup-linux-arm64-gnu': 4.48.1
      '@rollup/rollup-linux-arm64-musl': 4.48.1
      '@rollup/rollup-linux-loongarch64-gnu': 4.48.1
      '@rollup/rollup-linux-ppc64-gnu': 4.48.1
      '@rollup/rollup-linux-riscv64-gnu': 4.48.1
      '@rollup/rollup-linux-riscv64-musl': 4.48.1
      '@rollup/rollup-linux-s390x-gnu': 4.48.1
      '@rollup/rollup-linux-x64-gnu': 4.48.1
      '@rollup/rollup-linux-x64-musl': 4.48.1
      '@rollup/rollup-win32-arm64-msvc': 4.48.1
      '@rollup/rollup-win32-ia32-msvc': 4.48.1
      '@rollup/rollup-win32-x64-msvc': 4.48.1
      fsevents: 2.3.3

  /router@2.2.0:
    resolution: {integrity: sha512-nLTrUKm2UyiL7rlhapu/Zl45FwNgkZGaCpZbIHajDYgwlJCOzLSk+cIPAnsEqV955GjILJnKbdQC1nVPz+gAYQ==}
    engines: {node: '>= 18'}
    dependencies:
      debug: 4.4.1(supports-color@8.1.1)
      depd: 2.0.0
      is-promise: 4.0.0
      parseurl: 1.3.3
      path-to-regexp: 8.2.0
    transitivePeerDependencies:
      - supports-color
    dev: true

  /run-applescript@7.0.0:
    resolution: {integrity: sha512-9by4Ij99JUr/MCFBUkDKLWK3G9HVXmabKz9U5MlIAIuvuzkiOicRYs8XJLxX+xahD+mLiiCYDqF9dKAgtzKP1A==}
    engines: {node: '>=18'}
    dev: true

  /run-parallel@1.2.0:
    resolution: {integrity: sha512-5l4VyZR86LZ/lDxZTR6jqL8AFE2S0IFLMP26AbjsLVADxHdhB/c0GUsH+y39UfCi3dzz8OlQuPmnaJOMoDHQBA==}
    dependencies:
      queue-microtask: 1.2.3
    dev: true

  /rxjs@7.8.2:
    resolution: {integrity: sha512-dhKf903U/PQZY6boNNtAGdWbG85WAbjT/1xYoZIC7FAY0yWapOBQVsVrDl58W86//e1VpMNBtRV4MaXfdMySFA==}
    dependencies:
      tslib: 2.8.1
    dev: true

  /safe-buffer@5.1.2:
    resolution: {integrity: sha512-Gd2UZBJDkXlY7GbJxfsE8/nvKkUEU1G38c1siN6QP6a9PT9MmHB8GnpscSmMJSoF8LOIrt8ud/wPtojys4G6+g==}
    dev: true

  /safe-buffer@5.2.1:
    resolution: {integrity: sha512-rp3So07KcdmmKbGvgaNxQSJr7bGVSVk5S9Eq1F+ppbRo70+YeaDxkw5Dd8NPN+GD6bjnYm2VuPuCXmpuYvmCXQ==}
    dev: true

  /safe-regex2@5.0.0:
    resolution: {integrity: sha512-YwJwe5a51WlK7KbOJREPdjNrpViQBI3p4T50lfwPuDhZnE3XGVTlGvi+aolc5+RvxDD6bnUmjVsU9n1eboLUYw==}
    dependencies:
      ret: 0.5.0
    dev: true

  /safe-stable-stringify@2.5.0:
    resolution: {integrity: sha512-b3rppTKm9T+PsVCBEOUR46GWI7fdOs00VKZ1+9c1EWDaDMvjQc6tUwuFyIprgGgTcWoVHSKrU8H31ZHA2e0RHA==}
    engines: {node: '>=10'}
    dev: true

  /safer-buffer@2.1.2:
    resolution: {integrity: sha512-YZo3K82SD7Riyi0E1EQPojLz7kpepnSQI9IyPbHHg1XXXevb5dJI7tpyN2ADxGcQbHG7vcyRHk0cbwqcQriUtg==}

  /sass-loader@16.0.5:
    resolution: {integrity: sha512-oL+CMBXrj6BZ/zOq4os+UECPL+bWqt6OAC6DWS8Ln8GZRcMDjlJ4JC3FBDuHJdYaFWIdKNIBYmtZtK2MaMkNIw==}
    engines: {node: '>= 18.12.0'}
    peerDependencies:
      '@rspack/core': 0.x || 1.x
      node-sass: ^4.0.0 || ^5.0.0 || ^6.0.0 || ^7.0.0 || ^8.0.0 || ^9.0.0
      sass: ^1.3.0
      sass-embedded: '*'
      webpack: ^5.0.0
    peerDependenciesMeta:
      '@rspack/core':
        optional: true
      node-sass:
        optional: true
      sass:
        optional: true
      sass-embedded:
        optional: true
      webpack:
        optional: true
    dependencies:
      neo-async: 2.6.2
    dev: true

  /sax@1.4.1:
    resolution: {integrity: sha512-+aWOz7yVScEGoKNd4PA10LZ8sk0A/z5+nXQG5giUO5rprX9jgYsTdov9qCchZiPIZezbZH+jRut8nPodFAX4Jg==}

  /scheduler@0.23.2:
    resolution: {integrity: sha512-UOShsPwz7NrMUqhR6t0hWjFduvOzbtv7toDH1/hIrfRNIDBnnBWd0CwJTGvTpngVlmwGCdP9/Zl/tVrDqcuYzQ==}
    dependencies:
      loose-envify: 1.4.0
    dev: true

  /scheduler@0.26.0:
    resolution: {integrity: sha512-NlHwttCI/l5gCPR3D1nNXtWABUmBwvZpEQiD4IXSbIDq8BzLIK/7Ir5gTFSGZDUu37K5cMNp0hFtzO38sC7gWA==}

  /screenfull@5.2.0:
    resolution: {integrity: sha512-9BakfsO2aUQN2K9Fdbj87RJIEZ82Q9IGim7FqM5OsebfoFC6ZHXgDq/KvniuLTPdeM8wY2o6Dj3WQ7KeQCj3cA==}
    engines: {node: '>=0.10.0'}
    dev: false

  /scroll-into-view-if-needed@3.1.0:
    resolution: {integrity: sha512-49oNpRjWRvnU8NyGVmUaYG4jtTkNonFZI86MmGRDqBphEK2EXT9gdEUoQPZhuBM8yWHxCWbobltqYO5M4XrUvQ==}
    dependencies:
      compute-scroll-into-view: 3.1.1
    dev: false

  /secretlint@10.2.2:
    resolution: {integrity: sha512-xVpkeHV/aoWe4vP4TansF622nBEImzCY73y/0042DuJ29iKIaqgoJ8fGxre3rVSHHbxar4FdJobmTnLp9AU0eg==}
    engines: {node: '>=20.0.0'}
    hasBin: true
    dependencies:
      '@secretlint/config-creator': 10.2.2
      '@secretlint/formatter': 10.2.2
      '@secretlint/node': 10.2.2
      '@secretlint/profiler': 10.2.2
      debug: 4.4.1(supports-color@8.1.1)
      globby: 14.1.0
      read-pkg: 9.0.1
    transitivePeerDependencies:
      - supports-color
    dev: true

  /secure-json-parse@2.7.0:
    resolution: {integrity: sha512-6aU+Rwsezw7VR8/nyvKTx8QpWH9FrcYiXXlqC4z5d5XQBDRqtbfsRjnwGyqbi3gddNtWHuEk9OANUotL26qKUw==}

  /secure-json-parse@4.0.0:
    resolution: {integrity: sha512-dxtLJO6sc35jWidmLxo7ij+Eg48PM/kleBsxpC8QJE0qJICe+KawkDQmvCMZUr9u7WKVHgMW6vy3fQ7zMiFZMA==}
    dev: true

  /semver@5.7.2:
    resolution: {integrity: sha512-cBznnQ9KjJqU67B52RMC65CMarK2600WFnbkcaiwWq3xy/5haFJlshgnpjovMVJ+Hff49d8GEn0b87C5pDQ10g==}
    hasBin: true

  /semver@6.3.1:
    resolution: {integrity: sha512-BR7VvDCVHO+q2xBEWskxS6DJE1qRnb7DxzUrogb71CWoSficBxYsiAGd+Kl0mmq/MprG9yArRkyrQxTO6XjMzA==}
    hasBin: true
    dev: true

  /semver@7.5.4:
    resolution: {integrity: sha512-1bCSESV6Pv+i21Hvpxp3Dx+pSD8lIPt8uVjRrxAUt/nbswYc+tK6Y2btiULjd4+fnq15PX+nqQDC7Oft7WkwcA==}
    engines: {node: '>=10'}
    hasBin: true
    dependencies:
      lru-cache: 6.0.0

  /semver@7.7.2:
    resolution: {integrity: sha512-RF0Fw+rO5AMf9MAyaRXI4AV0Ulj5lMHqVxxdSgiVbixSCXoEmmX/jk0CuJw4+3SqroYO9VoUh+HcuJivvtJemA==}
    engines: {node: '>=10'}
    hasBin: true
    dev: true

  /send@0.19.0:
    resolution: {integrity: sha512-dW41u5VfLXu8SJh5bwRmyYUbAoSB3c9uQh6L8h/KtsFREPWpbX1lrljJo186Jc4nmci/sGUZ9a0a0J2zgfq2hw==}
    engines: {node: '>= 0.8.0'}
    dependencies:
      debug: 2.6.9
      depd: 2.0.0
      destroy: 1.2.0
      encodeurl: 1.0.2
      escape-html: 1.0.3
      etag: 1.8.1
      fresh: 0.5.2
      http-errors: 2.0.0
      mime: 1.6.0
      ms: 2.1.3
      on-finished: 2.4.1
      range-parser: 1.2.1
      statuses: 2.0.1
    transitivePeerDependencies:
      - supports-color
    dev: true

  /send@1.2.0:
    resolution: {integrity: sha512-uaW0WwXKpL9blXE2o0bRhoL2EGXIrZxQ2ZQ4mgcfoBxdFmQold+qWsD2jLrfZ0trjKL6vOw0j//eAwcALFjKSw==}
    engines: {node: '>= 18'}
    dependencies:
      debug: 4.4.1(supports-color@8.1.1)
      encodeurl: 2.0.0
      escape-html: 1.0.3
      etag: 1.8.1
      fresh: 2.0.0
      http-errors: 2.0.0
      mime-types: 3.0.1
      ms: 2.1.3
      on-finished: 2.4.1
      range-parser: 1.2.1
      statuses: 2.0.2
    transitivePeerDependencies:
      - supports-color
    dev: true

  /serialize-javascript@6.0.2:
    resolution: {integrity: sha512-Saa1xPByTTq2gdeFZYLLo+RFE35NHZkAbqZeWNd3BpzppeVisAqpDjcp8dyf6uIvEqJRd46jemmyA4iFIeVk8g==}
    dependencies:
      randombytes: 2.1.0
    dev: true

  /seroval-plugins@1.3.2(seroval@1.3.2):
    resolution: {integrity: sha512-0QvCV2lM3aj/U3YozDiVwx9zpH0q8A60CTWIv4Jszj/givcudPb48B+rkU5D51NJ0pTpweGMttHjboPa9/zoIQ==}
    engines: {node: '>=10'}
    peerDependencies:
      seroval: ^1.0
    dependencies:
      seroval: 1.3.2

  /seroval@1.3.2:
    resolution: {integrity: sha512-RbcPH1n5cfwKrru7v7+zrZvjLurgHhGyso3HTyGtRivGWgYjbOmGuivCQaORNELjNONoK35nj28EoWul9sb1zQ==}
    engines: {node: '>=10'}

  /serve-handler@6.1.6:
    resolution: {integrity: sha512-x5RL9Y2p5+Sh3D38Fh9i/iQ5ZK+e4xuXRd/pGbM4D13tgo/MGwbttUk8emytcr1YYzBYs+apnUngBDFYfpjPuQ==}
    dependencies:
      bytes: 3.0.0
      content-disposition: 0.5.2
      mime-types: 2.1.18
      minimatch: 3.1.2
      path-is-inside: 1.0.2
      path-to-regexp: 3.3.0
      range-parser: 1.2.0
    dev: true

  /serve-static@1.16.2:
    resolution: {integrity: sha512-VqpjJZKadQB/PEbEwvFdO43Ax5dFBZ2UECszz8bQ7pi7wt//PWe1P6MN7eCnjsatYtBT6EuiClbjSWP2WrIoTw==}
    engines: {node: '>= 0.8.0'}
    dependencies:
      encodeurl: 2.0.0
      escape-html: 1.0.3
      parseurl: 1.3.3
      send: 0.19.0
    transitivePeerDependencies:
      - supports-color
    dev: true

  /serve-static@2.2.0:
    resolution: {integrity: sha512-61g9pCh0Vnh7IutZjtLGGpTA355+OPn2TyDv/6ivP2h/AdAVX9azsoxmg2/M6nZeQZNYBEwIcsne1mJd9oQItQ==}
    engines: {node: '>= 18'}
    dependencies:
      encodeurl: 2.0.0
      escape-html: 1.0.3
      parseurl: 1.3.3
      send: 1.2.0
    transitivePeerDependencies:
      - supports-color
    dev: true

  /set-cookie-parser@2.7.1:
    resolution: {integrity: sha512-IOc8uWeOZgnb3ptbCURJWNjWUPcO3ZnTTdzsurqERrP6nPyv+paC55vJM0LpOlT2ne+Ix+9+CRG1MNLlyZ4GjQ==}
    dev: true

  /set-function-length@1.2.2:
    resolution: {integrity: sha512-pgRc4hJ4/sNjWCSS9AmnS40x3bNMDTknHgL5UaMBTMyJnU90EgWh1Rz+MC9eFu4BuN/UwZjKQuY/1v3rM7HMfg==}
    engines: {node: '>= 0.4'}
    dependencies:
      define-data-property: 1.1.4
      es-errors: 1.3.0
      function-bind: 1.1.2
      get-intrinsic: 1.3.0
      gopd: 1.2.0
      has-property-descriptors: 1.0.2
    dev: true

  /setimmediate@1.0.5:
    resolution: {integrity: sha512-MATJdZp8sLqDl/68LfQmbP8zKPLQNV6BIZoIgrscFDQ+RsvK/BxeDQOgyxKKoh0y/8h3BqVFnCqQ/gd+reiIXA==}
    dev: true

  /setprototypeof@1.2.0:
    resolution: {integrity: sha512-E5LDX7Wrp85Kil5bhZv46j8jOeboKq5JMmYM3gVGdGH8xFpPWXUMsNrlODCrkoxMEeNi/XZIwuRvY4XNwYMJpw==}
    dev: true

  /sha.js@2.4.12:
    resolution: {integrity: sha512-8LzC5+bvI45BjpfXU8V5fdU2mfeKiQe1D1gIMn7XUlF3OTUrpdJpPPH4EMAnF0DsHHdSZqCdSss5qCmJKuiO3w==}
    engines: {node: '>= 0.10'}
    hasBin: true
    dependencies:
      inherits: 2.0.4
      safe-buffer: 5.2.1
      to-buffer: 1.2.1
    dev: true

  /shebang-command@2.0.0:
    resolution: {integrity: sha512-kHxr2zZpYtdmrN1qDjrrX/Z1rR1kG8Dx+gkpK1G4eXmvXswmcE1hTWBWYUzlraYw1/yZp6YuDY77YtvbN0dmDA==}
    engines: {node: '>=8'}
    dependencies:
      shebang-regex: 3.0.0
    dev: true

  /shebang-regex@3.0.0:
    resolution: {integrity: sha512-7++dFhtcx3353uBaq8DDR4NuxBetBzC7ZQOhmTQInHEd6bSrXdiEyzCvG07Z44UYdLShWUyXt5M/yhz8ekcb1A==}
    engines: {node: '>=8'}
    dev: true

  /shell-quote@1.8.3:
    resolution: {integrity: sha512-ObmnIF4hXNg1BqhnHmgbDETF8dLPCggZWBjkQfhZpbszZnYur5DUljTcCHii5LC3J5E0yeO/1LIMyH+UvHQgyw==}
    engines: {node: '>= 0.4'}
    dev: true

  /side-channel-list@1.0.0:
    resolution: {integrity: sha512-FCLHtRD/gnpCiCHEiJLOwdmFP+wzCmDEkc9y7NsYxeF4u7Btsn1ZuwgwJGxImImHicJArLP4R0yX4c2KCrMrTA==}
    engines: {node: '>= 0.4'}
    dependencies:
      es-errors: 1.3.0
      object-inspect: 1.13.4
    dev: true

  /side-channel-map@1.0.1:
    resolution: {integrity: sha512-VCjCNfgMsby3tTdo02nbjtM/ewra6jPHmpThenkTYh8pG9ucZ/1P8So4u4FGBek/BjpOVsDCMoLA/iuBKIFXRA==}
    engines: {node: '>= 0.4'}
    dependencies:
      call-bound: 1.0.4
      es-errors: 1.3.0
      get-intrinsic: 1.3.0
      object-inspect: 1.13.4
    dev: true

  /side-channel-weakmap@1.0.2:
    resolution: {integrity: sha512-WPS/HvHQTYnHisLo9McqBHOJk2FkHO/tlpvldyrnem4aeQp4hai3gythswg6p01oSoTl58rcpiFAjF2br2Ak2A==}
    engines: {node: '>= 0.4'}
    dependencies:
      call-bound: 1.0.4
      es-errors: 1.3.0
      get-intrinsic: 1.3.0
      object-inspect: 1.13.4
      side-channel-map: 1.0.1
    dev: true

  /side-channel@1.1.0:
    resolution: {integrity: sha512-ZX99e6tRweoUXqR+VBrslhda51Nh5MTQwou5tnUDgbtyM0dBgmhEDtWGP/xbKn6hqfPRHujUNwz5fy/wbbhnpw==}
    engines: {node: '>= 0.4'}
    dependencies:
      es-errors: 1.3.0
      object-inspect: 1.13.4
      side-channel-list: 1.0.0
      side-channel-map: 1.0.1
      side-channel-weakmap: 1.0.2
    dev: true

  /siginfo@2.0.0:
    resolution: {integrity: sha512-ybx0WO1/8bSBLEWXZvEd7gMW3Sn3JFlW3TvX1nREbDLRNQNaeNN8WK0meBwPdAaOI7TtRRRJn/Es1zhrrCHu7g==}
    dev: true

  /signal-exit@3.0.7:
    resolution: {integrity: sha512-wnD2ZE+l+SPC/uoS0vXeE9L1+0wuaMqKlfz9AMUo38JsyLSBWSFcHR1Rri62LZc12vLr1gb3jl7iwQhgwpAbGQ==}
    dev: true

  /signal-exit@4.1.0:
    resolution: {integrity: sha512-bzyZ1e88w9O1iNJbKnOlvYTrWPDl46O1bG0D3XInv+9tkPrxrN8jUUTiFlDkkmKWgn1M6CfIA13SuGqOa9Korw==}
    engines: {node: '>=14'}
    dev: true

  /simple-concat@1.0.1:
    resolution: {integrity: sha512-cSFtAPtRhljv69IK0hTVZQ+OfE9nePi/rtJmw5UjHeVyVroEqJXP1sFztKUy1qU+xvz3u/sfYJLa947b7nAN2Q==}
    requiresBuild: true
    dev: true
    optional: true

  /simple-get@4.0.1:
    resolution: {integrity: sha512-brv7p5WgH0jmQJr1ZDDfKDOSeWWg+OVypG99A/5vYGPqJ6pxiaHLy8nxtFjBA7oMa01ebA9gfh1uMCFqOuXxvA==}
    requiresBuild: true
    dependencies:
      decompress-response: 6.0.0
      once: 1.4.0
      simple-concat: 1.0.1
    dev: true
    optional: true

  /sisteransi@1.0.5:
    resolution: {integrity: sha512-bLGGlR1QxBcynn2d5YmDX4MGjlZvy2MRBDRNHLJ8VI6l6+9FUiyTFNJ0IveOSP0bcXgVDPRcfGqA0pjaqUpfVg==}
    dev: true

  /skin-tone@2.0.0:
    resolution: {integrity: sha512-kUMbT1oBJCpgrnKoSr0o6wPtvRWT9W9UKvGLwfJYO2WuahZRHOpEyL1ckyMGgMWh0UdpmaoFqKKD29WTomNEGA==}
    engines: {node: '>=8'}
    dependencies:
      unicode-emoji-modifier-base: 1.0.0
    dev: true

  /slash@5.1.0:
    resolution: {integrity: sha512-ZA6oR3T/pEyuqwMgAKT0/hAv8oAXckzbkmR0UkUosQ+Mc4RxGoJkRmwHgHufaenlyAgE1Mxgpdcrf75y6XcnDg==}
    engines: {node: '>=14.16'}
    dev: true

  /slice-ansi@4.0.0:
    resolution: {integrity: sha512-qMCMfhY040cVHT43K9BFygqYbUPFZKHOg7K73mtTWJRb8pyP3fzf4Ixd5SzdEJQ6MRUg/WBnOLxghZtKKurENQ==}
    engines: {node: '>=10'}
    dependencies:
      ansi-styles: 4.3.0
      astral-regex: 2.0.0
      is-fullwidth-code-point: 3.0.0
    dev: true

  /slice-ansi@5.0.0:
    resolution: {integrity: sha512-FC+lgizVPfie0kkhqUScwRu1O/lF6NOgJmlCgK+/LYxDCTk8sGelYaHDhFcDN+Sn3Cv+3VSa4Byeo+IMCzpMgQ==}
    engines: {node: '>=12'}
    dependencies:
      ansi-styles: 6.2.1
      is-fullwidth-code-point: 4.0.0
    dev: true

  /slice-ansi@7.1.0:
    resolution: {integrity: sha512-bSiSngZ/jWeX93BqeIAbImyTbEihizcwNjFoRUIY/T1wWQsfsm2Vw1agPKylXvQTU7iASGdHhyqRlqQzfz+Htg==}
    engines: {node: '>=18'}
    dependencies:
      ansi-styles: 6.2.1
      is-fullwidth-code-point: 5.0.0
    dev: true

  /snake-case@3.0.4:
    resolution: {integrity: sha512-LAOh4z89bGQvl9pFfNF8V146i7o7/CqFPbqzYgP+yYzDIDeS9HaNFtXABamRW+AQzEVODcvE79ljJ+8a9YSdMg==}
    dependencies:
      dot-case: 3.0.4
      tslib: 2.8.1
    dev: true

  /solid-js@1.9.9:
    resolution: {integrity: sha512-A0ZBPJQldAeGCTW0YRYJmt7RCeh5rbFfPZ2aOttgYnctHE7HgKeHCBB/PVc2P7eOfmNXqMFFFoYYdm3S4dcbkA==}
    dependencies:
      csstype: 3.1.3
      seroval: 1.3.2
      seroval-plugins: 1.3.2(seroval@1.3.2)
    dev: false

  /sonic-boom@4.2.0:
    resolution: {integrity: sha512-INb7TM37/mAcsGmc9hyyI6+QR3rR1zVRu36B0NeGXKnOOLiZOfER5SA+N7X7k3yUYRzLWafduTDvJAfDswwEww==}
    dependencies:
      atomic-sleep: 1.0.0
    dev: true

  /source-map-js@1.2.1:
    resolution: {integrity: sha512-UXWMKhLOwVKb728IUtQPXxfYU+usdybtUrK/8uGE8CQMvrhOpwvzDBwj0QhSL7MQc7vIsISBG8VQ8+IDQxpfQA==}
    engines: {node: '>=0.10.0'}

  /source-map@0.5.7:
    resolution: {integrity: sha512-LbrmJOMUSdEVxIKvdcJzQC+nQhe8FUZQTXQy6+I75skNgn3OoQ0DZA8YnFa7gp8tqtL3KPf1kmo0R5DoApeSGQ==}
    engines: {node: '>=0.10.0'}
    dev: false

  /source-map@0.6.1:
    resolution: {integrity: sha512-UjgapumWlbMhkBgzT7Ykc5YXUT46F0iKu8SGXq0bcwP5dz/h0Plj6enJqjz1Zbq2l5WaqYnrVbwWOWMyF3F47g==}
    engines: {node: '>=0.10.0'}

  /source-map@0.7.6:
    resolution: {integrity: sha512-i5uvt8C3ikiWeNZSVZNWcfZPItFQOsYTUAOkcUPGd8DqDy1uOUikjt5dG+uRlwyvR108Fb9DOd4GvXfT0N2/uQ==}
    engines: {node: '>= 12'}
    dev: true

  /space-separated-tokens@1.1.5:
    resolution: {integrity: sha512-q/JSVd1Lptzhf5bkYm4ob4iWPjx0KiRe3sRFBNrVqbJkFaBm5vbbowy1mymoPNLRa52+oadOhJ+K49wsSeSjTA==}
    dev: false

  /space-separated-tokens@2.0.2:
    resolution: {integrity: sha512-PEGlAwrG8yXGXRjW32fGbg66JAlOAwbObuqVoJpv/mRgoWDQfgH1wDPvtzWyUSNAXBGSk8h755YDbbcEy3SH2Q==}
    dev: false

  /spawn-rx@5.1.2:
    resolution: {integrity: sha512-/y7tJKALVZ1lPzeZZB9jYnmtrL7d0N2zkorii5a7r7dhHkWIuLTzZpZzMJLK1dmYRgX/NCc4iarTO3F7BS2c/A==}
    dependencies:
      debug: 4.4.1(supports-color@8.1.1)
      rxjs: 7.8.2
    transitivePeerDependencies:
      - supports-color
    dev: true

  /spdx-correct@3.2.0:
    resolution: {integrity: sha512-kN9dJbvnySHULIluDHy32WHRUu3Og7B9sbY7tsFLctQkIqnMh3hErYgdMjTYuqmcXX+lK5T1lnUt3G7zNswmZA==}
    dependencies:
      spdx-expression-parse: 3.0.1
      spdx-license-ids: 3.0.22
    dev: true

  /spdx-exceptions@2.5.0:
    resolution: {integrity: sha512-PiU42r+xO4UbUS1buo3LPJkjlO7430Xn5SVAhdpzzsPHsjbYVflnnFdATgabnLude+Cqu25p6N+g2lw/PFsa4w==}
    dev: true

  /spdx-expression-parse@3.0.1:
    resolution: {integrity: sha512-cbqHunsQWnJNE6KhVSMsMeH5H/L9EpymbzqTQ3uLwNCLZ1Q481oWaofqH7nO6V07xlXwY6PhQdQ2IedWx/ZK4Q==}
    dependencies:
      spdx-exceptions: 2.5.0
      spdx-license-ids: 3.0.22
    dev: true

  /spdx-license-ids@3.0.22:
    resolution: {integrity: sha512-4PRT4nh1EImPbt2jASOKHX7PB7I+e4IWNLvkKFDxNhJlfjbYlleYQh285Z/3mPTHSAK/AvdMmw5BNNuYH8ShgQ==}
    dev: true

  /split2@4.2.0:
    resolution: {integrity: sha512-UcjcJOWknrNkF6PLX83qcHM6KHgVKNkV62Y8a5uYDVv9ydGQVwAHMKqHdJje1VTWpljG0WYpCDhrCdAOYH4TWg==}
    engines: {node: '>= 10.x'}
    dev: true

  /sprintf-js@1.0.3:
    resolution: {integrity: sha512-D9cPgkvLlV3t3IzL0D0YLvGA9Ahk4PcvVwUbN0dSGr1aP0Nrt4AEnTUbuGvquEC0mA64Gqt1fzirlRs5ibXx8g==}

  /stack-utils@2.0.6:
    resolution: {integrity: sha512-XlkWvfIm6RmsWtNJx+uqtKLS8eqFbxUg0ZzLXqY0caEy9l7hruX8IpiDnjsLavoBgqCCR71TqWO8MaXYheJ3RQ==}
    engines: {node: '>=10'}
    dependencies:
      escape-string-regexp: 2.0.0
    dev: true

  /stackback@0.0.2:
    resolution: {integrity: sha512-1XMJE5fQo1jGH6Y/7ebnwPOBEkIEnT4QF32d5R1+VXdXveM0IBMJt8zfaxX1P3QhVwrYe+576+jkANtSS2mBbw==}
    dev: true

  /state-local@1.0.7:
    resolution: {integrity: sha512-HTEHMNieakEnoe33shBYcZ7NX83ACUjCu8c40iOGEZsngj9zRnkqS9j1pqQPXwobB0ZcVTk27REb7COQ0UR59w==}
    dev: false

  /statuses@2.0.1:
    resolution: {integrity: sha512-RwNA9Z/7PrK06rYLIzFMlaF+l73iwpzsqRIFgbMLbTcLD6cOao82TaWefPXQvB2fOC4AjuYSEndS7N/mTCbkdQ==}
    engines: {node: '>= 0.8'}
    dev: true

  /statuses@2.0.2:
    resolution: {integrity: sha512-DvEy55V3DB7uknRo+4iOGT5fP1slR8wQohVdknigZPMpMstaKJQWhwiYBACJE3Ul2pTnATihhBYnRhZQHGBiRw==}
    engines: {node: '>= 0.8'}
    dev: true

  /std-env@3.9.0:
    resolution: {integrity: sha512-UGvjygr6F6tpH7o2qyqR6QYpwraIjKSdtzyBdyytFOHmPZY917kwdwLG0RbOjWOnKmnm3PeHjaoLLMie7kPLQw==}
    dev: true

  /stdin-discarder@0.2.2:
    resolution: {integrity: sha512-UhDfHmA92YAlNnCfhmq0VeNL5bDbiZGg7sZ2IvPsXubGkiNa9EC+tUTsjBRsYUAz87btI6/1wf4XoVvQ3uRnmQ==}
    engines: {node: '>=18'}
    dev: true

  /stream-browserify@2.0.2:
    resolution: {integrity: sha512-nX6hmklHs/gr2FuxYDltq8fJA1GDlxKQCz8O/IM4atRqBH8OORmBNgfvW5gG10GT/qQ9u0CzIvr2X5Pkt6ntqg==}
    dependencies:
      inherits: 2.0.4
      readable-stream: 2.3.8
    dev: true

  /stream-http@2.8.3:
    resolution: {integrity: sha512-+TSkfINHDo4J+ZobQLWiMouQYB+UVYFttRA94FpEzzJ7ZdqcL4uUUQ7WkdkI4DSozGmgBUE/a47L+38PenXhUw==}
    dependencies:
      builtin-status-codes: 3.0.0
      inherits: 2.0.4
      readable-stream: 2.3.8
      to-arraybuffer: 1.0.1
      xtend: 4.0.2
    dev: true

  /stream-shift@1.0.3:
    resolution: {integrity: sha512-76ORR0DO1o1hlKwTbi/DM3EXWGf3ZJYO8cXX5RJwnul2DEg2oyoZyjLNoQM8WsvZiFKCRfC1O0J7iCvie3RZmQ==}
    dev: true

  /string-argv@0.3.2:
    resolution: {integrity: sha512-aqD2Q0144Z+/RqG52NeHEkZauTAUWJO8c6yTftGJKO3Tja5tUgIfmIl6kExvhtxSDP7fXB6DvzkfMpCd/F3G+Q==}
    engines: {node: '>=0.6.19'}

  /string-convert@0.2.1:
    resolution: {integrity: sha512-u/1tdPl4yQnPBjnVrmdLo9gtuLvELKsAoRapekWggdiQNvvvum+jYF329d84NAa660KQw7pB2n36KrIKVoXa3A==}
    dev: false

  /string-width@4.2.3:
    resolution: {integrity: sha512-wKyQRQpjJ0sIp62ErSZdGsjMJWsap5oRNihHhu6G7JVO/9jIB6UyevL+tXuOqrng8j/cxKTWyWUwvSTriiZz/g==}
    engines: {node: '>=8'}
    dependencies:
      emoji-regex: 8.0.0
      is-fullwidth-code-point: 3.0.0
      strip-ansi: 6.0.1
    dev: true

  /string-width@5.1.2:
    resolution: {integrity: sha512-HnLOCR3vjcY8beoNLtcjZ5/nxn2afmME6lhrDrebokqMap+XbeW8n9TXpPDOqdGK5qcI3oT0GKTW6wC7EMiVqA==}
    engines: {node: '>=12'}
    dependencies:
      eastasianwidth: 0.2.0
      emoji-regex: 9.2.2
      strip-ansi: 7.1.0
    dev: true

  /string-width@7.2.0:
    resolution: {integrity: sha512-tsaTIkKW9b4N+AEj+SVA+WhJzV7/zMhcSu78mLKWSk7cXMOSHsBKFWUs0fWwq8QyK3MgJBQRX6Gbi4kYbdvGkQ==}
    engines: {node: '>=18'}
    dependencies:
      emoji-regex: 10.4.0
      get-east-asian-width: 1.3.0
      strip-ansi: 7.1.0
    dev: true

  /string_decoder-okam@1.3.0:
    resolution: {integrity: sha512-N5lJgLJ02sIs9xNyqPgIywlGaLUW6s5cYRpnmM3gbfhGA3sggW0+E2go26D7oZgEH7jHpXDe+ArDrBXeCaP9QA==}
    dependencies:
      safe-buffer: 5.2.1
    dev: true

  /string_decoder@1.1.1:
    resolution: {integrity: sha512-n/ShnvDi6FHbbVfviro+WojiFzv+s8MPMHBczVePfUpDJLwoLT0ht1l4YwBCbi8pJAveEEdnkHyPyTP/mzRfwg==}
    dependencies:
      safe-buffer: 5.1.2
    dev: true

  /string_decoder@1.3.0:
    resolution: {integrity: sha512-hkRX8U1WjJFd8LsDJ2yQ/wWWxaopEsABU1XfkM8A+j0+85JAGppt16cr1Whg6KIbb4okU6Mql6BOj+uup/wKeA==}
    dependencies:
      safe-buffer: 5.2.1
    dev: true

  /stringify-entities@4.0.4:
    resolution: {integrity: sha512-IwfBptatlO+QCJUo19AqvrPNqlVMpW9YEL2LIVY+Rpv2qsjCGxaDLNRgeGsQWJhfItebuJhsGSLjaBbNSQ+ieg==}
    dependencies:
      character-entities-html4: 2.1.0
      character-entities-legacy: 3.0.0
    dev: false

  /strip-ansi@6.0.1:
    resolution: {integrity: sha512-Y38VPSHcqkFrCpFnQ9vuSXmquuv5oXOKpGeT6aGrr3o3Gc9AlVa6JBfUSOCnbxGGZF+/0ooI7KrPuUSztUdU5A==}
    engines: {node: '>=8'}
    dependencies:
      ansi-regex: 5.0.1
    dev: true

  /strip-ansi@7.1.0:
    resolution: {integrity: sha512-iq6eVVI64nQQTRYq2KtEg2d2uU7LElhTJwsH4YzIHZshxlgZms/wIc4VoDQTlG/IvVIrBKG06CrZnp0qv7hkcQ==}
    engines: {node: '>=12'}
    dependencies:
      ansi-regex: 6.2.0
    dev: true

  /strip-final-newline@3.0.0:
    resolution: {integrity: sha512-dOESqjYr96iWYylGObzd39EuNTa5VJxyvVAEm5Jnh7KGo75V43Hk1odPQkNDyXNmUR6k+gEiDVXnjB8HJ3crXw==}
    engines: {node: '>=12'}
    dev: true

  /strip-json-comments@2.0.1:
    resolution: {integrity: sha512-4gB8na07fecVVkOI6Rs4e7T6NOTki5EmL7TUduTs6bu3EdnSycntVJ4re8kgZA+wx9IueI2Y11bfbgwtzuE0KQ==}
    engines: {node: '>=0.10.0'}
    requiresBuild: true
    dev: true
    optional: true

  /strip-json-comments@3.1.1:
    resolution: {integrity: sha512-6fPc+R4ihwqP6N/aIv2f1gMH8lOVtWQHoqC4yK6oSDVVocumAsfCqjkXnqiYMhmMwS/mEHLp7Vehlt3ql6lEig==}
    engines: {node: '>=8'}

  /strip-literal@3.0.0:
    resolution: {integrity: sha512-TcccoMhJOM3OebGhSBEmp3UZ2SfDMZUEBdRA/9ynfLi8yYajyWX3JiXArcJt4Umh4vISpspkQIY8ZZoCqjbviA==}
    dependencies:
      js-tokens: 9.0.1
    dev: true

  /structured-source@4.0.0:
    resolution: {integrity: sha512-qGzRFNJDjFieQkl/sVOI2dUjHKRyL9dAJi2gCPGJLbJHBIkyOHxjuocpIEfbLioX+qSJpvbYdT49/YCdMznKxA==}
    dependencies:
      boundary: 2.0.0
    dev: true

  /style-to-js@1.1.17:
    resolution: {integrity: sha512-xQcBGDxJb6jjFCTzvQtfiPn6YvvP2O8U1MDIPNfJQlWMYfktPy+iGsHE7cssjs7y84d9fQaK4UF3RIJaAHSoYA==}
    dependencies:
      style-to-object: 1.0.9
    dev: false

  /style-to-object@1.0.9:
    resolution: {integrity: sha512-G4qppLgKu/k6FwRpHiGiKPaPTFcG3g4wNVX/Qsfu+RqQM30E7Tyu/TEgxcL9PNLF5pdRLwQdE3YKKf+KF2Dzlw==}
    dependencies:
      inline-style-parser: 0.2.4
    dev: false

  /stylis@4.2.0:
    resolution: {integrity: sha512-Orov6g6BB1sDfYgzWfTHDOxamtX1bE/zo104Dh9e6fqJ3PooipYyfJ0pUmrZO2wAvO8YbEyeFrkV91XTsGMSrw==}
    dev: false

  /stylis@4.3.6:
    resolution: {integrity: sha512-yQ3rwFWRfwNUY7H5vpU0wfdkNSnvnJinhF9830Swlaxl03zsOjCfmX0ugac+3LtK0lYSgwL/KXc8oYL3mG4YFQ==}
    dev: false

  /supports-color@7.2.0:
    resolution: {integrity: sha512-qpCAvRl9stuOHveKsn7HncJRvv501qIacKzQlO/+Lwxc9+0q2wLyv4Dfvt80/DPn2pqOBsJdDiogXGR9+OvwRw==}
    engines: {node: '>=8'}
    dependencies:
      has-flag: 4.0.0
    dev: true

  /supports-color@8.1.1:
    resolution: {integrity: sha512-MpUEN2OodtUzxvKQl72cUF7RQ5EiHsGvSsVG0ia9c5RbWGL2CI4C7EpPS8UTBIplnlzZiNuV56w+FuNxy3ty2Q==}
    engines: {node: '>=10'}
    dependencies:
      has-flag: 4.0.0

  /supports-color@9.4.0:
    resolution: {integrity: sha512-VL+lNrEoIXww1coLPOmiEmK/0sGigko5COxI09KzHc2VJXJsQ37UaQ+8quuxjDeA7+KnLGTWRyOXSLLR2Wb4jw==}
    engines: {node: '>=12'}
    dev: true

  /supports-hyperlinks@3.2.0:
    resolution: {integrity: sha512-zFObLMyZeEwzAoKCyu1B91U79K2t7ApXuQfo8OuxwXLDgcKxuwM+YvcbIhm6QWqz7mHUH1TVytR1PwVVjEuMig==}
    engines: {node: '>=14.18'}
    dependencies:
      has-flag: 4.0.0
      supports-color: 7.2.0
    dev: true

  /supports-preserve-symlinks-flag@1.0.0:
    resolution: {integrity: sha512-ot0WnXS9fgdkgIcePe6RHNk1WA8+muPa6cSjeR3V8K27q9BB1rTE3R1p7Hv0z1ZyAc8s6Vvv8DIyWf681MAt0w==}
    engines: {node: '>= 0.4'}

  /svg-parser@2.0.4:
    resolution: {integrity: sha512-e4hG1hRwoOdRb37cIMSgzNsxyzKfayW6VOflrwvR+/bzrkyxY/31WkbgnQpgtrNp1SdpJvpUAGTa/ZoiPNDuRQ==}
    dev: true

  /swr@2.3.6(react@19.1.1):
    resolution: {integrity: sha512-wfHRmHWk/isGNMwlLGlZX5Gzz/uTgo0o2IRuTMcf4CPuPFJZlq0rDaKUx+ozB5nBOReNV1kiOyzMfj+MBMikLw==}
    peerDependencies:
      react: ^16.11.0 || ^17.0.0 || ^18.0.0 || ^19.0.0
    dependencies:
      dequal: 2.0.3
      react: 19.1.1
      use-sync-external-store: 1.5.0(react@19.1.1)

  /system-architecture@0.1.0:
    resolution: {integrity: sha512-ulAk51I9UVUyJgxlv9M6lFot2WP3e7t8Kz9+IS6D4rVba1tR9kON+Ey69f+1R4Q8cd45Lod6a4IcJIxnzGc/zA==}
    engines: {node: '>=18'}
    dev: true

  /table@6.9.0:
    resolution: {integrity: sha512-9kY+CygyYM6j02t5YFHbNz2FN5QmYGv9zAjVp4lCDjlCw7amdckXlEt/bjMhUIfj4ThGRE4gCUH5+yGnNuPo5A==}
    engines: {node: '>=10.0.0'}
    dependencies:
      ajv: 8.17.1
      lodash.truncate: 4.4.2
      slice-ansi: 4.0.0
      string-width: 4.2.3
      strip-ansi: 6.0.1
    dev: true

  /tailwind-merge@2.6.0:
    resolution: {integrity: sha512-P+Vu1qXfzediirmHOC3xKGAYeZtPcV9g76X+xg2FD4tYgR71ewMA35Y3sCz3zhiN/dwefRpJX0yBcgwi1fXNQA==}
    dev: true

  /tailwindcss-animate@1.0.7:
    resolution: {integrity: sha512-bl6mpH3T7I3UFxuvDEXLxy/VuFxBk5bbzplh7tXI68mwMokNYd1t9qPBHlnyTwfa4JGC4zP516I1hYYtQ/vspA==}
    peerDependencies:
      tailwindcss: '>=3.0.0 || insiders'
    dev: true

  /tailwindcss@4.1.12:
    resolution: {integrity: sha512-DzFtxOi+7NsFf7DBtI3BJsynR+0Yp6etH+nRPTbpWnS2pZBaSksv/JGctNwSWzbFjp0vxSqknaUylseZqMDGrA==}
    dev: true

  /tapable@2.2.3:
    resolution: {integrity: sha512-ZL6DDuAlRlLGghwcfmSn9sK3Hr6ArtyudlSAiCqQ6IfE+b+HHbydbYDIG15IfS5do+7XQQBdBiubF/cV2dnDzg==}
    engines: {node: '>=6'}
    dev: true

  /tar-fs@2.1.3:
    resolution: {integrity: sha512-090nwYJDmlhwFwEW3QQl+vaNnxsO2yVsd45eTKRBzSzu+hlb1w2K9inVq5b0ngXuLVqQ4ApvsUHHnu/zQNkWAg==}
    requiresBuild: true
    dependencies:
      chownr: 1.1.4
      mkdirp-classic: 0.5.3
      pump: 3.0.3
      tar-stream: 2.2.0
    dev: true
    optional: true

  /tar-stream@2.2.0:
    resolution: {integrity: sha512-ujeqbceABgwMZxEJnk2HDY2DlnUZ+9oEcb1KzTVfYHio0UE6dG71n60d8D2I4qNvleWrrXpmjpt7vZeF1LnMZQ==}
    engines: {node: '>=6'}
    requiresBuild: true
    dependencies:
      bl: 4.1.0
      end-of-stream: 1.4.5
      fs-constants: 1.0.0
      inherits: 2.0.4
      readable-stream: 3.6.2
    dev: true
    optional: true

  /tar@7.4.3:
    resolution: {integrity: sha512-5S7Va8hKfV7W5U6g3aYxXmlPoZVAwUMy9AOKyF2fVuZa2UD3qZjg578OrLRt8PcNN1PleVaL/5/yYATNL0ICUw==}
    engines: {node: '>=18'}
    dependencies:
      '@isaacs/fs-minipass': 4.0.1
      chownr: 3.0.0
      minipass: 7.1.2
      minizlib: 3.0.2
      mkdirp: 3.0.1
      yallist: 5.0.0
    dev: true

  /tbox-nodejs-sdk@0.0.13(@types/node@24.3.0)(debug@4.4.1)(typescript@5.8.3)(vite@6.3.5):
    resolution: {integrity: sha512-WqOKY5HYqEeb2YgEp26UChC4JTpJqFdz9pWyD1uOMvQmUYXf7k2Vlozpr3MEEiCL+Mvqos0p0TGyT3CvljkABA==}
    dependencies:
      axios: 1.10.0(debug@4.4.1)
      eventemitter3: 5.0.1
      eventsource-parser: 3.0.5
      vite-plugin-dts: 4.5.4(@types/node@24.3.0)(typescript@5.8.3)(vite@6.3.5)
    transitivePeerDependencies:
      - '@types/node'
      - debug
      - rollup
      - supports-color
      - typescript
      - vite
    dev: false

  /terminal-link@4.0.0:
    resolution: {integrity: sha512-lk+vH+MccxNqgVqSnkMVKx4VLJfnLjDBGzH16JVZjKE2DoxP57s6/vt6JmXV5I3jBcfGrxNrYtC+mPtU7WJztA==}
    engines: {node: '>=18'}
    dependencies:
      ansi-escapes: 7.0.0
      supports-hyperlinks: 3.2.0
    dev: true

  /test-exclude@6.0.0:
    resolution: {integrity: sha512-cAGWPIyOHU6zlmg88jwm7VRyXnMN7iV68OGAbYDk/Mh/xC/pzVPlQtY6ngoIH/5/tciuhGfvESU8GrHrcxD56w==}
    engines: {node: '>=8'}
    dependencies:
      '@istanbuljs/schema': 0.1.3
      glob: 7.2.3
      minimatch: 3.1.2
    dev: true

  /text-table@0.2.0:
    resolution: {integrity: sha512-N+8UisAXDGk8PFXP4HAzVR9nbfmVJ3zYLAWiTIoqC5v5isinhr+r5uaO8+7r3BMfuNIufIsA7RdpVgacC2cSpw==}
    dev: true

  /textextensions@6.11.0:
    resolution: {integrity: sha512-tXJwSr9355kFJI3lbCkPpUH5cP8/M0GGy2xLO34aZCjMXBaK3SoPnZwr/oWmo1FdCnELcs4npdCIOFtq9W3ruQ==}
    engines: {node: '>=4'}
    dependencies:
      editions: 6.22.0
    dev: true

  /thenify-all@1.6.0:
    resolution: {integrity: sha512-RNxQH/qI8/t3thXJDwcstUO4zeqo64+Uy/+sNVRBx4Xn2OX+OZ9oP+iJnNFqplFra2ZUVeKCSa2oVWi3T4uVmA==}
    engines: {node: '>=0.8'}
    dependencies:
      thenify: 3.3.1
    dev: true

  /thenify@3.3.1:
    resolution: {integrity: sha512-RVZSIV5IG10Hk3enotrhvz0T9em6cyHBLkH/YAZuKqd8hRkKhSfCGIcP2KUY0EPxndzANBmNllzWPwak+bheSw==}
    dependencies:
      any-promise: 1.3.0
    dev: true

  /thread-stream@3.1.0:
    resolution: {integrity: sha512-OqyPZ9u96VohAyMfJykzmivOrY2wfMSf3C5TtFJVgN+Hm6aj+voFhlK+kZEIv2FBh1X6Xp3DlnCOfEQ3B2J86A==}
    dependencies:
      real-require: 0.2.0
    dev: true

  /throttle-debounce@5.0.2:
    resolution: {integrity: sha512-B71/4oyj61iNH0KeCamLuE2rmKuTO5byTOSVwECM5FA7TiAiAW+UqTKZ9ERueC4qvgSttUhdmq1mXC3kJqGX7A==}
    engines: {node: '>=12.22'}
    dev: false

  /throttleit@2.1.0:
    resolution: {integrity: sha512-nt6AMGKW1p/70DF/hGBdJB57B8Tspmbp5gfJ8ilhLnt7kkr2ye7hzD6NVG8GGErk2HWF34igrL2CXmNIkzKqKw==}
    engines: {node: '>=18'}

  /through2@2.0.5:
    resolution: {integrity: sha512-/mrRod8xqpA+IHSLyGCQ2s8SPHiCDEeQJSep1jqLYeEUClOFG2Qsh+4FU6G9VeqpZnGW/Su8LQGc4YKni5rYSQ==}
    dependencies:
      readable-stream: 2.3.8
      xtend: 4.0.2
    dev: true

  /timers-browserify@2.0.12:
    resolution: {integrity: sha512-9phl76Cqm6FhSX9Xe1ZUAMLtm1BLkKj2Qd5ApyWkXzsMRaA7dgr81kf4wJmQf/hAvg8EEyJxDo3du/0KlhPiKQ==}
    engines: {node: '>=0.6.0'}
    dependencies:
      setimmediate: 1.0.5
    dev: true

  /tiny-invariant@1.3.3:
    resolution: {integrity: sha512-+FbBPE1o9QAYvviau/qC5SE3caw21q3xkvWKBtja5vgqOWIHHJ3ioaq1VPfn/Szqctz2bU/oYeKd9/z5BL+PVg==}

  /tiny-warning@1.0.3:
    resolution: {integrity: sha512-lBN9zLN/oAf68o3zNXYrdCt1kP8WsiGW8Oo2ka41b2IM5JL/S1CTyX1rW0mb/zSuJun0ZUrDxx4sqvYS2FWzPA==}

  /tinybench@2.9.0:
    resolution: {integrity: sha512-0+DUvqWMValLmha6lr4kD8iAMK1HzV0/aKnCtWb9v9641TnP/MFb7Pc2bxoxQjTXAErryXVgUOfv2YqNllqGeg==}
    dev: true

  /tinyexec@0.3.2:
    resolution: {integrity: sha512-KQQR9yN7R5+OSwaK0XQoj22pwHoTlgYqmUscPYoknOoWCWfj/5/ABTMRi69FrKU5ffPVh5QcFikpWJI/P1ocHA==}
    dev: true

  /tinyglobby@0.2.14:
    resolution: {integrity: sha512-tX5e7OM1HnYr2+a2C/4V0htOcSQcoSTH9KgJnVvNm5zm/cyEWKJ7j7YutsH9CxMdtOkkLFy2AHrMci9IM8IPZQ==}
    engines: {node: '>=12.0.0'}
    dependencies:
      fdir: 6.5.0(picomatch@4.0.3)
      picomatch: 4.0.3

  /tinypool@1.1.1:
    resolution: {integrity: sha512-Zba82s87IFq9A9XmjiX5uZA/ARWDrB03OHlq+Vw1fSdt0I+4/Kutwy8BP4Y/y/aORMo61FQ0vIb5j44vSo5Pkg==}
    engines: {node: ^18.0.0 || >=20.0.0}
    dev: true

  /tinyrainbow@2.0.0:
    resolution: {integrity: sha512-op4nsTR47R6p0vMUUoYl/a+ljLFVtlfaXkLQmqfLR1qHma1h/ysYk4hEXZ880bf2CYgTskvTa/e196Vd5dDQXw==}
    engines: {node: '>=14.0.0'}
    dev: true

  /tinyspy@4.0.3:
    resolution: {integrity: sha512-t2T/WLB2WRgZ9EpE4jgPJ9w+i66UZfDc8wHh0xrwiRNN+UwH98GIJkTeZqX9rg0i0ptwzqW+uYeIF0T4F8LR7A==}
    engines: {node: '>=14.0.0'}
    dev: true

  /tmp@0.2.5:
    resolution: {integrity: sha512-voyz6MApa1rQGUxT3E+BK7/ROe8itEx7vD8/HEvt4xwXucvQ5G5oeEiHkmHZJuBO21RpOf+YYm9MOivj709jow==}
    engines: {node: '>=14.14'}
    dev: true

  /to-arraybuffer@1.0.1:
    resolution: {integrity: sha512-okFlQcoGTi4LQBG/PgSYblw9VOyptsz2KJZqc6qtgGdes8VktzUQkj4BI2blit072iS8VODNcMA+tvnS9dnuMA==}
    dev: true

  /to-buffer@1.2.1:
    resolution: {integrity: sha512-tB82LpAIWjhLYbqjx3X4zEeHN6M8CiuOEy2JY8SEQVdYRe3CCHOFaqrBW1doLDrfpWhplcW7BL+bO3/6S3pcDQ==}
    engines: {node: '>= 0.4'}
    dependencies:
      isarray: 2.0.5
      safe-buffer: 5.2.1
      typed-array-buffer: 1.0.3
    dev: true

  /to-regex-range@5.0.1:
    resolution: {integrity: sha512-65P7iz6X5yEr1cwcgvQxbbIw7Uk3gOy5dIdtZ4rDveLqhrdJP+Li/Hx6tyK0NEb+2GCyneCMJiGqrADCSNk8sQ==}
    engines: {node: '>=8.0'}
    dependencies:
      is-number: 7.0.0
    dev: true

  /to-rotated@1.0.0:
    resolution: {integrity: sha512-KsEID8AfgUy+pxVRLsWp0VzCa69wxzUDZnzGbyIST/bcgcrMvTYoFBX/QORH4YApoD89EDuUovx4BTdpOn319Q==}
    engines: {node: '>=18'}
    dev: true

  /toad-cache@3.7.0:
    resolution: {integrity: sha512-/m8M+2BJUpoJdgAHoG+baCwBT+tf2VraSfkBgl0Y00qIWt41DJ8R5B8nsEw0I58YwF5IZH6z24/2TobDKnqSWw==}
    engines: {node: '>=12'}
    dev: true

  /toggle-selection@1.0.6:
    resolution: {integrity: sha512-BiZS+C1OS8g/q2RRbJmy59xpyghNBqrr6k5L/uKBGRsTfxmu3ffiRnd8mlGPUVayg8pvfi5urfnu8TU7DVOkLQ==}
    dev: false

  /toidentifier@1.0.1:
    resolution: {integrity: sha512-o5sSPKEkg/DIQNmH43V0/uerLrpzVedkUh8tGNvaeXpfpuwjKenlSox/2O/BTlZUtEe+JG7s5YhEz608PlAHRA==}
    engines: {node: '>=0.6'}
    dev: true

  /tree-kill@1.2.2:
    resolution: {integrity: sha512-L0Orpi8qGpRG//Nd+H90vFB+3iHnue1zSSGmNOOCh1GLJ7rUKVwV2HvijphGQS2UmhUZewS9VgvxYIdgr+fG1A==}
    hasBin: true
    dev: true

  /trim-lines@3.0.1:
    resolution: {integrity: sha512-kRj8B+YHZCc9kQYdWfJB2/oUl9rA99qbowYYBtr4ui4mZyAQ2JpvVBd/6U2YloATfqBhBTSMhTpgBHtU0Mf3Rg==}
    dev: false

  /trough@2.2.0:
    resolution: {integrity: sha512-tmMpK00BjZiUyVyvrBK7knerNgmgvcV/KLVyuma/SC+TQN167GrMRciANTz09+k3zW8L8t60jWO1GpfkZdjTaw==}
    dev: false

  /ts-node@10.9.2(@types/node@24.3.0)(typescript@5.9.2):
    resolution: {integrity: sha512-f0FFpIdcHgn8zcPSbf1dRevwt047YMnaiJM3u2w2RewrB+fob/zePZcrOyQoLMMO7aBIddLcQIEK5dYjkLnGrQ==}
    hasBin: true
    peerDependencies:
      '@swc/core': '>=1.2.50'
      '@swc/wasm': '>=1.2.50'
      '@types/node': '*'
      typescript: '>=2.7'
    peerDependenciesMeta:
      '@swc/core':
        optional: true
      '@swc/wasm':
        optional: true
    dependencies:
      '@cspotcode/source-map-support': 0.8.1
      '@tsconfig/node10': 1.0.11
      '@tsconfig/node12': 1.0.11
      '@tsconfig/node14': 1.0.3
      '@tsconfig/node16': 1.0.4
      '@types/node': 24.3.0
      acorn: 8.15.0
      acorn-walk: 8.3.4
      arg: 4.1.3
      create-require: 1.1.1
      diff: 4.0.2
      make-error: 1.3.6
      typescript: 5.9.2
      v8-compile-cache-lib: 3.0.1
      yn: 3.1.1
    dev: true

  /tslib@2.8.1:
    resolution: {integrity: sha512-oJFu94HQb+KVduSUQL7wnpmqnfmLsOA/nAh6b6EH0wCEoK0/mPeXU6c3wKDV83MkOuHPRHtSXKKU99IBazS/2w==}

  /tsx@4.20.5:
    resolution: {integrity: sha512-+wKjMNU9w/EaQayHXb7WA7ZaHY6hN8WgfvHNQ3t1PnU91/7O8TcTnIhCDYTZwnt8JsO9IBqZ30Ln1r7pPF52Aw==}
    engines: {node: '>=18.0.0'}
    hasBin: true
    dependencies:
      esbuild: 0.25.9
      get-tsconfig: 4.10.1
    optionalDependencies:
      fsevents: 2.3.3

  /tty-browserify@0.0.0:
    resolution: {integrity: sha512-JVa5ijo+j/sOoHGjw0sxw734b1LhBkQ3bvUGNdxnVXDCX81Yx7TFgnZygxrIIWn23hbfTaMYLwRmAxFyDuFmIw==}
    dev: true

  /tunnel-agent@0.6.0:
    resolution: {integrity: sha512-McnNiV1l8RYeY8tBgEpuodCC1mLUdbSN+CYBL7kJsJNInOP8UjDDEwdk6Mw60vdLLrr5NHKZhMAOSrR2NZuQ+w==}
    requiresBuild: true
    dependencies:
      safe-buffer: 5.2.1
    dev: true
    optional: true

  /tunnel@0.0.6:
    resolution: {integrity: sha512-1h/Lnq9yajKY2PEbBadPXj3VxsDDu844OnaAo52UVmIzIvwwtBPIuNvkjuzBlTWpfJyUbG3ez0KSBibQkj4ojg==}
    engines: {node: '>=0.6.11 <=0.7.0 || >=0.7.3'}
    dev: true

  /turndown@7.2.1:
    resolution: {integrity: sha512-7YiPJw6rLClQL3oUKN3KgMaXeJJ2lAyZItclgKDurqnH61so4k4IH/qwmMva0zpuJc/FhRExBBnk7EbeFANlgQ==}
    dependencies:
      '@mixmark-io/domino': 2.2.0
    dev: true

  /type-fest@4.41.0:
    resolution: {integrity: sha512-TeTSQ6H5YHvpqVwBRcnLDCBnDOHWYu7IvGbHT6N8AOymcr9PJGjc1GTtiWZTYg0NCgYwvnYWEkVChQAr9bjfwA==}
    engines: {node: '>=16'}
    dev: true

  /type-is@1.6.18:
    resolution: {integrity: sha512-TkRKr9sUTxEH8MdfuCSP7VizJyzRNMjj2J2do2Jr3Kym598JVdEksuzPQCnlFPW4ky9Q+iA+ma9BGm06XQBy8g==}
    engines: {node: '>= 0.6'}
    dependencies:
      media-typer: 0.3.0
      mime-types: 2.1.35
    dev: true

  /type-is@2.0.1:
    resolution: {integrity: sha512-OZs6gsjF4vMp32qrCbiVSkrFmXtG/AZhY3t0iAMrMBiAZyV9oALtXO8hsrHbMXF9x6L3grlFuwW2oAz7cav+Gw==}
    engines: {node: '>= 0.6'}
    dependencies:
      content-type: 1.0.5
      media-typer: 1.1.0
      mime-types: 3.0.1
    dev: true

  /typed-array-buffer@1.0.3:
    resolution: {integrity: sha512-nAYYwfY3qnzX30IkA6AQZjVbtK6duGontcQm1WSG1MD94YLqK0515GNApXkoxKOWMusVssAHWLh9SeaoefYFGw==}
    engines: {node: '>= 0.4'}
    dependencies:
      call-bound: 1.0.4
      es-errors: 1.3.0
      is-typed-array: 1.1.15
    dev: true

  /typed-rest-client@1.8.11:
    resolution: {integrity: sha512-5UvfMpd1oelmUPRbbaVnq+rHP7ng2cE4qoQkQeAqxRL6PklkxsM0g32/HL0yfvruK6ojQ5x8EE+HF4YV6DtuCA==}
    dependencies:
      qs: 6.14.0
      tunnel: 0.0.6
      underscore: 1.13.7
    dev: true

  /typescript@5.8.2:
    resolution: {integrity: sha512-aJn6wq13/afZp/jT9QZmwEjDqqvSGp1VT5GVg+f/t6/oVyrgXM6BY1h9BRh/O5p3PlUPAe+WuiEZOmb/49RqoQ==}
    engines: {node: '>=14.17'}
    hasBin: true

  /typescript@5.8.3:
    resolution: {integrity: sha512-p1diW6TqL9L07nNxvRMM7hMMw4c5XOo/1ibL4aAIGmSAt9slTE1Xgw5KWuof2uTOvCg9BY7ZRi+GaF+7sfgPeQ==}
    engines: {node: '>=14.17'}
    hasBin: true

  /typescript@5.9.2:
    resolution: {integrity: sha512-CWBzXQrc/qOkhidw1OzBTQuYRbfyxDXJMVJ1XNwUHGROVmuaeiEm3OslpZ1RV96d7SKKjZKrSJu3+t/xlw3R9A==}
    engines: {node: '>=14.17'}
    hasBin: true
    dev: true

  /uc.micro@2.1.0:
    resolution: {integrity: sha512-ARDJmphmdvUk6Glw7y9DQ2bFkKBHwQHLi2lsaH6PPmz/Ka9sFOBsBluozhDltWmnv9u/cF6Rt87znRTPV+yp/A==}
    dev: true

  /ufo@1.6.1:
    resolution: {integrity: sha512-9a4/uxlTWJ4+a5i0ooc1rU7C7YOw3wT+UGqdeNNHWnOF9qcMBgLRS+4IYUqbczewFx4mLEig6gawh7X6mFlEkA==}
    dev: false

  /underscore@1.13.7:
    resolution: {integrity: sha512-GMXzWtsc57XAtguZgaQViUOzs0KTkk8ojr3/xAxXLITqf/3EMwxC0inyETfDFjH/Krbhuep0HNbbjI9i/q3F3g==}
    dev: true

  /undici-types@7.10.0:
    resolution: {integrity: sha512-t5Fy/nfn+14LuOc2KNYg75vZqClpAiqscVvMygNnlsHBFpSXdJaYtXMcdNLpl/Qvc3P2cB3s6lOV51nqsFq4ag==}

  /undici@7.15.0:
    resolution: {integrity: sha512-7oZJCPvvMvTd0OlqWsIxTuItTpJBpU1tcbVl24FMn3xt3+VSunwUasmfPJRE57oNO1KsZ4PgA1xTdAX4hq8NyQ==}
    engines: {node: '>=20.18.1'}
    dev: true

  /unicode-emoji-modifier-base@1.0.0:
    resolution: {integrity: sha512-yLSH4py7oFH3oG/9K+XWrz1pSi3dfUrWEnInbxMfArOfc1+33BlGPQtLsOYwvdMy11AwUBetYuaRxSPqgkq+8g==}
    engines: {node: '>=4'}
    dev: true

  /unicorn-magic@0.1.0:
    resolution: {integrity: sha512-lRfVq8fE8gz6QMBuDM6a+LO3IAzTi05H6gCVaUpir2E1Rwpo4ZUog45KpNXKC/Mn3Yb9UDuHumeFTo9iV/D9FQ==}
    engines: {node: '>=18'}
    dev: true

  /unicorn-magic@0.3.0:
    resolution: {integrity: sha512-+QBBXBCvifc56fsbuxZQ6Sic3wqqc3WWaqxs58gvJrcOuN83HGTCwz3oS5phzU9LthRNE9VrJCFCLUgHeeFnfA==}
    engines: {node: '>=18'}
    dev: true

  /unified@11.0.5:
    resolution: {integrity: sha512-xKvGhPWw3k84Qjh8bI3ZeJjqnyadK+GEFtazSfZv/rKeTkTjOJho6mFqh2SM96iIcZokxiOpg78GazTSg8+KHA==}
    dependencies:
      '@types/unist': 3.0.3
      bail: 2.0.2
      devlop: 1.1.0
      extend: 3.0.2
      is-plain-obj: 4.1.0
      trough: 2.2.0
      vfile: 6.0.3
    dev: false

  /unist-util-is@6.0.0:
    resolution: {integrity: sha512-2qCTHimwdxLfz+YzdGfkqNlH0tLi9xjTnHddPmJwtIG9MGsdbutfTc4P+haPD7l7Cjxf/WZj+we5qfVPvvxfYw==}
    dependencies:
      '@types/unist': 3.0.3
    dev: false

  /unist-util-position@5.0.0:
    resolution: {integrity: sha512-fucsC7HjXvkB5R3kTCO7kUjRdrS0BJt3M/FPxmHMBOm8JQi2BsHAHFsy27E0EolP8rp0NzXsJ+jNPyDWvOJZPA==}
    dependencies:
      '@types/unist': 3.0.3
    dev: false

  /unist-util-stringify-position@4.0.0:
    resolution: {integrity: sha512-0ASV06AAoKCDkS2+xw5RXJywruurpbC4JZSm7nr7MOt1ojAzvyyaO+UxZf18j8FCF6kmzCZKcAgN/yu2gm2XgQ==}
    dependencies:
      '@types/unist': 3.0.3
    dev: false

  /unist-util-visit-parents@6.0.1:
    resolution: {integrity: sha512-L/PqWzfTP9lzzEa6CKs0k2nARxTdZduw3zyh8d2NVBnsyvHjSX4TWse388YrrQKbvI8w20fGjGlhgT96WwKykw==}
    dependencies:
      '@types/unist': 3.0.3
      unist-util-is: 6.0.0
    dev: false

  /unist-util-visit@5.0.0:
    resolution: {integrity: sha512-MR04uvD+07cwl/yhVuVWAtw+3GOR/knlL55Nd/wAdblk27GCVt3lqpTivy/tkJcZoNPzTwS1Y+KMojlLDhoTzg==}
    dependencies:
      '@types/unist': 3.0.3
      unist-util-is: 6.0.0
      unist-util-visit-parents: 6.0.1
    dev: false

  /universalify@2.0.1:
    resolution: {integrity: sha512-gptHNQghINnc/vTGIk0SOFGFNXw7JVrlRUtConJRlvaw6DuX0wO5Jeko9sWrMBhh+PsYAZ7oXAiOnf/UKogyiw==}
    engines: {node: '>= 10.0.0'}

  /unpipe@1.0.0:
    resolution: {integrity: sha512-pjy2bYhSsufwWlKwPc+l3cN7+wuJlK6uz0YdJEOlQDbl6jo/YlPi4mb8agUkVC8BF7V8NuzeyPNqRksA3hztKQ==}
    engines: {node: '>= 0.8'}
    dev: true

  /unplugin@2.3.8:
    resolution: {integrity: sha512-lkaSIlxceytPyt9yfb1h7L9jDFqwMqvUZeGsKB7Z8QrvAO3xZv2S+xMQQYzxk0AGJHcQhbcvhKEstrMy99jnuQ==}
    engines: {node: '>=18.12.0'}
    dependencies:
      '@jridgewell/remapping': 2.3.5
      acorn: 8.15.0
      picomatch: 4.0.3
      webpack-virtual-modules: 0.6.2
    dev: true

  /update-browserslist-db@1.1.3(browserslist@4.25.3):
    resolution: {integrity: sha512-UxhIZQ+QInVdunkDAaiazvvT/+fXL5Osr0JZlJulepYu6Jd7qJtDZjlur0emRlT71EN3ScPoE7gvsuIKKNavKw==}
    hasBin: true
    peerDependencies:
      browserslist: '>= 4.21.0'
    dependencies:
      browserslist: 4.25.3
      escalade: 3.2.0
      picocolors: 1.1.1
    dev: true

  /upgear@0.0.3:
    resolution: {integrity: sha512-VhrgvrCRJHtR3TH+4H8XC5VUOCqQohPJ7nRFSZHg5tflIwPu6Frf+7ytQxjyry0leinYoYkDrU12WV+mGtk4lg==}
    dependencies:
      '@types/semver': 7.7.0
      pathe: 2.0.3
      semver: 7.7.2
      tar: 7.4.3
    dev: true

  /uri-js@4.4.1:
    resolution: {integrity: sha512-7rKUyy33Q1yc98pQ1DAmLtwX109F7TIfWlW1Ydo8Wl1ii1SeHieeh0HHfPeL2fMXK6z0s8ecKs9frCuLJvndBg==}
    dependencies:
      punycode: 2.3.1

  /url-join@4.0.1:
    resolution: {integrity: sha512-jk1+QP6ZJqyOiuEI9AEWQfju/nB2Pw466kbA0LEZljHwKeMgd9WrAEgEGxjPDD2+TNbbb37rTyhEfrCXfuKXnA==}
    dev: true

  /url-okam@0.11.1:
    resolution: {integrity: sha512-AM6OVeZNwKiirK3IwKxHuopgjX1jB0F8srK9OlCXN+wdmTNg6vgnN9xyQ5abhxq8Oj/kTleLU8OCfZ1FaEW37w==}
    dependencies:
      punycode: 1.4.1
      qs: 6.14.0
    dev: true

  /use-callback-ref@1.3.3(@types/react@19.1.11)(react@18.3.1):
    resolution: {integrity: sha512-jQL3lRnocaFtu3V00JToYz/4QkNWswxijDaCVNZRiRTO3HQDLsdu1ZtmIUvV4yPp+rvWm5j0y0TG/S61cuijTg==}
    engines: {node: '>=10'}
    peerDependencies:
      '@types/react': '*'
      react: ^16.8.0 || ^17.0.0 || ^18.0.0 || ^19.0.0 || ^19.0.0-rc
    peerDependenciesMeta:
      '@types/react':
        optional: true
    dependencies:
      '@types/react': 19.1.11
      react: 18.3.1
      tslib: 2.8.1
    dev: true

  /use-merge-value@1.2.0(react@19.1.1):
    resolution: {integrity: sha512-DXgG0kkgJN45TcyoXL49vJnn55LehnrmoHc7MbKi+QDBvr8dsesqws8UlyIWGHMR+JXgxc1nvY+jDGMlycsUcw==}
    peerDependencies:
      react: '>= 16.x'
    dependencies:
      react: 19.1.1
    dev: false

  /use-sidecar@1.1.3(@types/react@19.1.11)(react@18.3.1):
    resolution: {integrity: sha512-Fedw0aZvkhynoPYlA5WXrMCAMm+nSWdZt6lzJQ7Ok8S6Q+VsHmHpRWndVRJ8Be0ZbkfPc5LRYH+5XrzXcEeLRQ==}
    engines: {node: '>=10'}
    peerDependencies:
      '@types/react': '*'
      react: ^16.8.0 || ^17.0.0 || ^18.0.0 || ^19.0.0 || ^19.0.0-rc
    peerDependenciesMeta:
      '@types/react':
        optional: true
    dependencies:
      '@types/react': 19.1.11
      detect-node-es: 1.1.0
      react: 18.3.1
      tslib: 2.8.1
    dev: true

  /use-sync-external-store@1.5.0(react@19.1.1):
    resolution: {integrity: sha512-Rb46I4cGGVBmjamjphe8L/UnvJD+uPPtTkNvX5mZgqdbavhI4EbgIWJiIHXJ8bc/i9EQGPRh4DwEURJ552Do0A==}
    peerDependencies:
      react: ^16.8.0 || ^17.0.0 || ^18.0.0 || ^19.0.0
    dependencies:
      react: 19.1.1

  /util-deprecate@1.0.2:
    resolution: {integrity: sha512-EPD5q1uXyFxJpCrLnCc1nHnq3gOa6DZBocAIiI2TaSCA7VCJ1UJDMagCzIkXNsUYfD1daK//LTEQ8xiIbrHtcw==}
    dev: true

  /util-okam@0.11.1:
    resolution: {integrity: sha512-e2bG47F03vYx2MbA6znK6t6dwffnXGsVzh8BLpi0pcQ7dDRQf0zSAQ9IR7M+aoozALNibw8eCY53gEK8bBpSjg==}
    dependencies:
      inherits: 2.0.3
    dev: true

  /util@0.10.3:
    resolution: {integrity: sha512-5KiHfsmkqacuKjkRkdV7SsfDJ2EGiPsK92s2MhNSY0craxjTdKTtqKsJaCWp4LW33ZZ0OPUv1WO/TFvNQRiQxQ==}
    dependencies:
      inherits: 2.0.1
    dev: true

  /utils-merge@1.0.1:
    resolution: {integrity: sha512-pMZTvIkT1d+TFGvDOqodOclx0QWkkgi6Tdoa8gC8ffGAAqz9pzPTZWAybbsHHoED/ztMtkv/VoYTYyShUn81hA==}
    engines: {node: '>= 0.4.0'}
    dev: true

  /uuid@8.3.2:
    resolution: {integrity: sha512-+NYs2QeMWy+GWFOEm9xnn6HCDp0l7QBD7ml8zLUmJ+93Q5NF0NocErnwkTkXVFNiX3/fpC6afS8Dhb/gz7R7eg==}
    hasBin: true
    dev: true

  /v8-compile-cache-lib@3.0.1:
    resolution: {integrity: sha512-wa7YjyUGfNZngI/vtK0UHAN+lgDCxBPCylVXGp0zu59Fz5aiGtNXaq3DhIov063MorB+VfufLh3JlF2KdTK3xg==}
    dev: true

  /v8-to-istanbul@9.3.0:
    resolution: {integrity: sha512-kiGUalWN+rgBJ/1OHZsBtU4rXZOfj/7rKQxULKlIzwzQSvMJUUNgPwJEEh7gU6xEVxC0ahoOBvN2YI8GH6FNgA==}
    engines: {node: '>=10.12.0'}
    dependencies:
      '@jridgewell/trace-mapping': 0.3.30
      '@types/istanbul-lib-coverage': 2.0.6
      convert-source-map: 2.0.0
    dev: true

  /validate-npm-package-license@3.0.4:
    resolution: {integrity: sha512-DpKm2Ui/xN7/HQKCtpZxoRWBhZ9Z0kqtygG8XCgNQ8ZlDnxuQmWhj566j8fN4Cu3/JmbhsDo7fcAJq4s9h27Ew==}
    dependencies:
      spdx-correct: 3.2.0
      spdx-expression-parse: 3.0.1
    dev: true

  /valtio@2.1.7(@types/react@19.1.11)(react@19.1.1):
    resolution: {integrity: sha512-DwJhCDpujuQuKdJ2H84VbTjEJJteaSmqsuUltsfbfdbotVfNeTE4K/qc/Wi57I9x8/2ed4JNdjEna7O6PfavRg==}
    engines: {node: '>=12.20.0'}
    peerDependencies:
      '@types/react': '>=18.0.0'
      react: '>=18.0.0'
    peerDependenciesMeta:
      '@types/react':
        optional: true
      react:
        optional: true
    dependencies:
      '@types/react': 19.1.11
      proxy-compare: 3.0.1
      react: 19.1.1

  /vary@1.1.2:
    resolution: {integrity: sha512-BNGbWLfd0eUPabhkXUVm0j8uuvREyTh5ovRa/dyow/BqAbZJyC+5fU+IzQOzmAKzYqYRAISoRhdQr3eIZ/PXqg==}
    engines: {node: '>= 0.8'}
    dev: true

  /version-range@4.15.0:
    resolution: {integrity: sha512-Ck0EJbAGxHwprkzFO966t4/5QkRuzh+/I1RxhLgUKKwEn+Cd8NwM60mE3AqBZg5gYODoXW0EFsQvbZjRlvdqbg==}
    engines: {node: '>=4'}
    dev: true

  /vfile-message@4.0.3:
    resolution: {integrity: sha512-QTHzsGd1EhbZs4AsQ20JX1rC3cOlt/IWJruk893DfLRr57lcnOeMaWG4K0JrRta4mIJZKth2Au3mM3u03/JWKw==}
    dependencies:
      '@types/unist': 3.0.3
      unist-util-stringify-position: 4.0.0
    dev: false

  /vfile@6.0.3:
    resolution: {integrity: sha512-KzIbH/9tXat2u30jf+smMwFCsno4wHVdNmzFyL+T/L3UGqqk6JKfVqOFOZEpZSHADH1k40ab6NUIXZq422ov3Q==}
    dependencies:
      '@types/unist': 3.0.3
      vfile-message: 4.0.3
    dev: false

  /vite-node@3.2.4(@types/node@24.3.0)(jiti@2.5.1)(less@4.4.1)(tsx@4.20.5):
    resolution: {integrity: sha512-EbKSKh+bh1E1IFxeO0pg1n4dvoOTt0UDiXMd/qn++r98+jPO1xtJilvXldeuQ8giIB5IkpjCgMleHMNEsGH6pg==}
    engines: {node: ^18.0.0 || ^20.0.0 || >=22.0.0}
    hasBin: true
    dependencies:
      cac: 6.7.14
      debug: 4.4.1(supports-color@8.1.1)
      es-module-lexer: 1.7.0
      pathe: 2.0.3
      vite: 6.3.5(@types/node@24.3.0)(jiti@2.5.1)(less@4.4.1)(tsx@4.20.5)
    transitivePeerDependencies:
      - '@types/node'
      - jiti
      - less
      - lightningcss
      - sass
      - sass-embedded
      - stylus
      - sugarss
      - supports-color
      - terser
      - tsx
      - yaml
    dev: true

  /vite-plugin-dts@4.5.4(@types/node@24.3.0)(typescript@5.8.3)(vite@6.3.5):
    resolution: {integrity: sha512-d4sOM8M/8z7vRXHHq/ebbblfaxENjogAAekcfcDCCwAyvGqnPrc7f4NZbvItS+g4WTgerW0xDwSz5qz11JT3vg==}
    peerDependencies:
      typescript: '*'
      vite: '*'
    peerDependenciesMeta:
      vite:
        optional: true
    dependencies:
      '@microsoft/api-extractor': 7.52.11(@types/node@24.3.0)
      '@rollup/pluginutils': 5.2.0
      '@volar/typescript': 2.4.23
      '@vue/language-core': 2.2.0(typescript@5.8.3)
      compare-versions: 6.1.1
      debug: 4.4.1(supports-color@8.1.1)
      kolorist: 1.8.0
      local-pkg: 1.1.2
      magic-string: 0.30.18
      typescript: 5.8.3
      vite: 6.3.5(@types/node@24.3.0)(jiti@2.5.1)(less@4.4.1)(tsx@4.20.5)
    transitivePeerDependencies:
      - '@types/node'
      - rollup
      - supports-color
    dev: false

  /vite-plugin-svgr@4.5.0(typescript@5.8.3)(vite@6.3.5):
    resolution: {integrity: sha512-W+uoSpmVkSmNOGPSsDCWVW/DDAyv+9fap9AZXBvWiQqrboJ08j2vh0tFxTD/LjwqwAd3yYSVJgm54S/1GhbdnA==}
    peerDependencies:
      vite: '>=2.6.0'
    dependencies:
      '@rollup/pluginutils': 5.2.0
      '@svgr/core': 8.1.0(typescript@5.8.3)
      '@svgr/plugin-jsx': 8.1.0(@svgr/core@8.1.0)
      vite: 6.3.5(@types/node@24.3.0)(jiti@2.5.1)(less@4.4.1)(tsx@4.20.5)
    transitivePeerDependencies:
      - rollup
      - supports-color
      - typescript
    dev: true

  /vite@6.3.5(@types/node@24.3.0)(jiti@2.5.1)(less@4.4.1)(tsx@4.20.5):
    resolution: {integrity: sha512-cZn6NDFE7wdTpINgs++ZJ4N49W2vRp8LCKrn3Ob1kYNtOo21vfDoaV5GzBfLU4MovSAB8uNRm4jgzVQZ+mBzPQ==}
    engines: {node: ^18.0.0 || ^20.0.0 || >=22.0.0}
    hasBin: true
    peerDependencies:
      '@types/node': ^18.0.0 || ^20.0.0 || >=22.0.0
      jiti: '>=1.21.0'
      less: '*'
      lightningcss: ^1.21.0
      sass: '*'
      sass-embedded: '*'
      stylus: '*'
      sugarss: '*'
      terser: ^5.16.0
      tsx: ^4.8.1
      yaml: ^2.4.2
    peerDependenciesMeta:
      '@types/node':
        optional: true
      jiti:
        optional: true
      less:
        optional: true
      lightningcss:
        optional: true
      sass:
        optional: true
      sass-embedded:
        optional: true
      stylus:
        optional: true
      sugarss:
        optional: true
      terser:
        optional: true
      tsx:
        optional: true
      yaml:
        optional: true
    dependencies:
      '@types/node': 24.3.0
      esbuild: 0.25.9
      fdir: 6.5.0(picomatch@4.0.3)
      jiti: 2.5.1
      less: 4.4.1
      picomatch: 4.0.3
      postcss: 8.5.6
      rollup: 4.48.1
      tinyglobby: 0.2.14
      tsx: 4.20.5
    optionalDependencies:
      fsevents: 2.3.3

  /vitest@3.2.4(@types/debug@4.1.12)(@types/node@24.3.0)(jiti@2.5.1)(less@4.4.1)(tsx@4.20.5):
    resolution: {integrity: sha512-LUCP5ev3GURDysTWiP47wRRUpLKMOfPh+yKTx3kVIEiu5KOMeqzpnYNsKyOoVrULivR8tLcks4+lga33Whn90A==}
    engines: {node: ^18.0.0 || ^20.0.0 || >=22.0.0}
    hasBin: true
    peerDependencies:
      '@edge-runtime/vm': '*'
      '@types/debug': ^4.1.12
      '@types/node': ^18.0.0 || ^20.0.0 || >=22.0.0
      '@vitest/browser': 3.2.4
      '@vitest/ui': 3.2.4
      happy-dom: '*'
      jsdom: '*'
    peerDependenciesMeta:
      '@edge-runtime/vm':
        optional: true
      '@types/debug':
        optional: true
      '@types/node':
        optional: true
      '@vitest/browser':
        optional: true
      '@vitest/ui':
        optional: true
      happy-dom:
        optional: true
      jsdom:
        optional: true
    dependencies:
      '@types/chai': 5.2.2
      '@types/debug': 4.1.12
      '@types/node': 24.3.0
      '@vitest/expect': 3.2.4
      '@vitest/mocker': 3.2.4(vite@6.3.5)
      '@vitest/pretty-format': 3.2.4
      '@vitest/runner': 3.2.4
      '@vitest/snapshot': 3.2.4
      '@vitest/spy': 3.2.4
      '@vitest/utils': 3.2.4
      chai: 5.3.3
      debug: 4.4.1(supports-color@8.1.1)
      expect-type: 1.2.2
      magic-string: 0.30.18
      pathe: 2.0.3
      picomatch: 4.0.3
      std-env: 3.9.0
      tinybench: 2.9.0
      tinyexec: 0.3.2
      tinyglobby: 0.2.14
      tinypool: 1.1.1
      tinyrainbow: 2.0.0
      vite: 6.3.5(@types/node@24.3.0)(jiti@2.5.1)(less@4.4.1)(tsx@4.20.5)
      vite-node: 3.2.4(@types/node@24.3.0)(jiti@2.5.1)(less@4.4.1)(tsx@4.20.5)
      why-is-node-running: 2.3.0
    transitivePeerDependencies:
      - jiti
      - less
      - lightningcss
      - msw
      - sass
      - sass-embedded
      - stylus
      - sugarss
      - supports-color
      - terser
      - tsx
      - yaml
    dev: true

  /vm-browserify@1.1.2:
    resolution: {integrity: sha512-2ham8XPWTONajOR0ohOKOHXkm3+gaBmGut3SRuu75xLd/RRaY6vqgh8NBYYk7+RW3u5AtzPQZG8F10LHkl0lAQ==}
    dev: true

  /void-elements@3.1.0:
    resolution: {integrity: sha512-Dhxzh5HZuiHQhbvTW9AMetFfBHDMYpo23Uo9btPXgdYP+3T5S+p+jgNy7spra+veYhBP2dCSgxR/i2Y02h5/6w==}
    engines: {node: '>=0.10.0'}

  /vscode-uri@3.1.0:
    resolution: {integrity: sha512-/BpdSx+yCQGnCvecbyXdxHDkuk55/G3xwnC0GqY4gmQ3j+A+g8kzzgB4Nk/SINjqn6+waqw3EgbVF2QKExkRxQ==}
    dev: false

  /webpack-virtual-modules@0.6.2:
    resolution: {integrity: sha512-66/V2i5hQanC51vBQKPH4aI8NMAcBW59FVBs+rC7eGHupMyfn34q7rZIE+ETlJ+XTevqfUhVVBgSUNSW2flEUQ==}
    dev: true

  /whatwg-encoding@3.1.1:
    resolution: {integrity: sha512-6qN4hJdMwfYBtE3YBTTHhoeuUrDBPZmbQaxWAqSALV/MeEnR5z1xd8UKud2RAkFoPkmB+hli1TZSnyi84xz1vQ==}
    engines: {node: '>=18'}
    dependencies:
      iconv-lite: 0.6.3
    dev: true

  /whatwg-mimetype@4.0.0:
    resolution: {integrity: sha512-QaKxh0eNIi2mE9p2vEdzfagOKHCcj1pJ56EEHGQOVxp8r9/iszLUUV7v89x9O1p/T+NlTM5W7jW6+cz4Fq1YVg==}
    engines: {node: '>=18'}
    dev: true

  /which-typed-array@1.1.19:
    resolution: {integrity: sha512-rEvr90Bck4WZt9HHFC4DJMsjvu7x+r6bImz0/BrbWb7A2djJ8hnZMrWnHo9F8ssv0OMErasDhftrfROTyqSDrw==}
    engines: {node: '>= 0.4'}
    dependencies:
      available-typed-arrays: 1.0.7
      call-bind: 1.0.8
      call-bound: 1.0.4
      for-each: 0.3.5
      get-proto: 1.0.1
      gopd: 1.2.0
      has-tostringtag: 1.0.2
    dev: true

  /which@2.0.2:
    resolution: {integrity: sha512-BLI3Tl1TW3Pvl70l3yq3Y64i+awpwXqsGBYWkkqMtnbXgrMD+yj7rhW0kuEDxzJaYXGjEW5ogapKNMEKNMjibA==}
    engines: {node: '>= 8'}
    hasBin: true
    dependencies:
      isexe: 2.0.0
    dev: true

  /why-is-node-running@2.3.0:
    resolution: {integrity: sha512-hUrmaWBdVDcxvYqnyh09zunKzROWjbZTiNy8dBEjkS7ehEDQibXJ7XvlmtbwuTclUiIyN+CyXQD4Vmko8fNm8w==}
    engines: {node: '>=8'}
    hasBin: true
    dependencies:
      siginfo: 2.0.0
      stackback: 0.0.2
    dev: true

  /widest-line@5.0.0:
    resolution: {integrity: sha512-c9bZp7b5YtRj2wOe6dlj32MK+Bx/M/d+9VB2SHM1OtsUHR0aV0tdP6DWh/iMt0kWi1t5g1Iudu6hQRNd1A4PVA==}
    engines: {node: '>=18'}
    dependencies:
      string-width: 7.2.0
    dev: true

  /workerpool@9.3.3:
    resolution: {integrity: sha512-slxCaKbYjEdFT/o2rH9xS1hf4uRDch1w7Uo+apxhZ+sf/1d9e0ZVkn42kPNGP2dgjIx6YFvSevj0zHvbWe2jdw==}
    dev: true

  /wrap-ansi@7.0.0:
    resolution: {integrity: sha512-YVGIj2kamLSTxw6NsZjoBxfSwsn0ycdesmc4p+Q21c5zPuZ1pl+NfxVdxPtdHvmNVOQ6XSYG4AUtyt/Fi7D16Q==}
    engines: {node: '>=10'}
    dependencies:
      ansi-styles: 4.3.0
      string-width: 4.2.3
      strip-ansi: 6.0.1
    dev: true

  /wrap-ansi@8.1.0:
    resolution: {integrity: sha512-si7QWI6zUMq56bESFvagtmzMdGOtoxfR+Sez11Mobfc7tm+VkUckk9bW2UeffTGVUbOksxmSw0AA2gs8g71NCQ==}
    engines: {node: '>=12'}
    dependencies:
      ansi-styles: 6.2.1
      string-width: 5.1.2
      strip-ansi: 7.1.0
    dev: true

  /wrap-ansi@9.0.0:
    resolution: {integrity: sha512-G8ura3S+3Z2G+mkgNRq8dqaFZAuxfsxpBB8OCTGRTCtp+l/v9nbFNmCUP1BZMts3G1142MsZfn6eeUKrr4PD1Q==}
    engines: {node: '>=18'}
    dependencies:
      ansi-styles: 6.2.1
      string-width: 7.2.0
      strip-ansi: 7.1.0
    dev: true

  /wrappy@1.0.2:
    resolution: {integrity: sha512-l4Sp/DRseor9wL6EvV2+TuQn63dMkPjZ/sp9XkghTEbV9KlPS1xUsZ3u7/IQO4wxtcFB4bgpQPRcR3QCvezPcQ==}
    dev: true

  /ws@8.18.3:
    resolution: {integrity: sha512-PEIGCY5tSlUt50cqyMXfCzX+oOPqN0vuGqWzbcJ2xvnkzkq46oOpz7dQaTDBdfICb4N14+GARUDw2XV2N4tvzg==}
    engines: {node: '>=10.0.0'}
    peerDependencies:
      bufferutil: ^4.0.1
      utf-8-validate: '>=5.0.2'
    peerDependenciesMeta:
      bufferutil:
        optional: true
      utf-8-validate:
        optional: true
    dev: true

  /wsl-utils@0.1.0:
    resolution: {integrity: sha512-h3Fbisa2nKGPxCpm89Hk33lBLsnaGBvctQopaBSOW/uIs6FTe1ATyAnKFJrzVs9vpGdsTe73WF3V4lIsk4Gacw==}
    engines: {node: '>=18'}
    dependencies:
      is-wsl: 3.1.0
    dev: true

  /xml2js@0.5.0:
    resolution: {integrity: sha512-drPFnkQJik/O+uPKpqSgr22mpuFHqKdbS835iAQrUC73L2F5WkboIRd63ai/2Yg6I1jzifPFKH2NTK+cfglkIA==}
    engines: {node: '>=4.0.0'}
    dependencies:
      sax: 1.4.1
      xmlbuilder: 11.0.1
    dev: true

  /xmlbuilder@11.0.1:
    resolution: {integrity: sha512-fDlsI/kFEx7gLvbecc0/ohLG50fugQp8ryHzMTuW9vSa1GJ0XYWKnhsUx7oie3G98+r56aTQIUB4kht42R3JvA==}
    engines: {node: '>=4.0'}
    dev: true

  /xtend@4.0.2:
    resolution: {integrity: sha512-LKYU1iAXJXUgAXn9URjiu+MWhyUXHsvfp7mcuYm9dSUKK0/CjtrUwFAxD82/mCWbtLsGjFIad0wIsod4zrTAEQ==}
    engines: {node: '>=0.4'}

  /y18n@5.0.8:
    resolution: {integrity: sha512-0pfFzegeDWJHJIAmTLRP2DwHjdF5s7jo9tuztdQxAhINCdvS+3nGINqPd00AphqJR/0LhANUS6/+7SCb98YOfA==}
    engines: {node: '>=10'}
    dev: true

  /yallist@3.1.1:
    resolution: {integrity: sha512-a4UGQaWPH59mOXUYnAG2ewncQS4i4F43Tv3JoAM+s2VDAmS9NsK8GpDMLrCHPksFT7h3K6TOoUNn2pb7RoXx4g==}
    dev: true

  /yallist@4.0.0:
    resolution: {integrity: sha512-3wdGidZyq5PB084XLES5TpOSRA3wjXAlIWMhum2kRcv/41Sn2emQ0dycQW4uZXLejwKvg6EsvbdlVL+FYEct7A==}

  /yallist@5.0.0:
    resolution: {integrity: sha512-YgvUTfwqyc7UXVMrB+SImsVYSmTS8X/tSrtdNZMImM+n7+QTriRXyXim0mBrTXNeqzVF0KWGgHPeiyViFFrNDw==}
    engines: {node: '>=18'}
    dev: true

  /yaml@1.10.2:
    resolution: {integrity: sha512-r3vXyErRCYJ7wg28yvBY5VSoAF8ZvlcW9/BwUzEtUsjvX/DKs24dIkuwjtuprwJJHsbyUbLApepYTR1BN4uHrg==}
    engines: {node: '>= 6'}
    dev: false

  /yaml@2.8.1:
    resolution: {integrity: sha512-lcYcMxX2PO9XMGvAJkJ3OsNMw+/7FKes7/hgerGUYWIoWu5j/+YQqcZr5JnPZWzOsEBgMbSbiSTn/dv/69Mkpw==}
    engines: {node: '>= 14.6'}
    hasBin: true
    dev: true

  /yargs-parser@20.2.9:
    resolution: {integrity: sha512-y11nGElTIV+CT3Zv9t7VKl+Q3hTQoT9a1Qzezhhl6Rp21gJ/IVTW7Z3y9EWXhuUBC2Shnf+DX0antecpAwSP8w==}
    engines: {node: '>=10'}
    dev: true

  /yargs-parser@21.1.1:
    resolution: {integrity: sha512-tVpsJW7DdjecAiFpbIB1e3qxIQsE6NoPc5/eTdrbbIC4h0LVsWhnoa3g+m2HclBIujHzsxZ4VJVA+GUuc2/LBw==}
    engines: {node: '>=12'}
    dev: true

  /yargs-parser@22.0.0:
    resolution: {integrity: sha512-rwu/ClNdSMpkSrUb+d6BRsSkLUq1fmfsY6TOpYzTwvwkg1/NRG85KBy3kq++A8LKQwX6lsu+aWad+2khvuXrqw==}
    engines: {node: ^20.19.0 || ^22.12.0 || >=23}
    dev: true

  /yargs-unparser@2.0.0:
    resolution: {integrity: sha512-7pRTIA9Qc1caZ0bZ6RYRGbHJthJWuakf+WmHK0rVeLkNrrGhfoabBNdue6kdINI6r4if7ocq9aD/n7xwKOdzOA==}
    engines: {node: '>=10'}
    dependencies:
      camelcase: 6.3.0
      decamelize: 4.0.0
      flat: 5.0.2
      is-plain-obj: 2.1.0
    dev: true

  /yargs@16.2.0:
    resolution: {integrity: sha512-D1mvvtDG0L5ft/jGWkLpG1+m0eQxOfaBvTNELraWj22wSVUMWxZUvYgJYcKh6jGGIkJFhH4IZPQhR4TKpc8mBw==}
    engines: {node: '>=10'}
    dependencies:
      cliui: 7.0.4
      escalade: 3.2.0
      get-caller-file: 2.0.5
      require-directory: 2.1.1
      string-width: 4.2.3
      y18n: 5.0.8
      yargs-parser: 20.2.9
    dev: true

  /yargs@17.7.2:
    resolution: {integrity: sha512-7dSzzRQ++CKnNI/krKnYRV7JKKPUXMEh61soaHKg9mrWEhzFWhFnxPxGl+69cD1Ou63C13NUPCnmIcrvqCuM6w==}
    engines: {node: '>=12'}
    dependencies:
      cliui: 8.0.1
      escalade: 3.2.0
      get-caller-file: 2.0.5
      require-directory: 2.1.1
      string-width: 4.2.3
      y18n: 5.0.8
      yargs-parser: 21.1.1
    dev: true

  /yauzl@2.10.0:
    resolution: {integrity: sha512-p4a9I6X6nu6IhoGmBqAcbJy1mlC4j27vEPZX9F4L4/vZT3Lyq1VkFHw/V/PUcB9Buo+DG3iHkT0x3Qya58zc3g==}
    dependencies:
      buffer-crc32: 0.2.13
      fd-slicer: 1.1.0
    dev: true

  /yazl@2.5.1:
    resolution: {integrity: sha512-phENi2PLiHnHb6QBVot+dJnaAZ0xosj7p3fWl+znIjBDlnMI2PsZCJZ306BPTFOaHf5qdDEI8x5qFrSOBN5vrw==}
    dependencies:
      buffer-crc32: 0.2.13
    dev: true

  /yn@3.1.1:
    resolution: {integrity: sha512-Ux4ygGWsu2c7isFWe8Yu1YluJmqVhxqK2cLXNQA5AcC3QfbGNpM7fu0Y8b/z16pXLnFxZYvWhd3fhBY9DLmC6Q==}
    engines: {node: '>=6'}
    dev: true

  /yocto-queue@0.1.0:
    resolution: {integrity: sha512-rVksvsnNCdJ/ohGc6xgPwyN8eheCxsiLM8mxuE/t/mOVqJewPuO1miLpTHQiRgTKCLexL4MeAFVagts7HmNZ2Q==}
    engines: {node: '>=10'}
    dev: true

  /yoga-layout@3.2.1:
    resolution: {integrity: sha512-0LPOt3AxKqMdFBZA3HBAt/t/8vIKq7VaQYbuA8WxCgung+p9TVyKRYdpvCb80HcdTN2NkbIKbhNwKUfm3tQywQ==}
    dev: true

  /zod-to-json-schema@3.24.6(zod@3.25.76):
    resolution: {integrity: sha512-h/z3PKvcTcTetyjl1fkj79MHNEjm+HpD6NXheWjzOekY7kV+lwDYnHw+ivHkijnCSMz1yJaWBD9vu/Fcmk+vEg==}
    peerDependencies:
      zod: ^3.24.1
    dependencies:
      zod: 3.25.76

  /zod@3.25.67:
    resolution: {integrity: sha512-idA2YXwpCdqUSKRCACDE6ItZD9TZzy3OZMtpfLoh6oPR47lipysRrJfjzMqFxQ3uJuUPyUeWe1r9vLH33xO/Qw==}
    dev: true

  /zod@3.25.76:
    resolution: {integrity: sha512-gzUt/qt81nXsFGKIFcC3YnfEAx5NkunCfnDlvuBSSFS02bcXu4Lmea0AFIUwbLWxWPx3d9p8S5QoaujKcNQxcQ==}

  /zwitch@2.0.4:
    resolution: {integrity: sha512-bXE4cR/kVZhKZX/RjPEflHaKVhUVl85noU3v6b8apfQEc1x4A+zBxjZ4lN8LqGd6WZ3dl98pY4o717VFmoPp+A==}
    dev: false

  /zx@8.8.1:
    resolution: {integrity: sha512-qvsKBnvWHstHKCluKPlEgI/D3+mdiQyMoSSeFR8IX/aXzWIas5A297KxKgPJhuPXdrR6ma0Jzx43+GQ/8sqbrw==}
    engines: {node: '>= 12.17.0'}
    hasBin: true
    dev: true<|MERGE_RESOLUTION|>--- conflicted
+++ resolved
@@ -3037,6747 +3037,7 @@
     resolution: {integrity: sha512-8a/caCUN4vkTChxkaIJcMtwIVcBhi4X2PQRoT+yCK3qRYaZ7cURrmJFL5Ux9H9RaMIXj9RuihckdmkBX3zZsgg==}
     cpu: [x64]
     os: [win32]
-<<<<<<< HEAD
-    requiresBuild: true
-=======
-
-  '@rushstack/node-core-library@5.14.0':
-    resolution: {integrity: sha512-eRong84/rwQUlATGFW3TMTYVyqL1vfW9Lf10PH+mVGfIb9HzU3h5AASNIw+axnBLjnD0n3rT5uQBwu9fvzATrg==}
-    peerDependencies:
-      '@types/node': '*'
-    peerDependenciesMeta:
-      '@types/node':
-        optional: true
-
-  '@rushstack/rig-package@0.5.3':
-    resolution: {integrity: sha512-olzSSjYrvCNxUFZowevC3uz8gvKr3WTpHQ7BkpjtRpA3wK+T0ybep/SRUMfr195gBzJm5gaXw0ZMgjIyHqJUow==}
-
-  '@rushstack/terminal@0.15.4':
-    resolution: {integrity: sha512-OQSThV0itlwVNHV6thoXiAYZlQh4Fgvie2CzxFABsbO2MWQsI4zOh3LRNigYSTrmS+ba2j0B3EObakPzf/x6Zg==}
-    peerDependencies:
-      '@types/node': '*'
-    peerDependenciesMeta:
-      '@types/node':
-        optional: true
-
-  '@rushstack/ts-command-line@5.0.2':
-    resolution: {integrity: sha512-+AkJDbu1GFMPIU8Sb7TLVXDv/Q7Mkvx+wAjEl8XiXVVq+p1FmWW6M3LYpJMmoHNckSofeMecgWg5lfMwNAAsEQ==}
-
-  '@secretlint/config-creator@10.2.0':
-    resolution: {integrity: sha512-KW0aNs45F480TXy8NfqAHeB9vq0vHmU2lzGzXXul6vSqshWkZD0ArAyww/yj8Wq9Y3TEI1JinxNO4G+RWWvKdg==}
-    engines: {node: '>=20.0.0'}
-
-  '@secretlint/config-loader@10.2.0':
-    resolution: {integrity: sha512-Mmi3/GVg2wIS4VuBiYdV7eOLD+bV7IbwHHka8fBh2N/ODeQmulPfeIgmbDzcpBWxHFQPYZBN0mLYEC5iSj9f7g==}
-    engines: {node: '>=20.0.0'}
-
-  '@secretlint/core@10.2.0':
-    resolution: {integrity: sha512-7yIk6wSP4AGsgqzGZm5v4hW3Tr/wXAth8Ax3D6ikPvv5oCNTj/3Dgq6JdaLOQa2sUJbyQrYcLCONtmwEdiQzxw==}
-    engines: {node: '>=20.0.0'}
-
-  '@secretlint/formatter@10.2.0':
-    resolution: {integrity: sha512-0pu7QA+ebVzJS/sSf0JWMx0QwgiZnYRHxWjRaSsYkUCqY/MZeMn+TAs0jiSDCci23OcmRcNNrrpkjm6N/hIXcg==}
-    engines: {node: '>=20.0.0'}
-
-  '@secretlint/node@10.2.0':
-    resolution: {integrity: sha512-B8acPnY5xNBfdOl5PrsG9Z+7vujhMHWx1pJChrCUIDo3HvRu3IM2SfFUt6TAmLzr7jz12BP55/xJa5ebzBXWHg==}
-    engines: {node: '>=20.0.0'}
-
-  '@secretlint/profiler@10.2.0':
-    resolution: {integrity: sha512-Om/0m84ApSTTPWdm/tUCL4rTQ1D+s5XFDz8Ew+kPMScHedBsrM+dZQNRHj67y7CW+YmrgE8n4zFCYtvjQHAf4Q==}
-
-  '@secretlint/resolver@10.2.0':
-    resolution: {integrity: sha512-0CQvCkMCtDo8sgASJHlE02YigCgWK7DYR2cSM1PW9rA01jnlV4zWb3skTfgUeZw0F6Ie3c/eQMriEYe0SiWxJw==}
-
-  '@secretlint/secretlint-formatter-sarif@10.2.0':
-    resolution: {integrity: sha512-y1jIHG5VXHn8lywSUm9YhsuqIYHbQJNx6UZFWyAFAUUE9Isg1sto7NDSnlzY2JWsVG8B1xOzv2uEnDegZvL7qw==}
-
-  '@secretlint/secretlint-rule-no-dotenv@10.2.0':
-    resolution: {integrity: sha512-9hGk5e+Zxvo6SAIQglGk63tQ5Dn+IIfkEsuGLIh0gZDMu/PudKl/LeTC4fM3+lJLEA73QoVv4HJ057PRD1XSHw==}
-    engines: {node: '>=20.0.0'}
-
-  '@secretlint/secretlint-rule-preset-recommend@10.2.0':
-    resolution: {integrity: sha512-gRe3I7r5VQgwmG6HO8r3e0PVEl2cSmCqxzvThBLNGUehB0w1zMsav6emoYAIsfsZU29OukZ5hnJPzXH6sth1qQ==}
-    engines: {node: '>=20.0.0'}
-
-  '@secretlint/source-creator@10.2.0':
-    resolution: {integrity: sha512-BwHt5TiAx3aAfeLAd27LV9JbEIf33Wi1stke2x/V/1GpHPvyxcgCljTh2hm+Mib7oZQaU8Esj8Jkp4zlWPsgOA==}
-    engines: {node: '>=20.0.0'}
-
-  '@secretlint/types@10.2.0':
-    resolution: {integrity: sha512-8fHvsBMQtibVDxHKCyjaxDdWStE6E063xwBqrBz1zl/VArzEVUzXF+NLNc/LdIuyVrgQ41BG7Bmvo5bbZQ+XEg==}
-    engines: {node: '>=20.0.0'}
-
-  '@sinclair/typebox@0.34.38':
-    resolution: {integrity: sha512-HpkxMmc2XmZKhvaKIZZThlHmx1L0I/V1hWK1NubtlFnr6ZqdiOpV72TKudZUNQjZNsyDBay72qFEhEvb+bcwcA==}
-
-  '@sindresorhus/is@4.6.0':
-    resolution: {integrity: sha512-t09vSN3MdfsyCHoFcTRCH/iUtG7OJ0CsjzB8cjAmKc/va/kIgeDI/TxsigdncE/4be734m0cvIYwNaV4i2XqAw==}
-    engines: {node: '>=10'}
-
-  '@sindresorhus/merge-streams@2.3.0':
-    resolution: {integrity: sha512-LtoMMhxAlorcGhmFYI+LhPgbPZCkgP6ra1YL604EeF6U98pLlQ3iWIGMdWSC+vWmPBWBNgmDBAhnAobLROJmwg==}
-    engines: {node: '>=18'}
-
-  '@stagewise/agent-interface@0.2.3':
-    resolution: {integrity: sha512-vluDr01k2+jHorITI0mo2Whp7snASrpxN0nBkDy5cUu4l2hKcTzCJVUTZoAeUdw9yMHxLCwmDKRJ+Jf6hAmezA==}
-
-  '@svgr/babel-plugin-add-jsx-attribute@8.0.0':
-    resolution: {integrity: sha512-b9MIk7yhdS1pMCZM8VeNfUlSKVRhsHZNMl5O9SfaX0l0t5wjdgu4IDzGB8bpnGBBOjGST3rRFVsaaEtI4W6f7g==}
-    engines: {node: '>=14'}
-    peerDependencies:
-      '@babel/core': ^7.0.0-0
-
-  '@svgr/babel-plugin-remove-jsx-attribute@8.0.0':
-    resolution: {integrity: sha512-BcCkm/STipKvbCl6b7QFrMh/vx00vIP63k2eM66MfHJzPr6O2U0jYEViXkHJWqXqQYjdeA9cuCl5KWmlwjDvbA==}
-    engines: {node: '>=14'}
-    peerDependencies:
-      '@babel/core': ^7.0.0-0
-
-  '@svgr/babel-plugin-remove-jsx-empty-expression@8.0.0':
-    resolution: {integrity: sha512-5BcGCBfBxB5+XSDSWnhTThfI9jcO5f0Ai2V24gZpG+wXF14BzwxxdDb4g6trdOux0rhibGs385BeFMSmxtS3uA==}
-    engines: {node: '>=14'}
-    peerDependencies:
-      '@babel/core': ^7.0.0-0
-
-  '@svgr/babel-plugin-replace-jsx-attribute-value@8.0.0':
-    resolution: {integrity: sha512-KVQ+PtIjb1BuYT3ht8M5KbzWBhdAjjUPdlMtpuw/VjT8coTrItWX6Qafl9+ji831JaJcu6PJNKCV0bp01lBNzQ==}
-    engines: {node: '>=14'}
-    peerDependencies:
-      '@babel/core': ^7.0.0-0
-
-  '@svgr/babel-plugin-svg-dynamic-title@8.0.0':
-    resolution: {integrity: sha512-omNiKqwjNmOQJ2v6ge4SErBbkooV2aAWwaPFs2vUY7p7GhVkzRkJ00kILXQvRhA6miHnNpXv7MRnnSjdRjK8og==}
-    engines: {node: '>=14'}
-    peerDependencies:
-      '@babel/core': ^7.0.0-0
-
-  '@svgr/babel-plugin-svg-em-dimensions@8.0.0':
-    resolution: {integrity: sha512-mURHYnu6Iw3UBTbhGwE/vsngtCIbHE43xCRK7kCw4t01xyGqb2Pd+WXekRRoFOBIY29ZoOhUCTEweDMdrjfi9g==}
-    engines: {node: '>=14'}
-    peerDependencies:
-      '@babel/core': ^7.0.0-0
-
-  '@svgr/babel-plugin-transform-react-native-svg@8.1.0':
-    resolution: {integrity: sha512-Tx8T58CHo+7nwJ+EhUwx3LfdNSG9R2OKfaIXXs5soiy5HtgoAEkDay9LIimLOcG8dJQH1wPZp/cnAv6S9CrR1Q==}
-    engines: {node: '>=14'}
-    peerDependencies:
-      '@babel/core': ^7.0.0-0
-
-  '@svgr/babel-plugin-transform-svg-component@8.0.0':
-    resolution: {integrity: sha512-DFx8xa3cZXTdb/k3kfPeaixecQLgKh5NVBMwD0AQxOzcZawK4oo1Jh9LbrcACUivsCA7TLG8eeWgrDXjTMhRmw==}
-    engines: {node: '>=12'}
-    peerDependencies:
-      '@babel/core': ^7.0.0-0
-
-  '@svgr/babel-preset@8.1.0':
-    resolution: {integrity: sha512-7EYDbHE7MxHpv4sxvnVPngw5fuR6pw79SkcrILHJ/iMpuKySNCl5W1qcwPEpU+LgyRXOaAFgH0KhwD18wwg6ug==}
-    engines: {node: '>=14'}
-    peerDependencies:
-      '@babel/core': ^7.0.0-0
-
-  '@svgr/core@8.1.0':
-    resolution: {integrity: sha512-8QqtOQT5ACVlmsvKOJNEaWmRPmcojMOzCz4Hs2BGG/toAp/K38LcsMRyLp349glq5AzJbCEeimEoxaX6v/fLrA==}
-    engines: {node: '>=14'}
-
-  '@svgr/hast-util-to-babel-ast@8.0.0':
-    resolution: {integrity: sha512-EbDKwO9GpfWP4jN9sGdYwPBU0kdomaPIL2Eu4YwmgP+sJeXT+L7bMwJUBnhzfH8Q2qMBqZ4fJwpCyYsAN3mt2Q==}
-    engines: {node: '>=14'}
-
-  '@svgr/plugin-jsx@8.1.0':
-    resolution: {integrity: sha512-0xiIyBsLlr8quN+WyuxooNW9RJ0Dpr8uOnH/xrCVO8GLUcwHISwj1AG0k+LFzteTkAA0GbX0kj9q6Dk70PTiPA==}
-    engines: {node: '>=14'}
-    peerDependencies:
-      '@svgr/core': '*'
-
-  '@swc/core-darwin-arm64@1.12.1':
-    resolution: {integrity: sha512-nUjWVcJ3YS2N40ZbKwYO2RJ4+o2tWYRzNOcIQp05FqW0+aoUCVMdAUUzQinPDynfgwVshDAXCKemY8X7nN5MaA==}
-    engines: {node: '>=10'}
-    cpu: [arm64]
-    os: [darwin]
-
-  '@swc/core-darwin-x64@1.12.1':
-    resolution: {integrity: sha512-OGm4a4d3OeJn+tRt8H/eiHgTFrJbS6r8mi/Ob65tAEXZGHN900T2kR7c5ALr0V2hBOQ8BfhexwPoQlGQP/B95w==}
-    engines: {node: '>=10'}
-    cpu: [x64]
-    os: [darwin]
-
-  '@swc/core-linux-arm-gnueabihf@1.12.1':
-    resolution: {integrity: sha512-76YeeQKyK0EtNkQiNBZ0nbVGooPf9IucY0WqVXVpaU4wuG7ZyLEE2ZAIgXafIuzODGQoLfetue7I8boMxh1/MA==}
-    engines: {node: '>=10'}
-    cpu: [arm]
-    os: [linux]
-
-  '@swc/core-linux-arm64-gnu@1.12.1':
-    resolution: {integrity: sha512-BxJDIJPq1+aCh9UsaSAN6wo3tuln8UhNXruOrzTI8/ElIig/3sAueDM6Eq7GvZSGGSA7ljhNATMJ0elD7lFatQ==}
-    engines: {node: '>=10'}
-    cpu: [arm64]
-    os: [linux]
-
-  '@swc/core-linux-arm64-musl@1.12.1':
-    resolution: {integrity: sha512-NhLdbffSXvY0/FwUSAl4hKBlpe5GHQGXK8DxTo3HHjLsD9sCPYieo3vG0NQoUYAy4ZUY1WeGjyxeq4qZddJzEQ==}
-    engines: {node: '>=10'}
-    cpu: [arm64]
-    os: [linux]
-
-  '@swc/core-linux-x64-gnu@1.12.1':
-    resolution: {integrity: sha512-CrYnV8SZIgArQ9LKH0xEF95PKXzX9WkRSc5j55arOSBeDCeDUQk1Bg/iKdnDiuj5HC1hZpvzwMzSBJjv+Z70jA==}
-    engines: {node: '>=10'}
-    cpu: [x64]
-    os: [linux]
-
-  '@swc/core-linux-x64-musl@1.12.1':
-    resolution: {integrity: sha512-BQMl3d0HaGB0/h2xcKlGtjk/cGRn2tnbsaChAKcjFdCepblKBCz1pgO/mL7w5iXq3s57wMDUn++71/a5RAkZOA==}
-    engines: {node: '>=10'}
-    cpu: [x64]
-    os: [linux]
-
-  '@swc/core-win32-arm64-msvc@1.12.1':
-    resolution: {integrity: sha512-b7NeGnpqTfmIGtUqXBl0KqoSmOnH64nRZoT5l4BAGdvwY7nxitWR94CqZuwyLPty/bLywmyDA9uO12Kvgb3+gg==}
-    engines: {node: '>=10'}
-    cpu: [arm64]
-    os: [win32]
-
-  '@swc/core-win32-ia32-msvc@1.12.1':
-    resolution: {integrity: sha512-iU/29X2D7cHBp1to62cUg/5Xk8K+lyOJiKIGGW5rdzTW/c2zz3d/ehgpzVP/rqC4NVr88MXspqHU4il5gmDajw==}
-    engines: {node: '>=10'}
-    cpu: [ia32]
-    os: [win32]
-
-  '@swc/core-win32-x64-msvc@1.12.1':
-    resolution: {integrity: sha512-+Zh+JKDwiFqV5N9yAd2DhYVGPORGh9cfenu1ptr9yge+eHAf7vZJcC3rnj6QMR1QJh0Y5VC9+YBjRFjZVA7XDw==}
-    engines: {node: '>=10'}
-    cpu: [x64]
-    os: [win32]
-
-  '@swc/core@1.12.1':
-    resolution: {integrity: sha512-aKXdDTqxTVFl/bKQZ3EQUjEMBEoF6JBv29moMZq0kbVO43na6u/u+3Vcbhbrh+A2N0X5OL4RaveuWfAjEgOmeA==}
-    engines: {node: '>=10'}
-    peerDependencies:
-      '@swc/helpers': '>=0.5.17'
-    peerDependenciesMeta:
-      '@swc/helpers':
-        optional: true
-
-  '@swc/counter@0.1.3':
-    resolution: {integrity: sha512-e2BR4lsJkkRlKZ/qCHPw9ZaSxc0MVUd7gtbtaB7aMvHeJVYe8sOB8DBZkP2DtISHGSku9sCK6T6cnY0CtXrOCQ==}
-
-  '@swc/helpers@0.5.1':
-    resolution: {integrity: sha512-sJ902EfIzn1Fa+qYmjdQqh8tPsoxyBz+8yBKC2HKUxyezKJFwPGOn7pv4WY6QuQW//ySQi5lJjA/ZT9sNWWNTg==}
-
-  '@swc/types@0.1.24':
-    resolution: {integrity: sha512-tjTMh3V4vAORHtdTprLlfoMptu1WfTZG9Rsca6yOKyNYsRr+MUXutKmliB17orgSZk5DpnDxs8GUdd/qwYxOng==}
-
-  '@tailwindcss/node@4.1.10':
-    resolution: {integrity: sha512-2ACf1znY5fpRBwRhMgj9ZXvb2XZW8qs+oTfotJ2C5xR0/WNL7UHZ7zXl6s+rUqedL1mNi+0O+WQr5awGowS3PQ==}
-
-  '@tailwindcss/oxide-android-arm64@4.1.10':
-    resolution: {integrity: sha512-VGLazCoRQ7rtsCzThaI1UyDu/XRYVyH4/EWiaSX6tFglE+xZB5cvtC5Omt0OQ+FfiIVP98su16jDVHDEIuH4iQ==}
-    engines: {node: '>= 10'}
-    cpu: [arm64]
-    os: [android]
-
-  '@tailwindcss/oxide-darwin-arm64@4.1.10':
-    resolution: {integrity: sha512-ZIFqvR1irX2yNjWJzKCqTCcHZbgkSkSkZKbRM3BPzhDL/18idA8uWCoopYA2CSDdSGFlDAxYdU2yBHwAwx8euQ==}
-    engines: {node: '>= 10'}
-    cpu: [arm64]
-    os: [darwin]
-
-  '@tailwindcss/oxide-darwin-x64@4.1.10':
-    resolution: {integrity: sha512-eCA4zbIhWUFDXoamNztmS0MjXHSEJYlvATzWnRiTqJkcUteSjO94PoRHJy1Xbwp9bptjeIxxBHh+zBWFhttbrQ==}
-    engines: {node: '>= 10'}
-    cpu: [x64]
-    os: [darwin]
-
-  '@tailwindcss/oxide-freebsd-x64@4.1.10':
-    resolution: {integrity: sha512-8/392Xu12R0cc93DpiJvNpJ4wYVSiciUlkiOHOSOQNH3adq9Gi/dtySK7dVQjXIOzlpSHjeCL89RUUI8/GTI6g==}
-    engines: {node: '>= 10'}
-    cpu: [x64]
-    os: [freebsd]
-
-  '@tailwindcss/oxide-linux-arm-gnueabihf@4.1.10':
-    resolution: {integrity: sha512-t9rhmLT6EqeuPT+MXhWhlRYIMSfh5LZ6kBrC4FS6/+M1yXwfCtp24UumgCWOAJVyjQwG+lYva6wWZxrfvB+NhQ==}
-    engines: {node: '>= 10'}
-    cpu: [arm]
-    os: [linux]
-
-  '@tailwindcss/oxide-linux-arm64-gnu@4.1.10':
-    resolution: {integrity: sha512-3oWrlNlxLRxXejQ8zImzrVLuZ/9Z2SeKoLhtCu0hpo38hTO2iL86eFOu4sVR8cZc6n3z7eRXXqtHJECa6mFOvA==}
-    engines: {node: '>= 10'}
-    cpu: [arm64]
-    os: [linux]
-
-  '@tailwindcss/oxide-linux-arm64-musl@4.1.10':
-    resolution: {integrity: sha512-saScU0cmWvg/Ez4gUmQWr9pvY9Kssxt+Xenfx1LG7LmqjcrvBnw4r9VjkFcqmbBb7GCBwYNcZi9X3/oMda9sqQ==}
-    engines: {node: '>= 10'}
-    cpu: [arm64]
-    os: [linux]
-
-  '@tailwindcss/oxide-linux-x64-gnu@4.1.10':
-    resolution: {integrity: sha512-/G3ao/ybV9YEEgAXeEg28dyH6gs1QG8tvdN9c2MNZdUXYBaIY/Gx0N6RlJzfLy/7Nkdok4kaxKPHKJUlAaoTdA==}
-    engines: {node: '>= 10'}
-    cpu: [x64]
-    os: [linux]
-
-  '@tailwindcss/oxide-linux-x64-musl@4.1.10':
-    resolution: {integrity: sha512-LNr7X8fTiKGRtQGOerSayc2pWJp/9ptRYAa4G+U+cjw9kJZvkopav1AQc5HHD+U364f71tZv6XamaHKgrIoVzA==}
-    engines: {node: '>= 10'}
-    cpu: [x64]
-    os: [linux]
-
-  '@tailwindcss/oxide-wasm32-wasi@4.1.10':
-    resolution: {integrity: sha512-d6ekQpopFQJAcIK2i7ZzWOYGZ+A6NzzvQ3ozBvWFdeyqfOZdYHU66g5yr+/HC4ipP1ZgWsqa80+ISNILk+ae/Q==}
-    engines: {node: '>=14.0.0'}
-    cpu: [wasm32]
-    bundledDependencies:
-      - '@napi-rs/wasm-runtime'
-      - '@emnapi/core'
-      - '@emnapi/runtime'
-      - '@tybys/wasm-util'
-      - '@emnapi/wasi-threads'
-      - tslib
-
-  '@tailwindcss/oxide-win32-arm64-msvc@4.1.10':
-    resolution: {integrity: sha512-i1Iwg9gRbwNVOCYmnigWCCgow8nDWSFmeTUU5nbNx3rqbe4p0kRbEqLwLJbYZKmSSp23g4N6rCDmm7OuPBXhDA==}
-    engines: {node: '>= 10'}
-    cpu: [arm64]
-    os: [win32]
-
-  '@tailwindcss/oxide-win32-x64-msvc@4.1.10':
-    resolution: {integrity: sha512-sGiJTjcBSfGq2DVRtaSljq5ZgZS2SDHSIfhOylkBvHVjwOsodBhnb3HdmiKkVuUGKD0I7G63abMOVaskj1KpOA==}
-    engines: {node: '>= 10'}
-    cpu: [x64]
-    os: [win32]
-
-  '@tailwindcss/oxide@4.1.10':
-    resolution: {integrity: sha512-v0C43s7Pjw+B9w21htrQwuFObSkio2aV/qPx/mhrRldbqxbWJK6KizM+q7BF1/1CmuLqZqX3CeYF7s7P9fbA8Q==}
-    engines: {node: '>= 10'}
-
-  '@tailwindcss/typography@0.5.16':
-    resolution: {integrity: sha512-0wDLwCVF5V3x3b1SGXPCDcdsbDHMBe+lkFzBRaHeLvNi+nrrnZ1lA18u+OTWO8iSWU2GxUOCvlXtDuqftc1oiA==}
-    peerDependencies:
-      tailwindcss: '>=3.0.0 || insiders || >=4.0.0-alpha.20 || >=4.0.0-beta.1'
-
-  '@tailwindcss/vite@4.1.10':
-    resolution: {integrity: sha512-QWnD5HDY2IADv+vYR82lOhqOlS1jSCUUAmfem52cXAhRTKxpDh3ARX8TTXJTCCO7Rv7cD2Nlekabv02bwP3a2A==}
-    peerDependencies:
-      vite: ^5.2.0 || ^6
-
-  '@tanstack/history@1.121.21':
-    resolution: {integrity: sha512-8BFGA7fpElicM1aEfZRDoEiWgMrNb/fVuJjSKv+nYtbp7jdtqt57fROi/uDGf6PLlgJbMoT3GWxqveZisOUEKA==}
-    engines: {node: '>=12'}
-
-  '@tanstack/react-router-devtools@1.121.21':
-    resolution: {integrity: sha512-GRAXKul76GwNgxVpTZo+0YUUdRJksH4afmVhL5RvsqAxmH0ocxwgIMsplRcSngruMiQvqPmf+vggIycOa1qSeA==}
-    engines: {node: '>=12'}
-    peerDependencies:
-      '@tanstack/react-router': ^1.121.21
-      react: '>=18.0.0 || >=19.0.0'
-      react-dom: '>=18.0.0 || >=19.0.0'
-
-  '@tanstack/react-router@1.121.21':
-    resolution: {integrity: sha512-zBM0TxGYsi2RyqDKntrNIKIa9PXTfTn2dSLFr9vNwZ+XfWiVLHSeZOeV4QQc1DccC32l3GaR/9mDHolkgK7aPg==}
-    engines: {node: '>=12'}
-    peerDependencies:
-      react: '>=18.0.0 || >=19.0.0'
-      react-dom: '>=18.0.0 || >=19.0.0'
-
-  '@tanstack/react-store@0.7.1':
-    resolution: {integrity: sha512-qUTEKdId6QPWGiWyKAPf/gkN29scEsz6EUSJ0C3HgLMgaqTAyBsQ2sMCfGVcqb+kkhEXAdjleCgH6LAPD6f2sA==}
-    peerDependencies:
-      react: ^16.8.0 || ^17.0.0 || ^18.0.0 || ^19.0.0
-      react-dom: ^16.8.0 || ^17.0.0 || ^18.0.0 || ^19.0.0
-
-  '@tanstack/router-core@1.121.21':
-    resolution: {integrity: sha512-QX27A00EFkCfYcH2e9ikXk/rlWxhVnqS+2QGgnYN1R6MzlvhBYwt7XdenhylJdviVED654dkr1Zma84QjGImIA==}
-    engines: {node: '>=12'}
-
-  '@tanstack/router-devtools-core@1.121.21':
-    resolution: {integrity: sha512-rL/mW5nEhWktbScuU1iHeLt0qQ+vgMBXL/UkVPy/tqqeV+6tXZyuueMg9KjIESZXJcl8REJWA3mSP0hw8868ag==}
-    engines: {node: '>=12'}
-    peerDependencies:
-      '@tanstack/router-core': ^1.121.21
-      csstype: ^3.0.10
-      solid-js: '>=1.9.5'
-      tiny-invariant: ^1.3.3
-    peerDependenciesMeta:
-      csstype:
-        optional: true
-
-  '@tanstack/router-generator@1.121.21':
-    resolution: {integrity: sha512-Q6ipI7vk22IRYE8c00FiGdsTEBMUQ+ZAu+NTuIyyNt/HVzrv2Ek4RIAdTMJ3PAJo5RgfOqcUwD4NKhrVSq1oAA==}
-    engines: {node: '>=12'}
-
-  '@tanstack/router-plugin@1.121.21':
-    resolution: {integrity: sha512-v+rH7+8ThXnSIphb6Iw+ncPiQSgm6OwqpYNF7eWRreD/fzbRFphso6+viFzDLKGZjKV4RHuw3cZWeN50zL+2ug==}
-    engines: {node: '>=12'}
-    peerDependencies:
-      '@rsbuild/core': '>=1.0.2'
-      '@tanstack/react-router': ^1.121.21
-      vite: '>=5.0.0 || >=6.0.0'
-      vite-plugin-solid: ^2.11.2
-      webpack: '>=5.92.0'
-    peerDependenciesMeta:
-      '@rsbuild/core':
-        optional: true
-      '@tanstack/react-router':
-        optional: true
-      vite:
-        optional: true
-      vite-plugin-solid:
-        optional: true
-      webpack:
-        optional: true
-
-  '@tanstack/router-utils@1.121.21':
-    resolution: {integrity: sha512-u7ubq1xPBtNiU7Fm+EOWlVWdgFLzuKOa1thhqdscVn8R4dNMUd1VoOjZ6AKmLw201VaUhFtlX+u0pjzI6szX7A==}
-    engines: {node: '>=12'}
-
-  '@tanstack/store@0.7.1':
-    resolution: {integrity: sha512-PjUQKXEXhLYj2X5/6c1Xn/0/qKY0IVFxTJweopRfF26xfjVyb14yALydJrHupDh3/d+1WKmfEgZPBVCmDkzzwg==}
-
-  '@tanstack/virtual-file-routes@1.121.21':
-    resolution: {integrity: sha512-3nuYsTyaq6ZN7jRZ9z6Gj3GXZqBOqOT0yzd/WZ33ZFfv4yVNIvsa5Lw+M1j3sgyEAxKMqGu/FaNi7FCjr3yOdw==}
-    engines: {node: '>=12'}
-
-  '@textlint/ast-node-types@15.2.0':
-    resolution: {integrity: sha512-nr9wEiZCNYafGZ++uWFZgPlDX3Bi7u4T2d5swpaoMvc1G2toXsBfe7UNVwXZq5dvYDbQN7vDeb3ltlKQ8JnPNQ==}
-
-  '@textlint/linter-formatter@15.2.0':
-    resolution: {integrity: sha512-L+fM2OTs17hRxPCLKUdPjHce7cJp81gV9ku53FCL+cXnq5bZx0XYYkqKdtC0jnXujkQmrTYU3SYFrb4DgXqbtA==}
-
-  '@textlint/module-interop@15.2.0':
-    resolution: {integrity: sha512-M3y1s2dZZH8PSHo4RUlnPOdK3qN90wmYGaEdy+il9/BQfrrift7S9R8lOfhHoPS0m9FEsnwyj3dQLkCUugPd9Q==}
-
-  '@textlint/resolver@15.2.0':
-    resolution: {integrity: sha512-1UC+5bEtuoht7uu0uGofb7sX7j17Mvyst9InrRtI4XgKhh1uMZz5YFiMYpNwry1GgCZvq7Wyq1fqtEIsvYWqFw==}
-
-  '@textlint/types@15.2.0':
-    resolution: {integrity: sha512-wpF+xjGJgJK2JiwUdYjuNZrbuas3KfC9VDnHKac6aBLFyrI1iXuXtuxKXQDFi5/hebACactSJOuVVbuQbdJZ1Q==}
-
-  '@trivago/prettier-plugin-sort-imports@5.2.2':
-    resolution: {integrity: sha512-fYDQA9e6yTNmA13TLVSA+WMQRc5Bn/c0EUBditUHNfMMxN7M82c38b1kEggVE3pLpZ0FwkwJkUEKMiOi52JXFA==}
-    engines: {node: '>18.12'}
-    peerDependencies:
-      '@vue/compiler-sfc': 3.x
-      prettier: 2.x - 3.x
-      prettier-plugin-svelte: 3.x
-      svelte: 4.x || 5.x
-    peerDependenciesMeta:
-      '@vue/compiler-sfc':
-        optional: true
-      prettier-plugin-svelte:
-        optional: true
-      svelte:
-        optional: true
-
-  '@tsconfig/node10@1.0.11':
-    resolution: {integrity: sha512-DcRjDCujK/kCk/cUe8Xz8ZSpm8mS3mNNpta+jGCA6USEDfktlNvm1+IuZ9eTcDbNk41BHwpHHeW+N1lKCz4zOw==}
-
-  '@tsconfig/node12@1.0.11':
-    resolution: {integrity: sha512-cqefuRsh12pWyGsIoBKJA9luFu3mRxCA+ORZvA4ktLSzIuCUtWVxGIuXigEwO5/ywWFMZ2QEGKWvkZG1zDMTag==}
-
-  '@tsconfig/node14@1.0.3':
-    resolution: {integrity: sha512-ysT8mhdixWK6Hw3i1V2AeRqZ5WfXg1G43mqoYlM2nc6388Fq5jcXyr5mRsqViLx/GJYdoL0bfXD8nmF+Zn/Iow==}
-
-  '@tsconfig/node16@1.0.4':
-    resolution: {integrity: sha512-vxhUy4J8lyeyinH7Azl1pdd43GJhZH/tP2weN8TntQblOY+A0XbT8DJk1/oCPuOOyg/Ja757rG0CgHcWC8OfMA==}
-
-  '@types/argparse@1.0.38':
-    resolution: {integrity: sha512-ebDJ9b0e702Yr7pWgB0jzm+CX4Srzz8RcXtLJDJB+BSccqMa36uyH/zUsSYao5+BD1ytv3k3rPYCq4mAE1hsXA==}
-
-  '@types/babel__core@7.20.5':
-    resolution: {integrity: sha512-qoQprZvz5wQFJwMDqeseRXWv3rqMvhgpbXFfVyWhbx9X47POIA6i/+dXefEmZKoAgOaTdaIgNSMqMIU61yRyzA==}
-
-  '@types/babel__generator@7.27.0':
-    resolution: {integrity: sha512-ufFd2Xi92OAVPYsy+P4n7/U7e68fex0+Ee8gSG9KX7eo084CWiQ4sdxktvdl0bOPupXtVJPY19zk6EwWqUQ8lg==}
-
-  '@types/babel__template@7.4.4':
-    resolution: {integrity: sha512-h/NUaSyG5EyxBIp8YRxo4RMe2/qQgvyowRwVMzhYhBCONbW8PUsg4lkFMrhgZhUe5z3L3MiLDuvyJ/CaPa2A8A==}
-
-  '@types/babel__traverse@7.20.7':
-    resolution: {integrity: sha512-dkO5fhS7+/oos4ciWxyEyjWe48zmG6wbCheo/G2ZnHx4fs3EU6YC6UM8rk56gAjNJ9P3MTH2jo5jb92/K6wbng==}
-
-  '@types/cardinal@2.1.1':
-    resolution: {integrity: sha512-/xCVwg8lWvahHsV2wXZt4i64H1sdL+sN1Uoq7fAc8/FA6uYHjuIveDwPwvGUYp4VZiv85dVl6J/Bum3NDAOm8g==}
-
-  '@types/chai@5.2.2':
-    resolution: {integrity: sha512-8kB30R7Hwqf40JPiKhVzodJs2Qc1ZJ5zuT3uzw5Hq/dhNCl3G3l83jfpdI1e20BP348+fV7VIL/+FxaXkqBmWg==}
-
-  '@types/debug@4.1.12':
-    resolution: {integrity: sha512-vIChWdVG3LG1SMxEvI/AK+FWJthlrqlTu7fbrlywTkkaONwk/UAGaULXRlf8vkzFBLVm0zkMdCquhL5aOjhXPQ==}
-
-  '@types/deep-eql@4.0.2':
-    resolution: {integrity: sha512-c9h9dVVMigMPc4bwTvC5dxqtqJZwQPePsWjPlpSOnojbor6pGqdk541lfA7AqFQr5pB1BRdq0juY9db81BwyFw==}
-
-  '@types/diff-match-patch@1.0.36':
-    resolution: {integrity: sha512-xFdR6tkm0MWvBfO8xXCSsinYxHcqkQUlcHeSpMC2ukzOb6lwQAfDmW+Qt0AvlGd8HpsS28qKsB+oPeJn9I39jg==}
-
-  '@types/estree-jsx@1.0.5':
-    resolution: {integrity: sha512-52CcUVNFyfb1A2ALocQw/Dd1BQFNmSdkuC3BkZ6iqhdMfQz7JWOFRuJFloOzjk+6WijU56m9oKXFAXc7o3Towg==}
-
-  '@types/estree@1.0.8':
-    resolution: {integrity: sha512-dWHzHa2WqEXI/O1E9OjrocMTKJl2mSrEolh1Iomrv6U+JuNwaHXsXx9bLu5gG7BUWFIN0skIQJQ/L1rIex4X6w==}
-
-  '@types/hast@2.3.10':
-    resolution: {integrity: sha512-McWspRw8xx8J9HurkVBfYj0xKoE25tOFlHGdx4MJ5xORQrMGZNqJhVQWaIbm6Oyla5kYOXtDiopzKRJzEOkwJw==}
-
-  '@types/hast@3.0.4':
-    resolution: {integrity: sha512-WPs+bbQw5aCj+x6laNGWLH3wviHtoCv/P3+otBhbOhJgG8qtpdAMlTCxLtsTWA7LH1Oh/bFCHsBn0TPS5m30EQ==}
-
-  '@types/istanbul-lib-coverage@2.0.6':
-    resolution: {integrity: sha512-2QF/t/auWm0lsy8XtKVPG19v3sSOQlJe/YHZgfjb/KBBHOGSV+J2q/S671rcq9uTBrLAXmZpqJiaQbMT+zNU1w==}
-
-  '@types/js-yaml@4.0.9':
-    resolution: {integrity: sha512-k4MGaQl5TGo/iipqb2UDG2UwjXziSWkh0uysQelTlJpX1qGlpUZYm8PnO4DxG1qBomtJUdYJ6qR6xdIah10JLg==}
-
-  '@types/lodash-es@4.17.12':
-    resolution: {integrity: sha512-0NgftHUcV4v34VhXm8QBSftKVXtbkBG3ViCjs6+eJ5a6y6Mi/jiFGPc1sC7QK+9BFhWrURE3EOggmWaSxL9OzQ==}
-
-  '@types/lodash@4.17.20':
-    resolution: {integrity: sha512-H3MHACvFUEiujabxhaI/ImO6gUrd8oOurg7LQtS7mbwIXA/cUqWrvBsaeJ23aZEPk1TAYkurjfMbSELfoCXlGA==}
-
-  '@types/marked-terminal@6.1.1':
-    resolution: {integrity: sha512-DfoUqkmFDCED7eBY9vFUhJ9fW8oZcMAK5EwRDQ9drjTbpQa+DnBTQQCwWhTFVf4WsZ6yYcJTI8D91wxTWXRZZQ==}
-
-  '@types/mdast@4.0.4':
-    resolution: {integrity: sha512-kGaNbPh1k7AFzgpud/gMdvIm5xuECykRR+JnWKQno9TAXVa6WIVCGTPvYGekIDL4uwCZQSYbUxNBSb1aUo79oA==}
-
-  '@types/mocha@10.0.10':
-    resolution: {integrity: sha512-xPyYSz1cMPnJQhl0CLMH68j3gprKZaTjG3s5Vi+fDgx+uhG9NOXwbVt52eFS8ECyXhyKcjDLCBEqBExKuiZb7Q==}
-
-  '@types/ms@2.1.0':
-    resolution: {integrity: sha512-GsCCIZDE/p3i96vtEqx+7dBUGXrc7zeSK3wwPHIaRThS+9OhWIXRqzs4d6k1SVU8g91DrNRWxWUGhp5KXQb2VA==}
-
-  '@types/node@24.2.1':
-    resolution: {integrity: sha512-DRh5K+ka5eJic8CjH7td8QpYEV6Zo10gfRkjHCO3weqZHWDtAaSTFtl4+VMqOJ4N5jcuhZ9/l+yy8rVgw7BQeQ==}
-
-  '@types/normalize-package-data@2.4.4':
-    resolution: {integrity: sha512-37i+OaWTh9qeK4LSHPsyRC7NahnGotNuZvjLSgcPzblpHB3rrCJxAOgI5gCdKm7coonsaX1Of0ILiTcnZjbfxA==}
-
-  '@types/parse-json@4.0.2':
-    resolution: {integrity: sha512-dISoDXWWQwUquiKsyZ4Ng+HX2KsPL7LyHKHQwgGFEA3IaKac4Obd+h2a/a6waisAoepJlBcx9paWqjA8/HVjCw==}
-
-  '@types/react-dom@19.1.6':
-    resolution: {integrity: sha512-4hOiT/dwO8Ko0gV1m/TJZYk3y0KBnY9vzDh7W+DH17b2HFSOGgdj33dhihPeuy3l0q23+4e+hoXHV6hCC4dCXw==}
-    peerDependencies:
-      '@types/react': ^19.0.0
-
-  '@types/react-i18next@8.1.0':
-    resolution: {integrity: sha512-d4xhcjX5b3roNMObRNMfb1HinHQlQLPo8xlDj60dnHeeAw2bBymR2cy/l1giJpHzo/ZFgSvgVUvIWr4kCrenCg==}
-    deprecated: This is a stub types definition. react-i18next provides its own type definitions, so you do not need this installed.
-
-  '@types/react-syntax-highlighter@15.5.13':
-    resolution: {integrity: sha512-uLGJ87j6Sz8UaBAooU0T6lWJ0dBmjZgN1PZTrj05TNql2/XpC6+4HhMT5syIdFUUt+FASfCeLLv4kBygNU+8qA==}
-
-  '@types/react@19.1.10':
-    resolution: {integrity: sha512-EhBeSYX0Y6ye8pNebpKrwFJq7BoQ8J5SO6NlvNwwHjSj6adXJViPQrKlsyPw7hLBLvckEMO1yxeGdR82YBBlDg==}
-
-  '@types/react@19.1.8':
-    resolution: {integrity: sha512-AwAfQ2Wa5bCx9WP8nZL2uMZWod7J7/JSplxbTmBQ5ms6QpqNYm672H0Vu9ZVKVngQ+ii4R/byguVEUZQyeg44g==}
-
-  '@types/resolve@1.20.6':
-    resolution: {integrity: sha512-A4STmOXPhMUtHH+S6ymgE2GiBSMqf4oTvcQZMcHzokuTLVYzXTB8ttjcgxOVaAp2lGwEdzZ0J+cRbbeevQj1UQ==}
-
-  '@types/sarif@2.1.7':
-    resolution: {integrity: sha512-kRz0VEkJqWLf1LLVN4pT1cg1Z9wAuvI6L97V3m2f5B76Tg8d413ddvLBPTEHAZJlnn4XSvu0FkZtViCQGVyrXQ==}
-
-  '@types/semver@7.7.0':
-    resolution: {integrity: sha512-k107IF4+Xr7UHjwDc7Cfd6PRQfbdkiRabXGRjo07b4WyPahFBZCZ1sE+BNxYIJPPg73UkfOsVOLwqVc/6ETrIA==}
-
-  '@types/turndown@5.0.5':
-    resolution: {integrity: sha512-TL2IgGgc7B5j78rIccBtlYAnkuv8nUQqhQc+DSYV5j9Be9XOcm/SKOVRuA47xAVI3680Tk9B1d8flK2GWT2+4w==}
-
-  '@types/unist@2.0.11':
-    resolution: {integrity: sha512-CmBKiL6NNo/OqgmMn95Fk9Whlp2mtvIv+KNpQKN2F4SjvrEesubTRWGYSg+BnWZOnlCaSTU1sMpsBOzgbYhnsA==}
-
-  '@types/unist@3.0.3':
-    resolution: {integrity: sha512-ko/gIFJRv177XgZsZcBwnqJN5x/Gien8qNOn0D5bQU/zAzVf9Zt3BlcUiLqhV9y4ARk0GbT3tnUiPNgnTXzc/Q==}
-
-  '@types/vscode@1.102.0':
-    resolution: {integrity: sha512-V9sFXmcXz03FtYTSUsYsu5K0Q9wH9w9V25slddcxrh5JgORD14LpnOA7ov0L9ALi+6HrTjskLJ/tY5zeRF3TFA==}
-
-  '@types/ws@8.18.1':
-    resolution: {integrity: sha512-ThVF6DCVhA8kUGy+aazFQ4kXQ7E1Ty7A3ypFOe0IcJV8O/M511G99AW24irKrW56Wt44yG9+ij8FaqoBGkuBXg==}
-
-  '@types/yargs-parser@21.0.3':
-    resolution: {integrity: sha512-I4q9QU9MQv4oEOz4tAHJtNz1cwuLxn2F3xcc2iV5WdqLPpUnj30aUuxt1mAxYTG+oe8CZMV/+6rU4S4gRDzqtQ==}
-
-  '@typespec/ts-http-runtime@0.3.0':
-    resolution: {integrity: sha512-sOx1PKSuFwnIl7z4RN0Ls7N9AQawmR9r66eI5rFCzLDIs8HTIYrIpH9QjYWoX0lkgGrkLxXhi4QnK7MizPRrIg==}
-    engines: {node: '>=20.0.0'}
-
-  '@umijs/clack-prompts@0.0.7':
-    resolution: {integrity: sha512-WM+EABQglSSFF9IA+L2JyYa+6hnPcK1bi0TRjyKA/a8BxfQTeS1ZptFpYQdhSi/Qw2zpduRijDeFGBVviPt7YQ==}
-
-  '@umijs/mako-darwin-arm64@0.11.13':
-    resolution: {integrity: sha512-ah39+aJbW1otrJKMWguqFJCT9Aretv1mhoxI1Zk5H4GIrZi7MujPxZn4tE7qjZORvWrJXDwdd9EZvNMPyeFZuA==}
-    engines: {node: '>= 10'}
-    cpu: [arm64]
-    os: [darwin]
-
-  '@umijs/mako-darwin-x64@0.11.13':
-    resolution: {integrity: sha512-iXeZAUEJu1M3OxjTfHYipqKHh8avcaGt8h9VAmfXq2YOsGC2+xGIHSUyqSzPIbm8YKHIA1n05vp1B0c8Ls++Ag==}
-    engines: {node: '>= 10'}
-    cpu: [x64]
-    os: [darwin]
-
-  '@umijs/mako-linux-arm64-gnu@0.11.13':
-    resolution: {integrity: sha512-FGEwaDWwQBsJPIdvXVovf0erwxfhB/5+r8Bfu+WULWoGIo2UCgBFxPhfiHn97rp/88hsNQTb0/yjX4VjctPr3A==}
-    engines: {node: '>= 10'}
-    cpu: [arm64]
-    os: [linux]
-
-  '@umijs/mako-linux-arm64-musl@0.11.13':
-    resolution: {integrity: sha512-kANZz1VuVlYhAIomIh0luflKVttR8h7fBFTFqNh1pnQknNxwu0h/1zF5t/MDOqQ2ZETTypNuYr/cXKnD29LfbQ==}
-    engines: {node: '>= 10'}
-    cpu: [arm64]
-    os: [linux]
-
-  '@umijs/mako-linux-x64-gnu@0.11.13':
-    resolution: {integrity: sha512-+/vQEsGNU1KzMNOzH0oT/bi/GAX9A/aWNDbIBnzuqIdUA04Vp/yAxVHJPZrMzBmYqeuSBM108TnzSdGblJqDJQ==}
-    engines: {node: '>= 10'}
-    cpu: [x64]
-    os: [linux]
-
-  '@umijs/mako-linux-x64-musl@0.11.13':
-    resolution: {integrity: sha512-0wNKRlfct+S138uWXjdU625H4MQ2LB3a93r3e4Wu4eAsPPbLymSng8zyRNdrEy8x67q90gwDNeCa6WFDGdBJgw==}
-    engines: {node: '>= 10'}
-    cpu: [x64]
-    os: [linux]
-
-  '@umijs/mako-win32-ia32-msvc@0.11.13':
-    resolution: {integrity: sha512-6SzGmQzOjPh8I48oK/zq5Zx7AjISxQ0+n2zVcB5x/7IULDdkicGMauDUr8P7nJUdLzS/dNOMK5lhzbCnn4YBSQ==}
-    engines: {node: '>= 10'}
-    cpu: [ia32]
-    os: [win32]
-
-  '@umijs/mako-win32-x64-msvc@0.11.13':
-    resolution: {integrity: sha512-gbWDUUHvHnmiyI+yC9c/peJnFueq+TDT57sc+97pBxYD+Gb0uPqVlHdL/NHoEzzIS3r79dlYxSA5chW0EnHDYg==}
-    engines: {node: '>= 10'}
-    cpu: [x64]
-    os: [win32]
-
-  '@umijs/mako@0.11.13':
-    resolution: {integrity: sha512-r/Iah8JIdLHvHcLjVYRD3E3Qp8BVtISlUUiPOn7T5PhX+6qD8W5xQ3h3wvoZRjljcVXNpht80j//lzeNSsNCWw==}
-    engines: {node: '>= 16'}
-    hasBin: true
-
-  '@umijs/tools@0.1.36':
-    resolution: {integrity: sha512-+0WOQ+N6NrKrT3WuxK4GWBmcCmGR7chITW19unxQeyzqXCoJ0pMTpmFF8g/fxjFth+5SYwS1lFWLEdjg4tS6lA==}
-    hasBin: true
-
-  '@ungap/structured-clone@1.3.0':
-    resolution: {integrity: sha512-WmoN8qaIAo7WTYWbAZuG8PYEhn5fkz7dZrqTBZ7dtt//lL2Gwms1IcnQ5yHqjDfX8Ft5j4YzDM23f87zBfDe9g==}
-
-  '@vitejs/plugin-react@4.5.2':
-    resolution: {integrity: sha512-QNVT3/Lxx99nMQWJWF7K4N6apUEuT0KlZA3mx/mVaoGj3smm/8rc8ezz15J1pcbcjDK0V15rpHetVfya08r76Q==}
-    engines: {node: ^14.18.0 || >=16.0.0}
-    peerDependencies:
-      vite: ^4.2.0 || ^5.0.0 || ^6.0.0 || ^7.0.0-beta.0
-
-  '@vitest/expect@3.2.4':
-    resolution: {integrity: sha512-Io0yyORnB6sikFlt8QW5K7slY4OjqNX9jmJQ02QDda8lyM6B5oNgVWoSoKPac8/kgnCUzuHQKrSLtu/uOqqrig==}
-
-  '@vitest/mocker@3.2.4':
-    resolution: {integrity: sha512-46ryTE9RZO/rfDd7pEqFl7etuyzekzEhUbTW3BvmeO/BcCMEgq59BKhek3dXDWgAj4oMK6OZi+vRr1wPW6qjEQ==}
-    peerDependencies:
-      msw: ^2.4.9
-      vite: ^5.0.0 || ^6.0.0 || ^7.0.0-0
-    peerDependenciesMeta:
-      msw:
-        optional: true
-      vite:
-        optional: true
-
-  '@vitest/pretty-format@3.2.4':
-    resolution: {integrity: sha512-IVNZik8IVRJRTr9fxlitMKeJeXFFFN0JaB9PHPGQ8NKQbGpfjlTx9zO4RefN8gp7eqjNy8nyK3NZmBzOPeIxtA==}
-
-  '@vitest/runner@3.2.4':
-    resolution: {integrity: sha512-oukfKT9Mk41LreEW09vt45f8wx7DordoWUZMYdY/cyAk7w5TWkTRCNZYF7sX7n2wB7jyGAl74OxgwhPgKaqDMQ==}
-
-  '@vitest/snapshot@3.2.4':
-    resolution: {integrity: sha512-dEYtS7qQP2CjU27QBC5oUOxLE/v5eLkGqPE0ZKEIDGMs4vKWe7IjgLOeauHsR0D5YuuycGRO5oSRXnwnmA78fQ==}
-
-  '@vitest/spy@3.2.4':
-    resolution: {integrity: sha512-vAfasCOe6AIK70iP5UD11Ac4siNUNJ9i/9PZ3NKx07sG6sUxeag1LWdNrMWeKKYBLlzuK+Gn65Yd5nyL6ds+nw==}
-
-  '@vitest/utils@3.2.4':
-    resolution: {integrity: sha512-fB2V0JFrQSMsCo9HiSq3Ezpdv4iYaXRG1Sx8edX3MwxfyNn83mKiGzOcH+Fkxt4MHxr3y42fQi1oeAInqgX2QA==}
-
-  '@vscode/test-cli@0.0.11':
-    resolution: {integrity: sha512-qO332yvzFqGhBMJrp6TdwbIydiHgCtxXc2Nl6M58mbH/Z+0CyLR76Jzv4YWPEthhrARprzCRJUqzFvTHFhTj7Q==}
-    engines: {node: '>=18'}
-    hasBin: true
-
-  '@vscode/test-electron@2.5.2':
-    resolution: {integrity: sha512-8ukpxv4wYe0iWMRQU18jhzJOHkeGKbnw7xWRX3Zw1WJA4cEKbHcmmLPdPrPtL6rhDcrlCZN+xKRpv09n4gRHYg==}
-    engines: {node: '>=16'}
-
-  '@vscode/vsce-sign-alpine-arm64@2.0.5':
-    resolution: {integrity: sha512-XVmnF40APwRPXSLYA28Ye+qWxB25KhSVpF2eZVtVOs6g7fkpOxsVnpRU1Bz2xG4ySI79IRuapDJoAQFkoOgfdQ==}
-    cpu: [arm64]
-    os: [alpine]
-
-  '@vscode/vsce-sign-alpine-x64@2.0.5':
-    resolution: {integrity: sha512-JuxY3xcquRsOezKq6PEHwCgd1rh1GnhyH6urVEWUzWn1c1PC4EOoyffMD+zLZtFuZF5qR1I0+cqDRNKyPvpK7Q==}
-    cpu: [x64]
-    os: [alpine]
-
-  '@vscode/vsce-sign-darwin-arm64@2.0.5':
-    resolution: {integrity: sha512-z2Q62bk0ptADFz8a0vtPvnm6vxpyP3hIEYMU+i1AWz263Pj8Mc38cm/4sjzxu+LIsAfhe9HzvYNS49lV+KsatQ==}
-    cpu: [arm64]
-    os: [darwin]
-
-  '@vscode/vsce-sign-darwin-x64@2.0.5':
-    resolution: {integrity: sha512-ma9JDC7FJ16SuPXlLKkvOD2qLsmW/cKfqK4zzM2iJE1PbckF3BlR08lYqHV89gmuoTpYB55+z8Y5Fz4wEJBVDA==}
-    cpu: [x64]
-    os: [darwin]
-
-  '@vscode/vsce-sign-linux-arm64@2.0.5':
-    resolution: {integrity: sha512-Hr1o0veBymg9SmkCqYnfaiUnes5YK6k/lKFA5MhNmiEN5fNqxyPUCdRZMFs3Ajtx2OFW4q3KuYVRwGA7jdLo7Q==}
-    cpu: [arm64]
-    os: [linux]
-
-  '@vscode/vsce-sign-linux-arm@2.0.5':
-    resolution: {integrity: sha512-cdCwtLGmvC1QVrkIsyzv01+o9eR+wodMJUZ9Ak3owhcGxPRB53/WvrDHAFYA6i8Oy232nuen1YqWeEohqBuSzA==}
-    cpu: [arm]
-    os: [linux]
-
-  '@vscode/vsce-sign-linux-x64@2.0.5':
-    resolution: {integrity: sha512-XLT0gfGMcxk6CMRLDkgqEPTyG8Oa0OFe1tPv2RVbphSOjFWJwZgK3TYWx39i/7gqpDHlax0AP6cgMygNJrA6zg==}
-    cpu: [x64]
-    os: [linux]
-
-  '@vscode/vsce-sign-win32-arm64@2.0.5':
-    resolution: {integrity: sha512-hco8eaoTcvtmuPhavyCZhrk5QIcLiyAUhEso87ApAWDllG7djIrWiOCtqn48k4pHz+L8oCQlE0nwNHfcYcxOPw==}
-    cpu: [arm64]
-    os: [win32]
-
-  '@vscode/vsce-sign-win32-x64@2.0.5':
-    resolution: {integrity: sha512-1ixKFGM2FwM+6kQS2ojfY3aAelICxjiCzeg4nTHpkeU1Tfs4RC+lVLrgq5NwcBC7ZLr6UfY3Ct3D6suPeOf7BQ==}
-    cpu: [x64]
-    os: [win32]
-
-  '@vscode/vsce-sign@2.0.6':
-    resolution: {integrity: sha512-j9Ashk+uOWCDHYDxgGsqzKq5FXW9b9MW7QqOIYZ8IYpneJclWTBeHZz2DJCSKQgo+JAqNcaRRE1hzIx0dswqAw==}
-
-  '@vscode/vsce@3.6.0':
-    resolution: {integrity: sha512-u2ZoMfymRNJb14aHNawnXJtXHLXDVKc1oKZaH4VELKT/9iWKRVgtQOdwxCgtwSxJoqYvuK4hGlBWQJ05wxADhg==}
-    engines: {node: '>= 20'}
-    hasBin: true
-
-  abort-controller@3.0.0:
-    resolution: {integrity: sha512-h8lQ8tacZYnR3vNQTgibj+tODHI5/+l06Au2Pcriv/Gmet0eaj4TwWH41sO9wnHDiQsEj19q0drzdWdeAHtweg==}
-    engines: {node: '>=6.5'}
-
-  abstract-logging@2.0.1:
-    resolution: {integrity: sha512-2BjRTZxTPvheOvGbBslFSYOUkr+SjPtOnrLP33f+VIWLzezQpZcqVg7ja3L4dBXmzzgwT+a029jRx5PCi3JuiA==}
-
-  accepts@1.3.8:
-    resolution: {integrity: sha512-PYAthTa2m2VKxuvSD3DPC/Gy+U+sOA1LAuT8mkmRuvw+NACSaeXEQ+NHcVF7rONl6qcaxV3Uuemwawk+7+SJLw==}
-    engines: {node: '>= 0.6'}
-
-  accepts@2.0.0:
-    resolution: {integrity: sha512-5cvg6CtKwfgdmVqY1WIiXKc3Q1bkRqGLi+2W/6ao+6Y7gu/RCwRuAhGEzh5B4KlszSuTLgZYuqFqo5bImjNKng==}
-    engines: {node: '>= 0.6'}
-
-  acorn-walk@8.3.4:
-    resolution: {integrity: sha512-ueEepnujpqee2o5aIYnvHU6C0A42MNdsIDeqy5BydrkuC5R1ZuUFnm27EeFJGoEHJQgn3uleRvmTXaJgfXbt4g==}
-    engines: {node: '>=0.4.0'}
-
-  acorn@8.15.0:
-    resolution: {integrity: sha512-NZyJarBfL7nWwIq+FDL6Zp/yHEhePMNnnJ0y3qfieCrmNvYct8uvtiV41UvlSe6apAfk0fY1FbWx+NwfmpvtTg==}
-    engines: {node: '>=0.4.0'}
-    hasBin: true
-
-  agent-base@7.1.4:
-    resolution: {integrity: sha512-MnA+YT8fwfJPgBx3m60MNqakm30XOkyIoH1y6huTQvC0PwZG7ki8NacLBcrPbNoo8vEZy7Jpuk7+jMO+CUovTQ==}
-    engines: {node: '>= 14'}
-
-  ahooks@3.8.5:
-    resolution: {integrity: sha512-Y+MLoJpBXVdjsnnBjE5rOSPkQ4DK+8i5aPDzLJdIOsCpo/fiAeXcBY1Y7oWgtOK0TpOz0gFa/XcyO1UGdoqLcw==}
-    engines: {node: '>=8.0.0'}
-    peerDependencies:
-      react: ^16.8.0 || ^17.0.0 || ^18.0.0 || ^19.0.0
-
-  ai@4.3.19:
-    resolution: {integrity: sha512-dIE2bfNpqHN3r6IINp9znguYdhIOheKW2LDigAMrgt/upT3B8eBGPSCblENvaZGoq+hxaN9fSMzjWpbqloP+7Q==}
-    engines: {node: '>=18'}
-    peerDependencies:
-      react: ^18 || ^19 || ^19.0.0-rc
-      zod: ^3.23.8
-    peerDependenciesMeta:
-      react:
-        optional: true
-
-  ajv-draft-04@1.0.0:
-    resolution: {integrity: sha512-mv00Te6nmYbRp5DCwclxtt7yV/joXJPGS7nM+97GdxvuttCOfgI3K4U25zboyeX0O+myI8ERluxQe5wljMmVIw==}
-    peerDependencies:
-      ajv: ^8.5.0
-    peerDependenciesMeta:
-      ajv:
-        optional: true
-
-  ajv-formats@3.0.1:
-    resolution: {integrity: sha512-8iUql50EUR+uUcdRQ3HDqa6EVyo3docL8g5WJ3FNcWmu62IbkGUue/pEyLBW8VGKKucTPgqeks4fIU1DA4yowQ==}
-    peerDependencies:
-      ajv: ^8.0.0
-    peerDependenciesMeta:
-      ajv:
-        optional: true
-
-  ajv@6.12.6:
-    resolution: {integrity: sha512-j3fVLgvTo527anyYyJOGTYJbG+vnnQYvE0m5mmkc1TK+nxAppkCLMIL0aZ4dblVCNoGShhm+kzE4ZUykBoMg4g==}
-
-  ajv@8.12.0:
-    resolution: {integrity: sha512-sRu1kpcO9yLtYxBKvqfTeh9KzZEwO3STyX1HT+4CaDzC6HpTGYhIhPIzj9XuKU7KYDwnaeh5hcOwjy1QuJzBPA==}
-
-  ajv@8.13.0:
-    resolution: {integrity: sha512-PRA911Blj99jR5RMeTunVbNXMF6Lp4vZXnk5GQjcnUWUTsrXtekg/pnmFFI2u/I36Y/2bITGS30GZCXei6uNkA==}
-
-  ajv@8.17.1:
-    resolution: {integrity: sha512-B/gBuNg5SiMTrPkC+A2+cW0RszwxYmn6VYxB/inlBStS5nx6xHIt/ehKRhIMhqusl7a8LjQoZnjCs5vhwxOQ1g==}
-
-  ansi-escapes@7.0.0:
-    resolution: {integrity: sha512-GdYO7a61mR0fOlAsvC9/rIHf7L96sBc6dEWzeOu+KAea5bZyQRPIpojrVoI4AXGJS/ycu/fBTdLrUkA4ODrvjw==}
-    engines: {node: '>=18'}
-
-  ansi-regex@5.0.1:
-    resolution: {integrity: sha512-quJQXlTSUGL2LH9SUXo8VwsY4soanhgo6LNSm84E1LBcE8s3O0wpdiRzyR9z/ZZJMlMWv37qOOb9pdJlMUEKFQ==}
-    engines: {node: '>=8'}
-
-  ansi-regex@6.1.0:
-    resolution: {integrity: sha512-7HSX4QQb4CspciLpVFwyRe79O3xsIZDDLER21kERQ71oaPodF8jL725AgJMFAYbooIqolJoRLuM81SpeUkpkvA==}
-    engines: {node: '>=12'}
-
-  ansi-styles@4.3.0:
-    resolution: {integrity: sha512-zbB9rCJAT1rbjiVDb2hqKFHNYLxgtk8NURxZ3IZwD3F6NtxbXZQCnnSi1Lkx+IDohdPlFp222wVALIheZJQSEg==}
-    engines: {node: '>=8'}
-
-  ansi-styles@6.2.1:
-    resolution: {integrity: sha512-bN798gFfQX+viw3R7yrGWRqnrN2oRkEkUjjl4JNn4E8GxxbjtG3FbrEIIY3l8/hrwUwIeCZvi4QuOTP4MErVug==}
-    engines: {node: '>=12'}
-
-  ansis@4.1.0:
-    resolution: {integrity: sha512-BGcItUBWSMRgOCe+SVZJ+S7yTRG0eGt9cXAHev72yuGcY23hnLA7Bky5L/xLyPINoSN95geovfBkqoTlNZYa7w==}
-    engines: {node: '>=14'}
-
-  antd-style@3.7.1:
-    resolution: {integrity: sha512-CQOfddVp4aOvBfCepa+Kj2e7ap+2XBINg1Kn2osdE3oQvrD7KJu/K0sfnLcFLkgCJygbxmuazYdWLKb+drPDYA==}
-    peerDependencies:
-      antd: '>=5.8.1'
-      react: '>=18'
-
-  antd@5.26.1:
-    resolution: {integrity: sha512-CiLGZ2Ftld+fuoj+U3OL8uouuqUppqFJnW4O/4bOgSWzM9XsJGibpNtUa9QArhrZ5ndfnzlPP/4RVXUK/xfSvQ==}
-    peerDependencies:
-      react: '>=16.9.0'
-      react-dom: '>=16.9.0'
-
-  any-promise@1.3.0:
-    resolution: {integrity: sha512-7UvmKalWRt1wgjL1RrGxoSJW/0QZFIegpeGvZG9kjp8vrRu55XTHbwnqq2GpXm9uLbcuhxm3IqX9OB4MZR1b2A==}
-
-  anymatch@3.1.3:
-    resolution: {integrity: sha512-KMReFUr0B4t+D+OBkjR3KYqvocp2XaSzO55UcB6mgQMd3KbcE+mWTyvVV7D/zsdEbNnV6acZUutkiHQXvTr1Rw==}
-    engines: {node: '>= 8'}
-
-  arg@4.1.3:
-    resolution: {integrity: sha512-58S9QDqG0Xx27YwPSt9fJxivjYl432YCwfDMfZ+71RAqUrZef7LrKQZ3LHLOwCS4FLNBplP533Zx895SeOCHvA==}
-
-  argparse@1.0.10:
-    resolution: {integrity: sha512-o5Roy6tNG4SL/FOkCAN6RzjiakZS25RLYFrcMttJqbdd8BWrnA+fGz57iN5Pb06pvBGvl5gQ0B48dJlslXvoTg==}
-
-  argparse@2.0.1:
-    resolution: {integrity: sha512-8+9WqebbFzpX9OR+Wa6O29asIogeRMzcGtAINdpMHHyAg10f05aSFVBbcEqGf/PXw1EjAZ+q2/bEBg3DvurK3Q==}
-
-  aria-hidden@1.2.6:
-    resolution: {integrity: sha512-ik3ZgC9dY/lYVVM++OISsaYDeg1tb0VtP5uL3ouh1koGOaUMDPpbFIei4JkFimWUFPn90sbMNMXQAIVOlnYKJA==}
-    engines: {node: '>=10'}
-
-  array-flatten@1.1.1:
-    resolution: {integrity: sha512-PCVAQswWemu6UdxsDFFX/+gVeYqKAod3D3UVm91jHwynguOwAvYPhx8nNlM++NqRcK6CxxpUafjmhIdKiHibqg==}
-
-  asn1.js@4.10.1:
-    resolution: {integrity: sha512-p32cOF5q0Zqs9uBiONKYLm6BClCoBCM5O9JfeUSlnQLBTxYdTK+pW+nXflm8UkKd2UYlEbYz5qEi0JuZR9ckSw==}
-
-  assert-okam@1.5.0:
-    resolution: {integrity: sha512-pchhPo40i8GsTj/7h6P8LSSzwRErnh2nCEiwXNTxy4VYw6lSesSac4rTKqwsA+fOZdj6FT81Mb9U1vIZEua1EQ==}
-
-  assertion-error@2.0.1:
-    resolution: {integrity: sha512-Izi8RQcffqCeNVgFigKli1ssklIbpHnCYc6AknXGYoB6grJqyeby7jv12JUQgmTAnIDnbck1uxksT4dzN3PWBA==}
-    engines: {node: '>=12'}
-
-  ast-types@0.16.1:
-    resolution: {integrity: sha512-6t10qk83GOG8p0vKmaCr8eiilZwO171AvbROMtvvNiwrTly62t+7XkA8RdIIVbpMhCASAsxgAzdRSwh6nw/5Dg==}
-    engines: {node: '>=4'}
-
-  astral-regex@2.0.0:
-    resolution: {integrity: sha512-Z7tMw1ytTXt5jqMcOP+OQteU1VuNK9Y02uuJtKQ1Sv69jXQKKg5cibLwGJow8yzZP+eAc18EmLGPal0bp36rvQ==}
-    engines: {node: '>=8'}
-
-  async@3.2.6:
-    resolution: {integrity: sha512-htCUDlxyyCLMgaM3xXg0C0LW2xqfuQ6p05pCEIsXuyQ+a1koYKTuBMzRNwmybfLgvJDMd0r1LTn4+E0Ti6C2AA==}
-
-  asynckit@0.4.0:
-    resolution: {integrity: sha512-Oei9OH4tRh0YqU3GxhX79dM/mwVgvbZJaSNaRk+bshkj0S5cfHcgYakreBjrHwatXKbz+IoIdYLxrKim2MjW0Q==}
-
-  atomic-sleep@1.0.0:
-    resolution: {integrity: sha512-kNOjDqAh7px0XWNI+4QbzoiR/nTkHAWNud2uvnJquD1/x5a7EQZMJT0AczqK0Qn67oY/TTQ1LbUKajZpp3I9tQ==}
-    engines: {node: '>=8.0.0'}
-
-  auto-bind@5.0.1:
-    resolution: {integrity: sha512-ooviqdwwgfIfNmDwo94wlshcdzfO64XV0Cg6oDsDYBJfITDz1EngD2z7DkbvCWn+XIMsIqW27sEVF6qcpJrRcg==}
-    engines: {node: ^12.20.0 || ^14.13.1 || >=16.0.0}
-
-  available-typed-arrays@1.0.7:
-    resolution: {integrity: sha512-wvUjBtSGN7+7SjNpq/9M2Tg350UZD3q62IFZLbRAR1bSMlCo1ZaeW+BJ+D090e4hIIZLBcTDWe4Mh4jvUDajzQ==}
-    engines: {node: '>= 0.4'}
-
-  avvio@9.1.0:
-    resolution: {integrity: sha512-fYASnYi600CsH/j9EQov7lECAniYiBFiiAtBNuZYLA2leLe9qOvZzqYHFjtIj6gD2VMoMLP14834LFWvr4IfDw==}
-
-  axios@1.10.0:
-    resolution: {integrity: sha512-/1xYAC4MP/HEG+3duIhFr4ZQXR4sQXOIe+o6sdqzeykGLx6Upp/1p8MHqhINOvGeP7xyNHe7tsiJByc4SSVUxw==}
-
-  azure-devops-node-api@12.5.0:
-    resolution: {integrity: sha512-R5eFskGvOm3U/GzeAuxRkUsAl0hrAwGgWn6zAd2KrZmrEhWZVqLew4OOupbQlXUuojUzpGtq62SmdhJ06N88og==}
-
-  babel-dead-code-elimination@1.0.10:
-    resolution: {integrity: sha512-DV5bdJZTzZ0zn0DC24v3jD7Mnidh6xhKa4GfKCbq3sfW8kaWhDdZjP3i81geA8T33tdYqWKw4D3fVv0CwEgKVA==}
-
-  babel-plugin-macros@3.1.0:
-    resolution: {integrity: sha512-Cg7TFGpIr01vOQNODXOOaGz2NpCU5gl8x1qJFbb6hbZxR7XrcE2vtbAsTAbJ7/xwJtUuJEw8K8Zr/AE0LHlesg==}
-    engines: {node: '>=10', npm: '>=6'}
-
-  bail@2.0.2:
-    resolution: {integrity: sha512-0xO6mYd7JB2YesxDKplafRpsiOzPt9V02ddPCLbY1xYGPOX24NTyN50qnUxgCPcSoYMhKpAuBTjQoRZCAkUDRw==}
-
-  balanced-match@1.0.2:
-    resolution: {integrity: sha512-3oSeUO0TMV67hN1AmbXsK4yaqU7tjiHlbxRDZOpH0KW9+CeX4bRAaX0Anxt0tx2MrpRpWwQaPwIlISEJhYU5Pw==}
-
-  base64-js@1.5.1:
-    resolution: {integrity: sha512-AKpaYlHn8t4SVbOHCy+b5+KKgvR4vrsD8vbvrbiQJps7fKDTkjkDry6ji0rUJjC0kzbNePLwzxq8iypo41qeWA==}
-
-  binary-extensions@2.3.0:
-    resolution: {integrity: sha512-Ceh+7ox5qe7LJuLHoY0feh3pHuUDHAcRUeyL2VYghZwfpkNIy/+8Ocg0a3UuSoYzavmylwuLWQOf3hl0jjMMIw==}
-    engines: {node: '>=8'}
-
-  binaryextensions@6.11.0:
-    resolution: {integrity: sha512-sXnYK/Ij80TO3lcqZVV2YgfKN5QjUWIRk/XSm2J/4bd/lPko3lvk0O4ZppH6m+6hB2/GTu+ptNwVFe1xh+QLQw==}
-    engines: {node: '>=4'}
-
-  bl@4.1.0:
-    resolution: {integrity: sha512-1W07cM9gS6DcLperZfFSj+bWLtaPGSOHWhPiGzXmvVJbRLdG82sH/Kn8EtW1VqWVA54AKf2h5k5BbnIbwF3h6w==}
-
-  bn.js@4.12.2:
-    resolution: {integrity: sha512-n4DSx829VRTRByMRGdjQ9iqsN0Bh4OolPsFnaZBLcbi8iXcB+kJ9s7EnRt4wILZNV3kPLHkRVfOc/HvhC3ovDw==}
-
-  bn.js@5.2.2:
-    resolution: {integrity: sha512-v2YAxEmKaBLahNwE1mjp4WON6huMNeuDvagFZW+ASCuA/ku0bXR9hSMw0XpiqMoA3+rmnyck/tPRSFQkoC9Cuw==}
-
-  body-parser@1.20.3:
-    resolution: {integrity: sha512-7rAxByjUMqQ3/bHJy7D6OGXvx/MMc4IqBn/X0fcM1QUcAItpZrBEYhWGem+tzXH90c+G01ypMcYJBO9Y30203g==}
-    engines: {node: '>= 0.8', npm: 1.2.8000 || >= 1.4.16}
-
-  body-parser@2.2.0:
-    resolution: {integrity: sha512-02qvAaxv8tp7fBa/mw1ga98OGm+eCbqzJOKoRt70sLmfEEi+jyBYVTDGfCL/k06/4EMk/z01gCe7HoCH/f2LTg==}
-    engines: {node: '>=18'}
-
-  boolbase@1.0.0:
-    resolution: {integrity: sha512-JZOSA7Mo9sNGB8+UjSgzdLtokWAky1zbztM3WRLCbZ70/3cTANmQmOdR7y2g+J0e2WXywy1yS468tY+IruqEww==}
-
-  boundary@2.0.0:
-    resolution: {integrity: sha512-rJKn5ooC9u8q13IMCrW0RSp31pxBCHE3y9V/tp3TdWSLf8Em3p6Di4NBpfzbJge9YjjFEsD0RtFEjtvHL5VyEA==}
-
-  brace-expansion@1.1.12:
-    resolution: {integrity: sha512-9T9UjW3r0UW5c1Q7GTwllptXwhvYmEzFhzMfZ9H7FQWt+uZePjZPjBP/W1ZEyZ1twGWom5/56TF4lPcqjnDHcg==}
-
-  brace-expansion@2.0.2:
-    resolution: {integrity: sha512-Jt0vHyM+jmUBqojB7E1NIYadt0vI0Qxjxd2TErW94wDz+E2LAm5vKMXXwg6ZZBTHPuUlDgQHKXvjGBdfcF1ZDQ==}
-
-  braces@3.0.3:
-    resolution: {integrity: sha512-yQbXgO/OSZVD2IsiLlro+7Hf6Q18EJrKSEsdoMzKePKXct3gvD8oLcOQdIzGupr5Fj+EDe8gO/lxc1BzfMpxvA==}
-    engines: {node: '>=8'}
-
-  brorand@1.1.0:
-    resolution: {integrity: sha512-cKV8tMCEpQs4hK/ik71d6LrPOnpkpGBR0wzxqr68g2m/LB2GxVYQroAjMJZRVM1Y4BCjCKc3vAamxSzOY2RP+w==}
-
-  browser-stdout@1.3.1:
-    resolution: {integrity: sha512-qhAVI1+Av2X7qelOfAIYwXONood6XlZE/fXaBSmW/T5SzLAmCgzi+eiWE7fUvbHaeNBQH13UftjpXxsfLkMpgw==}
-
-  browserify-aes@1.2.0:
-    resolution: {integrity: sha512-+7CHXqGuspUn/Sl5aO7Ea0xWGAtETPXNSAjHo48JfLdPWcMng33Xe4znFvQweqc/uzk5zSOI3H52CYnjCfb5hA==}
-
-  browserify-cipher@1.0.1:
-    resolution: {integrity: sha512-sPhkz0ARKbf4rRQt2hTpAHqn47X3llLkUGn+xEJzLjwY8LRs2p0v7ljvI5EyoRO/mexrNunNECisZs+gw2zz1w==}
-
-  browserify-des@1.0.2:
-    resolution: {integrity: sha512-BioO1xf3hFwz4kc6iBhI3ieDFompMhrMlnDFC4/0/vd5MokpuAc3R+LYbwTA9A5Yc9pq9UYPqffKpW2ObuwX5A==}
-
-  browserify-rsa@4.1.1:
-    resolution: {integrity: sha512-YBjSAiTqM04ZVei6sXighu679a3SqWORA3qZTEqZImnlkDIFtKc6pNutpjyZ8RJTjQtuYfeetkxM11GwoYXMIQ==}
-    engines: {node: '>= 0.10'}
-
-  browserify-sign@4.2.3:
-    resolution: {integrity: sha512-JWCZW6SKhfhjJxO8Tyiiy+XYB7cqd2S5/+WeYHsKdNKFlCBhKbblba1A/HN/90YwtxKc8tCErjffZl++UNmGiw==}
-    engines: {node: '>= 0.12'}
-
-  browserify-zlib@0.2.0:
-    resolution: {integrity: sha512-Z942RysHXmJrhqk88FmKBVq/v5tqmSkDz7p54G/MGyjMnCFFnC79XWNbg+Vta8W6Wb2qtSZTSxIGkJrRpCFEiA==}
-
-  browserslist@4.25.0:
-    resolution: {integrity: sha512-PJ8gYKeS5e/whHBh8xrwYK+dAvEj7JXtz6uTucnMRB8OiGTsKccFekoRrjajPBHV8oOY+2tI4uxeceSimKwMFA==}
-    engines: {node: ^6 || ^7 || ^8 || ^9 || ^10 || ^11 || ^12 || >=13.7}
-    hasBin: true
-
-  buffer-crc32@0.2.13:
-    resolution: {integrity: sha512-VO9Ht/+p3SN7SKWqcrgEzjGbRSJYTx+Q1pTQC0wrWqHx0vpJraQ6GtHx8tvcg1rlK1byhU5gccxgOgj7B0TDkQ==}
-
-  buffer-equal-constant-time@1.0.1:
-    resolution: {integrity: sha512-zRpUiDwd/xk6ADqPMATG8vc9VPrkck7T07OIx0gnjmJAnHnTVXNQG3vfvWNuiZIkwu9KrKdA1iJKfsfTVxE6NA==}
-
-  buffer-from@1.1.2:
-    resolution: {integrity: sha512-E+XQCRwSbaaiChtv6k6Dwgc+bx+Bs6vuKJHHl5kox/BaKbhiXzqQOwK4cO22yElGp2OCmjwVhT3HmxgyPGnJfQ==}
-
-  buffer-okam@4.9.2:
-    resolution: {integrity: sha512-t+vozme+an7flUs6GXHGMiP3PdodTse1NgRHSDWioIFJAtmMlj3pj7qD20Mkr9hZy0+9HA4R0xcumpMewrRdZQ==}
-
-  buffer-xor@1.0.3:
-    resolution: {integrity: sha512-571s0T7nZWK6vB67HI5dyUF7wXiNcfaPPPTl6zYCNApANjIvYJTg7hlud/+cJpdAhS7dVzqMLmfhfHR3rAcOjQ==}
-
-  buffer@5.7.1:
-    resolution: {integrity: sha512-EHcyIPBQ4BSGlvjB16k5KgAJ27CIsHY/2JBmCRReo48y9rQ3MaUzWX3KVlBa4U7MyX02HdVj0K7C3WaB3ju7FQ==}
-
-  buffer@6.0.3:
-    resolution: {integrity: sha512-FTiCpNxtwiZZHEZbcbTIcZjERVICn9yq/pDFkTl95/AxzD1naBctN7YO68riM/gLSDY7sdrMby8hofADYuuqOA==}
-
-  builtin-status-codes@3.0.0:
-    resolution: {integrity: sha512-HpGFw18DgFWlncDfjTa2rcQ4W88O1mC8e8yZ2AvQY5KDaktSTwo+KRf6nHK6FRI5FyRyb/5T6+TSxfP7QyGsmQ==}
-
-  bundle-name@4.1.0:
-    resolution: {integrity: sha512-tjwM5exMg6BGRI+kNmTntNsvdZS1X8BFYS6tnJ2hdH0kVxM6/eVZ2xy+FqStSWvYmtfFMDLIxurorHwDKfDz5Q==}
-    engines: {node: '>=18'}
-
-  bytes@3.0.0:
-    resolution: {integrity: sha512-pMhOfFDPiv9t5jjIXkHosWmkSyQbvsgEVNkz0ERHbuLh2T/7j4Mqqpz523Fe8MVY89KC6Sh/QfS2sM+SjgFDcw==}
-    engines: {node: '>= 0.8'}
-
-  bytes@3.1.2:
-    resolution: {integrity: sha512-/Nf7TyzTx6S3yRJObOAV7956r8cr2+Oj8AC5dt8wSP3BQAoeX58NoHyCU8P8zGkNXStjTSi6fzO6F0pBdcYbEg==}
-    engines: {node: '>= 0.8'}
-
-  c8@9.1.0:
-    resolution: {integrity: sha512-mBWcT5iqNir1zIkzSPyI3NCR9EZCVI3WUD+AVO17MVWTSFNyUueXE82qTeampNtTr+ilN/5Ua3j24LgbCKjDVg==}
-    engines: {node: '>=14.14.0'}
-    hasBin: true
-
-  cac@6.7.14:
-    resolution: {integrity: sha512-b6Ilus+c3RrdDk+JhLKUAQfzzgLEPy6wcXqS7f/xe1EETvsDP6GORG7SFuOs6cID5YkqchW/LXZbX5bc8j7ZcQ==}
-    engines: {node: '>=8'}
-
-  call-bind-apply-helpers@1.0.2:
-    resolution: {integrity: sha512-Sp1ablJ0ivDkSzjcaJdxEunN5/XvksFJ2sMBFfq6x0ryhQV/2b/KwFe21cMpmHtPOSij8K99/wSfoEuTObmuMQ==}
-    engines: {node: '>= 0.4'}
-
-  call-bind@1.0.8:
-    resolution: {integrity: sha512-oKlSFMcMwpUg2ednkhQ454wfWiU/ul3CkJe/PEHcTKuiX6RpbehUiFMXu13HalGZxfUwCQzZG747YXBn1im9ww==}
-    engines: {node: '>= 0.4'}
-
-  call-bound@1.0.4:
-    resolution: {integrity: sha512-+ys997U96po4Kx/ABpBCqhA9EuxJaQWDQg7295H4hBphv3IZg0boBKuwYpt4YXp6MZ5AmZQnU/tyMTlRpaSejg==}
-    engines: {node: '>= 0.4'}
-
-  callsites@3.1.0:
-    resolution: {integrity: sha512-P8BjAsXvZS+VIDUI11hHCQEv74YT67YUi5JJFNWIqL235sBmjX4+qx9Muvls5ivyNENctx46xQLQ3aTuE7ssaQ==}
-    engines: {node: '>=6'}
-
-  camelcase@6.3.0:
-    resolution: {integrity: sha512-Gmy6FhYlCY7uOElZUSbxo2UCDH8owEk996gkbrpsgGtrJLM3J7jGxl9Ic7Qwwj4ivOE5AWZWRMecDdF7hqGjFA==}
-    engines: {node: '>=10'}
-
-  caniuse-lite@1.0.30001723:
-    resolution: {integrity: sha512-1R/elMjtehrFejxwmexeXAtae5UO9iSyFn6G/I806CYC/BLyyBk1EPhrKBkWhy6wM6Xnm47dSJQec+tLJ39WHw==}
-
-  ccount@2.0.1:
-    resolution: {integrity: sha512-eyrF0jiFpY+3drT6383f1qhkbGsLSifNAjA61IUjZjmLCWjItY6LB9ft9YhoDgwfmclB2zhu51Lc7+95b8NRAg==}
-
-  chai@5.2.1:
-    resolution: {integrity: sha512-5nFxhUrX0PqtyogoYOA8IPswy5sZFTOsBFl/9bNsmDLgsxYTzSZQJDPppDnZPTQbzSEm0hqGjWPzRemQCYbD6A==}
-    engines: {node: '>=18'}
-
-  chalk@4.1.2:
-    resolution: {integrity: sha512-oKnbhFyRIXpUuez8iBMmyEa4nbj4IOQyuhc/wy9kY7/WVPcwIO9VA668Pu8RkO7+0G76SLROeyw9CpQ061i4mA==}
-    engines: {node: '>=10'}
-
-  chalk@5.5.0:
-    resolution: {integrity: sha512-1tm8DTaJhPBG3bIkVeZt1iZM9GfSX2lzOeDVZH9R9ffRHpmHvxZ/QhgQH/aDTkswQVt+YHdXAdS/In/30OjCbg==}
-    engines: {node: ^12.17.0 || ^14.13 || >=16.0.0}
-
-  char-regex@1.0.2:
-    resolution: {integrity: sha512-kWWXztvZ5SBQV+eRgKFeh8q5sLuZY2+8WUIzlxWVTg+oGwY14qylx1KbKzHd8P6ZYkAg0xyIDU9JMHhyJMZ1jw==}
-    engines: {node: '>=10'}
-
-  character-entities-html4@2.1.0:
-    resolution: {integrity: sha512-1v7fgQRj6hnSwFpq1Eu0ynr/CDEw0rXo2B61qXrLNdHZmPKgb7fqS1a2JwF0rISo9q77jDI8VMEHoApn8qDoZA==}
-
-  character-entities-legacy@1.1.4:
-    resolution: {integrity: sha512-3Xnr+7ZFS1uxeiUDvV02wQ+QDbc55o97tIV5zHScSPJpcLm/r0DFPcoY3tYRp+VZukxuMeKgXYmsXQHO05zQeA==}
-
-  character-entities-legacy@3.0.0:
-    resolution: {integrity: sha512-RpPp0asT/6ufRm//AJVwpViZbGM/MkjQFxJccQRHmISF/22NBtsHqAWmL+/pmkPWoIUJdWyeVleTl1wydHATVQ==}
-
-  character-entities@1.2.4:
-    resolution: {integrity: sha512-iBMyeEHxfVnIakwOuDXpVkc54HijNgCyQB2w0VfGQThle6NXn50zU6V/u+LDhxHcDUPojn6Kpga3PTAD8W1bQw==}
-
-  character-entities@2.0.2:
-    resolution: {integrity: sha512-shx7oQ0Awen/BRIdkjkvz54PnEEI/EjwXDSIZp86/KKdbafHh1Df/RYGBhn4hbe2+uKC9FnT5UCEdyPz3ai9hQ==}
-
-  character-reference-invalid@1.1.4:
-    resolution: {integrity: sha512-mKKUkUbhPpQlCOfIuZkvSEgktjPFIsZKRRbC6KWVEMvlzblj3i3asQv5ODsrwt0N3pHAEvjP8KTQPHkp0+6jOg==}
-
-  character-reference-invalid@2.0.1:
-    resolution: {integrity: sha512-iBZ4F4wRbyORVsu0jPV7gXkOsGYjGHPmAyv+HiHG8gi5PtC9KI2j1+v8/tlibRvjoWX027ypmG/n0HtO5t7unw==}
-
-  chardet@2.1.0:
-    resolution: {integrity: sha512-bNFETTG/pM5ryzQ9Ad0lJOTa6HWD/YsScAR3EnCPZRPlQh77JocYktSHOUHelyhm8IARL+o4c4F1bP5KVOjiRA==}
-
-  check-error@2.1.1:
-    resolution: {integrity: sha512-OAlb+T7V4Op9OwdkjmguYRqncdlx5JiofwOAUkmTF+jNdHwzTaTs4sRAGpzLF3oOz5xAyDGrPgeIDFQmDOTiJw==}
-    engines: {node: '>= 16'}
-
-  cheerio-select@2.1.0:
-    resolution: {integrity: sha512-9v9kG0LvzrlcungtnJtpGNxY+fzECQKhK4EGJX2vByejiMX84MFNQw4UxPJl3bFbTMw+Dfs37XaIkCwTZfLh4g==}
-
-  cheerio@1.1.0:
-    resolution: {integrity: sha512-+0hMx9eYhJvWbgpKV9hN7jg0JcwydpopZE4hgi+KvQtByZXPp04NiCWU0LzcAbP63abZckIHkTQaXVF52mX3xQ==}
-    engines: {node: '>=18.17'}
-
-  chokidar@3.6.0:
-    resolution: {integrity: sha512-7VT13fmjotKpGipCW9JEQAusEPE+Ei8nl6/g4FBAmIm0GOOLMua9NDDo/DWp0ZAxCr3cPq5ZpBqmPAQgDda2Pw==}
-    engines: {node: '>= 8.10.0'}
-
-  chokidar@4.0.3:
-    resolution: {integrity: sha512-Qgzu8kfBvo+cA4962jnP1KkS6Dop5NS6g7R5LFYJr4b8Ub94PPQXUksCw9PvXoeXPRRddRNC5C1JQUR2SMGtnA==}
-    engines: {node: '>= 14.16.0'}
-
-  chownr@1.1.4:
-    resolution: {integrity: sha512-jJ0bqzaylmJtVnNgzTeSOs8DPavpbYgEr/b0YL8/2GO3xJEhInFmhKMUnEJQjZumK7KXGFhUy89PrsJWlakBVg==}
-
-  chownr@3.0.0:
-    resolution: {integrity: sha512-+IxzY9BZOQd/XuYPRmrvEVjF/nqj5kgT4kEq7VofrDoM1MxoRjEWkrCC3EtLi59TVawxTAn+orJwFQcrqEN1+g==}
-    engines: {node: '>=18'}
-
-  cipher-base@1.0.6:
-    resolution: {integrity: sha512-3Ek9H3X6pj5TgenXYtNWdaBon1tgYCaebd+XPg0keyjEbEfkD4KkmAxkQ/i1vYvxdcT5nscLBfq9VJRmCBcFSw==}
-    engines: {node: '>= 0.10'}
-
-  class-variance-authority@0.7.1:
-    resolution: {integrity: sha512-Ka+9Trutv7G8M6WT6SeiRWz792K5qEqIGEGzXKhAE6xOWAY6pPH8U+9IY3oCMv6kqTmLsv7Xh/2w2RigkePMsg==}
-
-  classnames@2.5.1:
-    resolution: {integrity: sha512-saHYOzhIQs6wy2sVxTM6bUDsQO4F50V9RQ22qBpEdCW+I+/Wmke2HOl6lS6dTpdxVhb88/I6+Hs+438c3lfUow==}
-
-  cli-boxes@3.0.0:
-    resolution: {integrity: sha512-/lzGpEWL/8PfI0BmBOPRwp0c/wFNX1RdUML3jK/RcSBA9T8mZDdQpqYBKtCFTOfQbwPqWEOpjqW+Fnayc0969g==}
-    engines: {node: '>=10'}
-
-  cli-cursor@4.0.0:
-    resolution: {integrity: sha512-VGtlMu3x/4DOtIUwEkRezxUZ2lBacNJCHash0N0WeZDBS+7Ux1dm3XWAgWYxLJFMMdOeXMHXorshEFhbMSGelg==}
-    engines: {node: ^12.20.0 || ^14.13.1 || >=16.0.0}
-
-  cli-cursor@5.0.0:
-    resolution: {integrity: sha512-aCj4O5wKyszjMmDT4tZj93kxyydN/K5zPWSCe6/0AV/AA1pqe5ZBIw0a2ZfPQV7lL5/yb5HsUreJ6UFAF1tEQw==}
-    engines: {node: '>=18'}
-
-  cli-highlight@2.1.11:
-    resolution: {integrity: sha512-9KDcoEVwyUXrjcJNvHD0NFc/hiwe/WPVYIleQh2O1N2Zro5gWJZ/K+3DGn8w8P/F6FxOgzyC5bxDyHIgCSPhGg==}
-    engines: {node: '>=8.0.0', npm: '>=5.0.0'}
-    hasBin: true
-
-  cli-spinners@2.9.2:
-    resolution: {integrity: sha512-ywqV+5MmyL4E7ybXgKys4DugZbX0FC6LnwrhjuykIjnK9k8OQacQ7axGKnjDXWNhns0xot3bZI5h55H8yo9cJg==}
-    engines: {node: '>=6'}
-
-  cli-table3@0.6.5:
-    resolution: {integrity: sha512-+W/5efTR7y5HRD7gACw9yQjqMVvEMLBHmboM/kPWam+H+Hmyrgjh6YncVKK122YZkXrLudzTuAukUw9FnMf7IQ==}
-    engines: {node: 10.* || >= 12.*}
-
-  cli-truncate@4.0.0:
-    resolution: {integrity: sha512-nPdaFdQ0h/GEigbPClz11D0v/ZJEwxmeVZGeMo3Z5StPtUTkA9o1lD6QwoirYiSDzbcwn2XcjwmCp68W1IS4TA==}
-    engines: {node: '>=18'}
-
-  clipboardy@4.0.0:
-    resolution: {integrity: sha512-5mOlNS0mhX0707P2I0aZ2V/cmHUEO/fL7VFLqszkhUsxt7RwnmrInf/eEQKlf5GzvYeHIjT+Ov1HRfNmymlG0w==}
-    engines: {node: '>=18'}
-
-  cliui@7.0.4:
-    resolution: {integrity: sha512-OcRE68cOsVMXp1Yvonl/fzkQOyjLSu/8bhPDfQt0e0/Eb283TKP20Fs2MqoPsr9SwA595rRCA+QMzYc9nBP+JQ==}
-
-  cliui@8.0.1:
-    resolution: {integrity: sha512-BSeNnyus75C4//NQ9gQt1/csTXyo/8Sb+afLAkzAptFuMsod9HFokGNudZpi/oQV73hnVK+sR+5PVRMd+Dr7YQ==}
-    engines: {node: '>=12'}
-
-  clsx@2.1.1:
-    resolution: {integrity: sha512-eYm0QWBtUrBWZWG0d386OGAw16Z995PiOVo2B7bjWSbHedGl5e0ZWaq65kOGgUSNesEIDkB9ISbTg/JK9dhCZA==}
-    engines: {node: '>=6'}
-
-  cmdk@1.1.1:
-    resolution: {integrity: sha512-Vsv7kFaXm+ptHDMZ7izaRsP70GgrW9NBNGswt9OZaVBLlE0SNpDq8eu/VGXyF9r7M0azK3Wy7OlYXsuyYLFzHg==}
-    peerDependencies:
-      react: ^18 || ^19 || ^19.0.0-rc
-      react-dom: ^18 || ^19 || ^19.0.0-rc
-
-  cockatiel@3.2.1:
-    resolution: {integrity: sha512-gfrHV6ZPkquExvMh9IOkKsBzNDk6sDuZ6DdBGUBkvFnTCqCxzpuq48RySgP0AnaqQkw2zynOFj9yly6T1Q2G5Q==}
-    engines: {node: '>=16'}
-
-  code-excerpt@4.0.0:
-    resolution: {integrity: sha512-xxodCmBen3iy2i0WtAK8FlFNrRzjUqjRsMfho58xT/wvZU1YTM3fCnRjcy1gJPMepaRlgm/0e6w8SpWHpn3/cA==}
-    engines: {node: ^12.20.0 || ^14.13.1 || >=16.0.0}
-
-  color-convert@2.0.1:
-    resolution: {integrity: sha512-RRECPsj7iu/xb5oKYcsFHSppFNnsj/52OVTRKb4zP5onXwVF3zVmmToNcOfGC+CRDpfK/U584fMg38ZHCaElKQ==}
-    engines: {node: '>=7.0.0'}
-
-  color-name@1.1.4:
-    resolution: {integrity: sha512-dOy+3AuW3a2wNbZHIuMZpTcgjGuLU/uBL/ubcZF9OXbDo8ff4O8yVp5Bf0efS8uEoYo5q4Fx7dY9OgQGXgAsQA==}
-
-  colorette@2.0.20:
-    resolution: {integrity: sha512-IfEDxwoWIjkeXL1eXcDiow4UbKjhLdq6/EuSVR9GMN7KVH3r9gQ83e73hsz1Nd1T3ijd5xv1wcWRYO+D6kCI2w==}
-
-  combined-stream@1.0.8:
-    resolution: {integrity: sha512-FQN4MRfuJeHf7cBbBMJFXhKSDq+2kAArBlmRBvcvFE5BB1HZKXtSFASDhdlz9zOYwxh8lDdnvmMOe/+5cdoEdg==}
-    engines: {node: '>= 0.8'}
-
-  comma-separated-tokens@1.0.8:
-    resolution: {integrity: sha512-GHuDRO12Sypu2cV70d1dkA2EUmXHgntrzbpvOB+Qy+49ypNfGgFQIC2fhhXbnyrJRynDCAARsT7Ou0M6hirpfw==}
-
-  comma-separated-tokens@2.0.3:
-    resolution: {integrity: sha512-Fu4hJdvzeylCfQPp9SGWidpzrMs7tTrlu6Vb8XGaRGck8QSNZJJp538Wrb60Lax4fPwR64ViY468OIUTbRlGZg==}
-
-  commander@12.1.0:
-    resolution: {integrity: sha512-Vw8qHK3bZM9y/P10u3Vib8o/DdkvA2OtPtZvD871QKjy74Wj1WSKFILMPRPSdUSx5RFK1arlJzEtA4PkFgnbuA==}
-    engines: {node: '>=18'}
-
-  commander@13.1.0:
-    resolution: {integrity: sha512-/rFeCpNJQbhSZjGVwO9RFV3xPqbnERS8MmIQzCtD/zl6gpJuV/bMLuN92oG3F7d8oDEHHRrujSXNUr8fpjntKw==}
-    engines: {node: '>=18'}
-
-  commander@14.0.0:
-    resolution: {integrity: sha512-2uM9rYjPvyq39NwLRqaiLtWHyDC1FvryJDa2ATTVims5YAS4PupsEQsDvP14FqhFr0P49CYDugi59xaxJlTXRA==}
-    engines: {node: '>=20'}
-
-  compute-scroll-into-view@3.1.1:
-    resolution: {integrity: sha512-VRhuHOLoKYOy4UbilLbUzbYg93XLjv2PncJC50EuTWPA3gaja1UjBsUP/D/9/juV3vQFr6XBEzn9KCAHdUvOHw==}
-
-  concat-map@0.0.1:
-    resolution: {integrity: sha512-/Srv4dswyQNBfohGpz9o6Yb3Gz3SrUDqBH5rTuhGR7ahtlbYKnVxw2bCFMRljaA7EXHaXZ8wsHdodFvbkhKmqg==}
-
-  concurrently@9.2.0:
-    resolution: {integrity: sha512-IsB/fiXTupmagMW4MNp2lx2cdSN2FfZq78vF90LBB+zZHArbIQZjQtzXCiXnvTxCZSvXanTqFLWBjw2UkLx1SQ==}
-    engines: {node: '>=18'}
-    hasBin: true
-
-  console-browserify@1.2.0:
-    resolution: {integrity: sha512-ZMkYO/LkF17QvCPqM0gxw8yUzigAOZOSWSHg91FH6orS7vcEj5dVZTidN2fQ14yBSdg97RqhSNwLUXInd52OTA==}
-
-  constants-browserify@1.0.0:
-    resolution: {integrity: sha512-xFxOwqIzR/e1k1gLiWEophSCMqXcwVHIH7akf7b/vxcUeGunlj3hvZaaqxwHsTgn+IndtkQJgSztIDWeumWJDQ==}
-
-  content-disposition@0.5.2:
-    resolution: {integrity: sha512-kRGRZw3bLlFISDBgwTSA1TMBFN6J6GWDeubmDE3AF+3+yXL8hTWv8r5rkLbqYXY4RjPk/EzHnClI3zQf1cFmHA==}
-    engines: {node: '>= 0.6'}
-
-  content-disposition@0.5.4:
-    resolution: {integrity: sha512-FveZTNuGw04cxlAiWbzi6zTAL/lhehaWbTtgluJh4/E95DqMwTmha3KZN1aAWA8cFIhHzMZUvLevkw5Rqk+tSQ==}
-    engines: {node: '>= 0.6'}
-
-  content-disposition@1.0.0:
-    resolution: {integrity: sha512-Au9nRL8VNUut/XSzbQA38+M78dzP4D+eqg3gfJHMIHHYa3bg067xj1KxMUWj+VULbiZMowKngFFbKczUrNJ1mg==}
-    engines: {node: '>= 0.6'}
-
-  content-type@1.0.5:
-    resolution: {integrity: sha512-nTjqfcBFEipKdXCv4YDQWCfmcLZKm81ldF0pAopTvyrFGVbcR6P/VAAd5G7N+0tTr8QqiU0tFadD6FK4NtJwOA==}
-    engines: {node: '>= 0.6'}
-
-  convert-source-map@1.9.0:
-    resolution: {integrity: sha512-ASFBup0Mz1uyiIjANan1jzLQami9z1PoYSZCiiYW2FczPbenXc45FZdBZLzOT+r6+iciuEModtmCti+hjaAk0A==}
-
-  convert-source-map@2.0.0:
-    resolution: {integrity: sha512-Kvp459HrV2FEJ1CAsi1Ku+MY3kasH19TFykTz2xWmMeq6bk2NU3XXvfJ+Q61m0xktWwt+1HSYf3JZsTms3aRJg==}
-
-  convert-to-spaces@2.0.1:
-    resolution: {integrity: sha512-rcQ1bsQO9799wq24uE5AM2tAILy4gXGIK/njFWcVQkGNZ96edlpY+A7bjwvzjYvLDyzmG1MmMLZhpcsb+klNMQ==}
-    engines: {node: ^12.20.0 || ^14.13.1 || >=16.0.0}
-
-  cookie-signature@1.0.6:
-    resolution: {integrity: sha512-QADzlaHc8icV8I7vbaJXJwod9HWYp8uCqf1xa4OfNu1T7JVxQIrUgOWtHdNDtPiywmFbiS12VjotIXLrKM3orQ==}
-
-  cookie-signature@1.2.2:
-    resolution: {integrity: sha512-D76uU73ulSXrD1UXF4KE2TMxVVwhsnCgfAyTg9k8P6KGZjlXKrOLe4dJQKI3Bxi5wjesZoFXJWElNWBjPZMbhg==}
-    engines: {node: '>=6.6.0'}
-
-  cookie@0.7.1:
-    resolution: {integrity: sha512-6DnInpx7SJ2AK3+CTUE/ZM0vWTUboZCegxhC2xiIydHR9jNuTAASBrfEpHhiGOZw/nX51bHt6YQl8jsGo4y/0w==}
-    engines: {node: '>= 0.6'}
-
-  cookie@0.7.2:
-    resolution: {integrity: sha512-yki5XnKuf750l50uGTllt6kKILY4nQ1eNIQatoXEByZ5dWgnKqbnqmTrBE5B4N7lrMJKQ2ytWMiTO2o0v6Ew/w==}
-    engines: {node: '>= 0.6'}
-
-  cookie@1.0.2:
-    resolution: {integrity: sha512-9Kr/j4O16ISv8zBBhJoi4bXOYNTkFLOqSL3UDB0njXxCXNezjeyVrJyGOWtgfs/q2km1gwBcfH8q1yEGoMYunA==}
-    engines: {node: '>=18'}
-
-  copy-anything@2.0.6:
-    resolution: {integrity: sha512-1j20GZTsvKNkc4BY3NpMOM8tt///wY3FpIzozTOFO2ffuZcV61nojHXVKIy3WM+7ADCy5FVhdZYHYDdgTU0yJw==}
-
-  copy-to-clipboard@3.3.3:
-    resolution: {integrity: sha512-2KV8NhB5JqC3ky0r9PMCAZKbUHSwtEo4CwCs0KXgruG43gX5PMqDEBbVU4OUzw2MuAWUfsuFmWvEKG5QRfSnJA==}
-
-  core-util-is@1.0.3:
-    resolution: {integrity: sha512-ZQBvi1DcpJ4GDqanjucZ2Hj3wEO5pZDS89BWbkcrvdxksJorwUDDZamX9ldFkp9aw2lmBDLgkObEA4DWNJ9FYQ==}
-
-  cors@2.8.5:
-    resolution: {integrity: sha512-KIHbLJqu73RGr/hnbrO9uBeixNGuvSQjul/jdFvS/KFSIH1hWVd1ng7zOHx+YrEfInLG7q4n6GHQ9cDtxv/P6g==}
-    engines: {node: '>= 0.10'}
-
-  cosmiconfig@7.1.0:
-    resolution: {integrity: sha512-AdmX6xUzdNASswsFtmwSt7Vj8po9IuqXm0UXz7QKPuEUmPB4XyjGfaAr2PSuELMwkRMVH1EpIkX5bTZGRB3eCA==}
-    engines: {node: '>=10'}
-
-  cosmiconfig@8.3.6:
-    resolution: {integrity: sha512-kcZ6+W5QzcJ3P1Mt+83OUv/oHFqZHIx8DuxG6eZ5RGMERoLqp4BuGjhHLYGK+Kf5XVkQvqBSmAy/nGWN3qDgEA==}
-    engines: {node: '>=14'}
-    peerDependencies:
-      typescript: '>=4.9.5'
-    peerDependenciesMeta:
-      typescript:
-        optional: true
-
-  cosmiconfig@9.0.0:
-    resolution: {integrity: sha512-itvL5h8RETACmOTFc4UfIyB2RfEHi71Ax6E/PivVxq9NseKbOWpeyHEOIbmAw1rs8Ak0VursQNww7lf7YtUwzg==}
-    engines: {node: '>=14'}
-    peerDependencies:
-      typescript: '>=4.9.5'
-    peerDependenciesMeta:
-      typescript:
-        optional: true
-
-  create-ecdh@4.0.4:
-    resolution: {integrity: sha512-mf+TCx8wWc9VpuxfP2ht0iSISLZnt0JgWlrOKZiNqyUZWnjIaCIVNQArMHnCZKfEYRg6IM7A+NeJoN8gf/Ws0A==}
-
-  create-hash@1.1.3:
-    resolution: {integrity: sha512-snRpch/kwQhcdlnZKYanNF1m0RDlrCdSKQaH87w1FCFPVPNCQ/Il9QJKAX2jVBZddRdaHBMC+zXa9Gw9tmkNUA==}
-
-  create-hash@1.2.0:
-    resolution: {integrity: sha512-z00bCGNHDG8mHAkP7CtT1qVu+bFQUPjYq/4Iv3C3kWjTFV10zIjfSoeqXo9Asws8gwSHDGj/hl2u4OGIjapeCg==}
-
-  create-hmac@1.1.7:
-    resolution: {integrity: sha512-MJG9liiZ+ogc4TzUwuvbER1JRdgvUFSB5+VR/g5h82fGaIRWMWddtKBHi7/sVhfjQZ6SehlyhvQYrcYkaUIpLg==}
-
-  create-require@1.1.1:
-    resolution: {integrity: sha512-dcKFX3jn0MpIaXjisoRvexIJVEKzaq7z2rZKxf+MSr9TkdmHmsU4m2lcLojrj/FHl8mk5VxMmYA+ftRkP/3oKQ==}
-
-  cross-spawn@7.0.6:
-    resolution: {integrity: sha512-uV2QOWP2nWzsy2aMp8aRibhi9dlzF5Hgh5SHaB9OiTGEyDTiJJyx0uy51QXdyWbtAHNua4XJzUKca3OzKUd3vA==}
-    engines: {node: '>= 8'}
-
-  crypto-browserify@3.12.1:
-    resolution: {integrity: sha512-r4ESw/IlusD17lgQi1O20Fa3qNnsckR126TdUuBgAu7GBYSIPvdNyONd3Zrxh0xCwA4+6w/TDArBPsMvhur+KQ==}
-    engines: {node: '>= 0.10'}
-
-  css-select@5.2.2:
-    resolution: {integrity: sha512-TizTzUddG/xYLA3NXodFM0fSbNizXjOKhqiQQwvhlspadZokn1KDy0NZFS0wuEubIYAV5/c1/lAr0TaaFXEXzw==}
-
-  css-what@6.2.2:
-    resolution: {integrity: sha512-u/O3vwbptzhMs3L1fQE82ZSLHQQfto5gyZzwteVIEyeaY5Fc7R4dapF/BvRoSYFeqfBk4m0V1Vafq5Pjv25wvA==}
-    engines: {node: '>= 6'}
-
-  cssesc@3.0.0:
-    resolution: {integrity: sha512-/Tb/JcjK111nNScGob5MNtsntNM1aCNUDipB/TkwZFhyDrrE47SOx/18wF2bbjgc3ZzCSKW1T5nt5EbFoAz/Vg==}
-    engines: {node: '>=4'}
-    hasBin: true
-
-  csstype@3.1.3:
-    resolution: {integrity: sha512-M1uQkMl8rQK/szD0LNhtqxIPLpimGm8sOBwU7lLnCpSbTyY3yeU1Vc7l4KT5zT4s/yOxHH5O7tIuuLOCnLADRw==}
-
-  date-fns@4.1.0:
-    resolution: {integrity: sha512-Ukq0owbQXxa/U3EGtsdVBkR1w7KOQ5gIBqdH2hkvknzZPYvBxb/aa6E8L7tmjFtkwZBu3UXBbjIgPo/Ez4xaNg==}
-
-  dayjs@1.11.13:
-    resolution: {integrity: sha512-oaMBel6gjolK862uaPQOVTA7q3TZhuSvuMQAAglQDOWYO9A91IrAOUJEyKVlqJlHE0vq5p5UXxzdPfMH/x6xNg==}
-
-  debug@2.6.9:
-    resolution: {integrity: sha512-bC7ElrdJaJnPbAP+1EotYvqZsb3ecl5wi6Bfi6BJTUcNowp6cvspg0jXznRTKDjm/E7AdgFBVeAPVMNcKGsHMA==}
-    peerDependencies:
-      supports-color: '*'
-    peerDependenciesMeta:
-      supports-color:
-        optional: true
-
-  debug@4.4.1:
-    resolution: {integrity: sha512-KcKCqiftBJcZr++7ykoDIEwSa3XWowTfNPo92BYxjXiyYEVrUQh2aLyhxBCwww+heortUFxEJYcRzosstTEBYQ==}
-    engines: {node: '>=6.0'}
-    peerDependencies:
-      supports-color: '*'
-    peerDependenciesMeta:
-      supports-color:
-        optional: true
-
-  decamelize@4.0.0:
-    resolution: {integrity: sha512-9iE1PgSik9HeIIw2JO94IidnE3eBoQrFJ3w7sFuzSX4DpmZ3v5sZpUiV5Swcf6mQEF+Y0ru8Neo+p+nyh2J+hQ==}
-    engines: {node: '>=10'}
-
-  decode-named-character-reference@1.2.0:
-    resolution: {integrity: sha512-c6fcElNV6ShtZXmsgNgFFV5tVX2PaV4g+MOAkb8eXHvn6sryJBrZa9r0zV6+dtTyoCKxtDy5tyQ5ZwQuidtd+Q==}
-
-  decompress-response@6.0.0:
-    resolution: {integrity: sha512-aW35yZM6Bb/4oJlZncMH2LCoZtJXTRxES17vE3hoRiowU2kWHaJKFkSBDnDR+cm9J+9QhXmREyIfv0pji9ejCQ==}
-    engines: {node: '>=10'}
-
-  deep-eql@5.0.2:
-    resolution: {integrity: sha512-h5k/5U50IJJFpzfL6nO9jaaumfjO/f2NjK/oYB2Djzm4p9L+3T9qWpZqZ2hAbLPuuYq9wrU08WQyBTL5GbPk5Q==}
-    engines: {node: '>=6'}
-
-  deep-extend@0.6.0:
-    resolution: {integrity: sha512-LOHxIOaPYdHlJRtCQfDIVZtfw/ufM8+rVj649RIHzcm/vGwQRXFt6OPqIFWsm2XEMrNIEtWR64sY1LEKD2vAOA==}
-    engines: {node: '>=4.0.0'}
-
-  default-browser-id@5.0.0:
-    resolution: {integrity: sha512-A6p/pu/6fyBcA1TRz/GqWYPViplrftcW2gZC9q79ngNCKAeR/X3gcEdXQHl4KNXV+3wgIJ1CPkJQ3IHM6lcsyA==}
-    engines: {node: '>=18'}
-
-  default-browser@5.2.1:
-    resolution: {integrity: sha512-WY/3TUME0x3KPYdRRxEJJvXRHV4PyPoUsxtZa78lwItwRQRHhd2U9xOscaT/YTf8uCXIAjeJOFBVEh/7FtD8Xg==}
-    engines: {node: '>=18'}
-
-  define-data-property@1.1.4:
-    resolution: {integrity: sha512-rBMvIzlpA8v6E+SJZoo++HAYqsLrkg7MSfIinMPFhmkorw7X+dOXVJQs+QT69zGkzMyfDnIMN2Wid1+NbL3T+A==}
-    engines: {node: '>= 0.4'}
-
-  define-lazy-prop@3.0.0:
-    resolution: {integrity: sha512-N+MeXYoqr3pOgn8xfyRPREN7gHakLYjhsHhWGT3fWAiL4IkAt0iDw14QiiEm2bE30c5XX5q0FtAA3CK5f9/BUg==}
-    engines: {node: '>=12'}
-
-  defu@6.1.4:
-    resolution: {integrity: sha512-mEQCMmwJu317oSz8CwdIOdwf3xMif1ttiM8LTufzc3g6kR+9Pe236twL8j3IYT1F7GfRgGcW6MWxzZjLIkuHIg==}
-
-  delayed-stream@1.0.0:
-    resolution: {integrity: sha512-ZySD7Nf91aLB0RxL4KGrKHBXl7Eds1DAmEdcoVawXnLD7SDhpNgtuII2aAkg7a7QS41jxPSZ17p4VdGnMHk3MQ==}
-    engines: {node: '>=0.4.0'}
-
-  depd@2.0.0:
-    resolution: {integrity: sha512-g7nH6P6dyDioJogAAGprGpCtVImJhpPk/roCzdb3fIh61/s/nPsfR6onyMwkCAR/OlC3yBC0lESvUoQEAssIrw==}
-    engines: {node: '>= 0.8'}
-
-  dequal@2.0.3:
-    resolution: {integrity: sha512-0je+qPKHEMohvfRTCEo3CrPG6cAzAYgmzKyxRiYSSDkS6eGJdyVJm7WaYA5ECaAD9wLB2T4EEeymA5aFVcYXCA==}
-    engines: {node: '>=6'}
-
-  des.js@1.1.0:
-    resolution: {integrity: sha512-r17GxjhUCjSRy8aiJpr8/UadFIzMzJGexI3Nmz4ADi9LYSFx4gTBp80+NaX/YsXWWLhpZ7v/v/ubEc/bCNfKwg==}
-
-  destroy@1.2.0:
-    resolution: {integrity: sha512-2sJGJTaXIIaR1w4iJSNoN0hnMY7Gpc/n8D4qSCJw8QqFWXf7cuAgnEHxBpweaVcPevC2l3KpjYCx3NypQQgaJg==}
-    engines: {node: '>= 0.8', npm: 1.2.8000 || >= 1.4.16}
-
-  detect-libc@2.0.4:
-    resolution: {integrity: sha512-3UDv+G9CsCKO1WKMGw9fwq/SWJYbI0c5Y7LU1AXYoDdbhE2AHQ6N6Nb34sG8Fj7T5APy8qXDCKuuIHd1BR0tVA==}
-    engines: {node: '>=8'}
-
-  detect-node-es@1.1.0:
-    resolution: {integrity: sha512-ypdmJU/TbBby2Dxibuv7ZLW3Bs1QEmM7nHjEANfohJLvE0XVujisn1qPJcZxg+qDucsr+bP6fLD1rPS3AhJ7EQ==}
-
-  devlop@1.1.0:
-    resolution: {integrity: sha512-RWmIqhcFf1lRYBvNmr7qTNuyCt/7/ns2jbpp1+PalgE/rDQcBT0fioSMUpJ93irlUhC5hrg4cYqe6U+0ImW0rA==}
-
-  diff-match-patch@1.0.5:
-    resolution: {integrity: sha512-IayShXAgj/QMXgB0IWmKx+rOPuGMhqm5w6jvFxmVenXKIzRqTAAsbBPT3kWQeGANj3jGgvcvv4yK6SxqYmikgw==}
-
-  diff@4.0.2:
-    resolution: {integrity: sha512-58lmxKSA4BNyLz+HHMUzlOEpg09FV+ev6ZMe3vJihgdxzgcwZ8VoEEPmALCZG9LmqfVoNMMKpttIYTVG6uDY7A==}
-    engines: {node: '>=0.3.1'}
-
-  diff@7.0.0:
-    resolution: {integrity: sha512-PJWHUb1RFevKCwaFA9RlG5tCd+FO5iRh9A8HEtkmBH2Li03iJriB6m6JIN4rGz3K3JLawI7/veA1xzRKP6ISBw==}
-    engines: {node: '>=0.3.1'}
-
-  diff@8.0.2:
-    resolution: {integrity: sha512-sSuxWU5j5SR9QQji/o2qMvqRNYRDOcBTgsJ/DeCf4iSN4gW+gNMXM7wFIP+fdXZxoNiAnHUTGjCr+TSWXdRDKg==}
-    engines: {node: '>=0.3.1'}
-
-  diffie-hellman@5.0.3:
-    resolution: {integrity: sha512-kqag/Nl+f3GwyK25fhUMYj81BUOrZ9IuJsjIcDE5icNM9FJHAVm3VcUDxdLPoQtTuUylWm6ZIknYJwwaPxsUzg==}
-
-  dom-serializer@2.0.0:
-    resolution: {integrity: sha512-wIkAryiqt/nV5EQKqQpo3SToSOV9J0DnbJqwK7Wv/Trc92zIAYZ4FlMu+JPFW1DfGFt81ZTCGgDEabffXeLyJg==}
-
-  domain-browser@1.2.0:
-    resolution: {integrity: sha512-jnjyiM6eRyZl2H+W8Q/zLMA481hzi0eszAaBUzIVnmYVDBbnLxVNnfu1HgEBvCbL+71FrxMl3E6lpKH7Ge3OXA==}
-    engines: {node: '>=0.4', npm: '>=1.2'}
-
-  domelementtype@2.3.0:
-    resolution: {integrity: sha512-OLETBj6w0OsagBwdXnPdN0cnMfF9opN69co+7ZrbfPGrdpPVNBUj02spi6B1N7wChLQiPn4CSH/zJvXw56gmHw==}
-
-  domhandler@5.0.3:
-    resolution: {integrity: sha512-cgwlv/1iFQiFnU96XXgROh8xTeetsnJiDsTc7TYCLFd9+/WNkIqPTxiM/8pSd8VIrhXGTf1Ny1q1hquVqDJB5w==}
-    engines: {node: '>= 4'}
-
-  domutils@3.2.2:
-    resolution: {integrity: sha512-6kZKyUajlDuqlHKVX1w7gyslj9MPIXzIFiz/rGu35uC1wMi+kMhQwGhl4lt9unC9Vb9INnY9Z3/ZA3+FhASLaw==}
-
-  dot-case@3.0.4:
-    resolution: {integrity: sha512-Kv5nKlh6yRrdrGvxeJ2e5y2eRUpkUosIW4A2AS38zwSz27zu7ufDwQPi5Jhs3XAlGNetl3bmnGhQsMtkKJnj3w==}
-
-  dotenv@17.2.1:
-    resolution: {integrity: sha512-kQhDYKZecqnM0fCnzI5eIv5L4cAe/iRI+HqMbO/hbRdTAeXDG+M9FjipUxNfbARuEg4iHIbhnhs78BCHNbSxEQ==}
-    engines: {node: '>=12'}
-
-  dunder-proto@1.0.1:
-    resolution: {integrity: sha512-KIN/nDJBQRcXw0MLVhZE9iQHmG68qAVIBg9CqmUYjmQIhgij9U5MFvrqkUL5FbtyyzZuOeOt0zdeRe4UY7ct+A==}
-    engines: {node: '>= 0.4'}
-
-  duplexify@3.7.1:
-    resolution: {integrity: sha512-07z8uv2wMyS51kKhD1KsdXJg5WQ6t93RneqRxUHnskXVtlYYkLqM0gqStQZ3pj073g687jPCHrqNfCzawLYh5g==}
-
-  duplexify@4.1.3:
-    resolution: {integrity: sha512-M3BmBhwJRZsSx38lZyhE53Csddgzl5R7xGJNk7CVddZD6CcmwMCH8J+7AprIrQKH7TonKxaCjcv27Qmf+sQ+oA==}
-
-  eastasianwidth@0.2.0:
-    resolution: {integrity: sha512-I88TYZWc9XiYHRQ4/3c5rjjfgkjhLyW2luGIheGERbNQ6OY7yTybanSpDXZa8y7VUP9YmDcYa+eyq4ca7iLqWA==}
-
-  ecdsa-sig-formatter@1.0.11:
-    resolution: {integrity: sha512-nagl3RYrbNv6kQkeJIpt6NJZy8twLB/2vtz6yN9Z4vRKHN4/QZJIEbqohALSgwKdnksuY3k5Addp5lg8sVoVcQ==}
-
-  editions@6.21.0:
-    resolution: {integrity: sha512-ofkXJtn7z0urokN62DI3SBo/5xAtF0rR7tn+S/bSYV79Ka8pTajIIl+fFQ1q88DQEImymmo97M4azY3WX/nUdg==}
-    engines: {node: '>=4'}
-
-  ee-first@1.1.1:
-    resolution: {integrity: sha512-WMwm9LhRUo+WUaRN+vRuETqG89IgZphVSNkdFgeb6sS/E4OrDIN7t48CAewSHXc6C8lefD8KKfr5vY61brQlow==}
-
-  electron-to-chromium@1.5.169:
-    resolution: {integrity: sha512-q7SQx6mkLy0GTJK9K9OiWeaBMV4XQtBSdf6MJUzDB/H/5tFXfIiX38Lci1Kl6SsgiEhz1SQI1ejEOU5asWEhwQ==}
-
-  elliptic@6.6.1:
-    resolution: {integrity: sha512-RaddvvMatK2LJHqFJ+YA4WysVN5Ita9E35botqIYspQ4TkRAlCicdzKOjlyv/1Za5RyTNn7di//eEV0uTAfe3g==}
-
-  emoji-regex@10.4.0:
-    resolution: {integrity: sha512-EC+0oUMY1Rqm4O6LLrgjtYDvcVYTy7chDnM4Q7030tP4Kwj3u/pR6gP9ygnp2CJMK5Gq+9Q2oqmrFJAz01DXjw==}
-
-  emoji-regex@8.0.0:
-    resolution: {integrity: sha512-MSjYzcWNOA0ewAHpz0MxpYFvwg6yjy1NG3xteoqz644VCo/RPgnr1/GGt+ic3iJTzQ8Eu3TdM14SawnVUmGE6A==}
-
-  emoji-regex@9.2.2:
-    resolution: {integrity: sha512-L18DaJsXSUk2+42pv8mLs5jJT2hqFkFE4j21wOmgbUqsZ2hL72NsUU785g9RXgo3s0ZNgVl42TiHp3ZtOv/Vyg==}
-
-  emojilib@2.4.0:
-    resolution: {integrity: sha512-5U0rVMU5Y2n2+ykNLQqMoqklN9ICBT/KsvC1Gz6vqHbz2AXXGkG+Pm5rMWk/8Vjrr/mY9985Hi8DYzn1F09Nyw==}
-
-  encodeurl@1.0.2:
-    resolution: {integrity: sha512-TPJXq8JqFaVYm2CWmPvnP2Iyo4ZSM7/QKcSmuMLDObfpH5fi7RUGmd/rTDf+rut/saiDiQEeVTNgAmJEdAOx0w==}
-    engines: {node: '>= 0.8'}
-
-  encodeurl@2.0.0:
-    resolution: {integrity: sha512-Q0n9HRi4m6JuGIV1eFlmvJB7ZEVxu93IrMyiMsGC0lrMJMWzRgx6WGquyfQgZVb31vhGgXnfmPNNXmxnOkRBrg==}
-    engines: {node: '>= 0.8'}
-
-  encoding-sniffer@0.2.1:
-    resolution: {integrity: sha512-5gvq20T6vfpekVtqrYQsSCFZ1wEg5+wW0/QaZMWkFr6BqD3NfKs0rLCx4rrVlSWJeZb5NBJgVLswK/w2MWU+Gw==}
-
-  end-of-stream@1.4.5:
-    resolution: {integrity: sha512-ooEGc6HP26xXq/N+GCGOT0JKCLDGrq2bQUZrQ7gyrJiZANJ/8YDTxTpQBXGMn+WbIQXNVpyWymm7KYVICQnyOg==}
-
-  enhanced-resolve@5.18.1:
-    resolution: {integrity: sha512-ZSW3ma5GkcQBIpwZTSRAI8N71Uuwgs93IezB7mf7R60tC8ZbJideoDNKjHn2O9KIlx6rkGTTEk1xUCK2E1Y2Yg==}
-    engines: {node: '>=10.13.0'}
-
-  enhanced-resolve@5.18.2:
-    resolution: {integrity: sha512-6Jw4sE1maoRJo3q8MsSIn2onJFbLTOjY9hlx4DZXmOKvLRd1Ok2kXmAGXaafL2+ijsJZ1ClYbl/pmqr9+k4iUQ==}
-    engines: {node: '>=10.13.0'}
-
-  entities@4.5.0:
-    resolution: {integrity: sha512-V0hjH4dGPh9Ao5p0MoRY6BVqtwCjhz6vI5LT8AJ55H+4g9/4vbHx1I54fS0XuclLhDHArPQCiMjDxjaL8fPxhw==}
-    engines: {node: '>=0.12'}
-
-  entities@6.0.1:
-    resolution: {integrity: sha512-aN97NXWF6AWBTahfVOIrB/NShkzi5H7F9r1s9mD3cDj4Ko5f2qhhVoYMibXF7GlLveb/D2ioWay8lxI97Ven3g==}
-    engines: {node: '>=0.12'}
-
-  env-paths@2.2.1:
-    resolution: {integrity: sha512-+h1lkLKhZMTYjog1VEpJNG7NZJWcuc2DDk/qsqSTRRCOXiLjeQ1d1/udrUGhqMxUgAlwKNZ0cf2uqan5GLuS2A==}
-    engines: {node: '>=6'}
-
-  environment@1.1.0:
-    resolution: {integrity: sha512-xUtoPkMggbz0MPyPiIWr1Kp4aeWJjDZ6SMvURhimjdZgsRuDplF5/s9hcgGhyXMhs+6vpnuoiZ2kFiu3FMnS8Q==}
-    engines: {node: '>=18'}
-
-  errno@0.1.8:
-    resolution: {integrity: sha512-dJ6oBr5SQ1VSd9qkk7ByRgb/1SH4JZjCHSW/mr63/QcXO9zLVxvJ6Oy13nio03rxpSnVDDjFor75SjVeZWPW/A==}
-    hasBin: true
-
-  error-ex@1.3.2:
-    resolution: {integrity: sha512-7dFHNmqeFSEt2ZBsCriorKnn3Z2pj+fd9kmI6QoWw4//DL+icEBfc0U7qJCisqrTsKTjw4fNFy2pW9OqStD84g==}
-
-  es-define-property@1.0.1:
-    resolution: {integrity: sha512-e3nRfgfUZ4rNGL232gUgX06QNyyez04KdjFrF+LTRoOXmrOgFKDg4BCdsjW8EnT69eqdYGmRpJwiPVYNrCaW3g==}
-    engines: {node: '>= 0.4'}
-
-  es-errors@1.3.0:
-    resolution: {integrity: sha512-Zf5H2Kxt2xjTvbJvP2ZWLEICxA6j+hAmMzIlypy4xcBg1vKVnx89Wy0GbS+kf5cwCVFFzdCFh2XSCFNULS6csw==}
-    engines: {node: '>= 0.4'}
-
-  es-module-lexer@1.7.0:
-    resolution: {integrity: sha512-jEQoCwk8hyb2AZziIOLhDqpm5+2ww5uIE6lkO/6jcOCusfk6LhMHpXXfBLXTZ7Ydyt0j4VoUQv6uGNYbdW+kBA==}
-
-  es-object-atoms@1.1.1:
-    resolution: {integrity: sha512-FGgH2h8zKNim9ljj7dankFPcICIK9Cp5bm+c2gQSYePhpaG5+esrLODihIorn+Pe6FGJzWhXQotPv73jTaldXA==}
-    engines: {node: '>= 0.4'}
-
-  es-set-tostringtag@2.1.0:
-    resolution: {integrity: sha512-j6vWzfrGVfyXxge+O0x5sh6cvxAog0a/4Rdd2K36zCMV5eJ+/+tOAngRO8cODMNWbVRdVlmGZQL2YS3yR8bIUA==}
-    engines: {node: '>= 0.4'}
-
-  es-toolkit@1.39.7:
-    resolution: {integrity: sha512-ek/wWryKouBrZIjkwW2BFf91CWOIMvoy2AE5YYgUrfWsJQM2Su1LoLtrw8uusEpN9RfqLlV/0FVNjT0WMv8Bxw==}
-
-  esbuild@0.25.5:
-    resolution: {integrity: sha512-P8OtKZRv/5J5hhz0cUAdu/cLuPIKXpQl1R9pZtvmHWQvrAUVd0UNIPT4IB4W3rNOqVO0rlqHmCIbSwxh/c9yUQ==}
-    engines: {node: '>=18'}
-    hasBin: true
-
-  esbuild@0.25.6:
-    resolution: {integrity: sha512-GVuzuUwtdsghE3ocJ9Bs8PNoF13HNQ5TXbEi2AhvVb8xU1Iwt9Fos9FEamfoee+u/TOsn7GUWc04lz46n2bbTg==}
-    engines: {node: '>=18'}
-    hasBin: true
-
-  esbuild@0.25.8:
-    resolution: {integrity: sha512-vVC0USHGtMi8+R4Kz8rt6JhEWLxsv9Rnu/lGYbPR8u47B+DCBksq9JarW0zOO7bs37hyOK1l2/oqtbciutL5+Q==}
-    engines: {node: '>=18'}
-    hasBin: true
-
-  escalade@3.2.0:
-    resolution: {integrity: sha512-WUj2qlxaQtO4g6Pq5c29GTcWGDyd8itL8zTlipgECz3JesAiiOKotd8JU6otB3PACgG6xkJUyVhboMS+bje/jA==}
-    engines: {node: '>=6'}
-
-  escape-html@1.0.3:
-    resolution: {integrity: sha512-NiSupZ4OeuGwr68lGIeym/ksIZMJodUGOSCZ/FSnTxcrekbvqrgdUxlJOMpijaKZVjAJrWrGs/6Jy8OMuyj9ow==}
-
-  escape-string-regexp@2.0.0:
-    resolution: {integrity: sha512-UpzcLCXolUWcNu5HtVMHYdXJjArjsF9C0aNnquZYY4uW/Vu0miy5YoWvbV345HauVvcAUnpRuhMMcqTcGOY2+w==}
-    engines: {node: '>=8'}
-
-  escape-string-regexp@4.0.0:
-    resolution: {integrity: sha512-TtpcNJ3XAzx3Gq8sWRzJaVajRs0uVxA2YAkdb1jm2YkPz4G6egUFAyA3n5vtEIZefPk5Wa4UXbKuS5fKkJWdgA==}
-    engines: {node: '>=10'}
-
-  escape-string-regexp@5.0.0:
-    resolution: {integrity: sha512-/veY75JbMK4j1yjvuUxuVsiS/hr/4iHs9FTT6cgTexxdE0Ly/glccBAkloH/DofkjRbZU3bnoj38mOmhkZ0lHw==}
-    engines: {node: '>=12'}
-
-  esprima@4.0.1:
-    resolution: {integrity: sha512-eGuFFw7Upda+g4p+QHvnW0RyTX/SVeJBDM/gCtMARO0cLuT2HcEKnTPvhjV6aGeqrCB/sbNop0Kszm0jsaWU4A==}
-    engines: {node: '>=4'}
-    hasBin: true
-
-  estree-util-is-identifier-name@3.0.0:
-    resolution: {integrity: sha512-hFtqIDZTIUZ9BXLb8y4pYGyk6+wekIivNVTcmvk8NoOh+VeRn5y6cEHzbURrWbfp1fIqdVipilzj+lfaadNZmg==}
-
-  estree-walker@2.0.2:
-    resolution: {integrity: sha512-Rfkk/Mp/DL7JVje3u18FxFujQlTNR2q6QfMSMB7AvCBx91NGj/ba3kCfza0f6dVDbw7YlRf/nDrn7pQrCCyQ/w==}
-
-  estree-walker@3.0.3:
-    resolution: {integrity: sha512-7RUKfXgSMMkzt6ZuXmqapOurLGPPfgj6l9uRZ7lRGolvk0y2yocc35LdcxKC5PQZdn2DMqioAQ2NoWcrTKmm6g==}
-
-  etag@1.8.1:
-    resolution: {integrity: sha512-aIL5Fx7mawVa300al2BnEE4iNvo1qETxLrPI/o05L7z6go7fCw1J6EQmbK4FmJ2AS7kgVF/KEZWufBfdClMcPg==}
-    engines: {node: '>= 0.6'}
-
-  event-target-shim@5.0.1:
-    resolution: {integrity: sha512-i/2XbnSz/uxRCU6+NdVJgKWDTM427+MqYbkQzD321DuCQJUqOuJKIA0IM2+W2xtYHdKOmZ4dR6fExsd4SXL+WQ==}
-    engines: {node: '>=6'}
-
-  eventemitter3@5.0.1:
-    resolution: {integrity: sha512-GWkBvjiSZK87ELrYOSESUYeVIc9mvLLf/nXalMOS5dYrgZq9o5OVkbZAVM06CVxYsCwH9BDZFPlQTlPA1j4ahA==}
-
-  events-okam@3.3.0:
-    resolution: {integrity: sha512-6iR7z9hAJEwrT+D2Ywg6Fx62HSmN86OlcvPdrnq1JBeFr30dMF6l+j7M3VabjHfIi2KMtF8rO0J1rIZEfwMAwg==}
-    engines: {node: '>=0.8.x'}
-
-  events@3.3.0:
-    resolution: {integrity: sha512-mQw+2fkQbALzQ7V0MY0IqdnXNOeTtP4r0lN9z7AAawCXgqea7bDii20AYrIBrFd/Hx0M2Ocz6S111CaFkUcb0Q==}
-    engines: {node: '>=0.8.x'}
-
-  eventsource-parser@3.0.3:
-    resolution: {integrity: sha512-nVpZkTMM9rF6AQ9gPJpFsNAMt48wIzB5TQgiTLdHiuO8XEDhUgZEhqKlZWXbIzo9VmJ/HvysHqEaVeD5v9TPvA==}
-    engines: {node: '>=20.0.0'}
-
-  eventsource@3.0.7:
-    resolution: {integrity: sha512-CRT1WTyuQoD771GW56XEZFQ/ZoSfWid1alKGDYMmkt2yl8UXrVR4pspqWNEcqKvVIzg6PAltWjxcSSPrboA4iA==}
-    engines: {node: '>=18.0.0'}
-
-  evp_bytestokey@1.0.3:
-    resolution: {integrity: sha512-/f2Go4TognH/KvCISP7OUsHn85hT9nUkxxA9BEWxFn+Oj9o8ZNLm/40hdlgSLyuOimsrTKLUMEorQexp/aPQeA==}
-
-  execa@8.0.1:
-    resolution: {integrity: sha512-VyhnebXciFV2DESc+p6B+y0LjSm0krU4OgJN44qFAhBY0TJ+1V61tYD2+wHusZ6F9n5K+vl8k0sTy7PEfV4qpg==}
-    engines: {node: '>=16.17'}
-
-  expand-template@2.0.3:
-    resolution: {integrity: sha512-XYfuKMvj4O35f/pOXLObndIRvyQ+/+6AhODh+OKWj9S9498pHHn/IMszH+gt0fBCRWMNfk1ZSp5x3AifmnI2vg==}
-    engines: {node: '>=6'}
-
-  expect-type@1.2.2:
-    resolution: {integrity: sha512-JhFGDVJ7tmDJItKhYgJCGLOWjuK9vPxiXoUFLwLDc99NlmklilbiQJwoctZtt13+xMw91MCk/REan6MWHqDjyA==}
-    engines: {node: '>=12.0.0'}
-
-  express-rate-limit@7.5.1:
-    resolution: {integrity: sha512-7iN8iPMDzOMHPUYllBEsQdWVB6fPDMPqwjBaFrgr4Jgr/+okjvzAy+UHlYYL/Vs0OsOrMkwS6PJDkFlJwoxUnw==}
-    engines: {node: '>= 16'}
-    peerDependencies:
-      express: '>= 4.11'
-
-  express@4.21.2:
-    resolution: {integrity: sha512-28HqgMZAmih1Czt9ny7qr6ek2qddF4FclbMzwhCREB6OFfH+rXAnuNCwo1/wFvrtbgsQDb4kSbX9de9lFbrXnA==}
-    engines: {node: '>= 0.10.0'}
-
-  express@5.1.0:
-    resolution: {integrity: sha512-DT9ck5YIRU+8GYzzU5kT3eHGA5iL+1Zd0EutOmTE9Dtk+Tvuzd23VBU+ec7HPNSTxXYO55gPV/hq4pSBJDjFpA==}
-    engines: {node: '>= 18'}
-
-  extend@3.0.2:
-    resolution: {integrity: sha512-fjquC59cD7CyW6urNXK0FBufkZcoiGG80wTuPujX590cB5Ttln20E2UB4S/WARVqhXffZl2LNgS+gQdPIIim/g==}
-
-  fast-decode-uri-component@1.0.1:
-    resolution: {integrity: sha512-WKgKWg5eUxvRZGwW8FvfbaH7AXSh2cL+3j5fMGzUMCxWBJ3dV3a7Wz8y2f/uQ0e3B6WmodD3oS54jTQ9HVTIIg==}
-
-  fast-deep-equal@3.1.3:
-    resolution: {integrity: sha512-f3qQ9oQy9j2AhBe/H9VC91wLmKBCCU/gDOnKNAYG5hswO7BLKj09Hc5HYNz9cGI++xlpDCIgDaitVs03ATR84Q==}
-
-  fast-diff@1.3.0:
-    resolution: {integrity: sha512-VxPP4NqbUjj6MaAOafWeUn2cXWLcCtljklUtZf0Ind4XQ+QPtmA0b18zZy0jIQx+ExRVCR/ZQpBmik5lXshNsw==}
-
-  fast-glob@3.3.3:
-    resolution: {integrity: sha512-7MptL8U0cqcFdzIzwOTHoilX9x5BrNqye7Z/LuC7kCMRio1EMSyqRK3BEAUD7sXRq4iT4AzTVuZdhgQ2TCvYLg==}
-    engines: {node: '>=8.6.0'}
-
-  fast-json-stable-stringify@2.1.0:
-    resolution: {integrity: sha512-lhd/wF+Lk98HZoTCtlVraHtfh5XYijIjalXck7saUtuanSDyLMxnHhSXEDJqHxD7msR8D0uCmqlkwjCV8xvwHw==}
-
-  fast-json-stringify@6.0.1:
-    resolution: {integrity: sha512-s7SJE83QKBZwg54dIbD5rCtzOBVD43V1ReWXXYqBgwCwHLYAAT0RQc/FmrQglXqWPpz6omtryJQOau5jI4Nrvg==}
-
-  fast-querystring@1.1.2:
-    resolution: {integrity: sha512-g6KuKWmFXc0fID8WWH0jit4g0AGBoJhCkJMb1RmbsSEUNvQ+ZC8D6CUZ+GtF8nMzSPXnhiePyyqqipzNNEnHjg==}
-
-  fast-redact@3.5.0:
-    resolution: {integrity: sha512-dwsoQlS7h9hMeYUq1W++23NDcBLV4KqONnITDV9DjfS3q1SgDGVrBdvvTLUotWtPSD7asWDV9/CmsZPy8Hf70A==}
-    engines: {node: '>=6'}
-
-  fast-uri@3.0.6:
-    resolution: {integrity: sha512-Atfo14OibSv5wAp4VWNsFYE1AchQRTv9cBGWET4pZWHzYshFSS9NQI6I57rdKn9croWVMbYFbLhJ+yJvmZIIHw==}
-
-  fastify-plugin@5.0.1:
-    resolution: {integrity: sha512-HCxs+YnRaWzCl+cWRYFnHmeRFyR5GVnJTAaCJQiYzQSDwK9MgJdyAsuL3nh0EWRCYMgQ5MeziymvmAhUHYHDUQ==}
-
-  fastify@5.5.0:
-    resolution: {integrity: sha512-ZWSWlzj3K/DcULCnCjEiC2zn2FBPdlZsSA/pnPa/dbUfLvxkD/Nqmb0XXMXLrWkeM4uQPUvjdJpwtXmTfriXqw==}
-
-  fastq@1.19.1:
-    resolution: {integrity: sha512-GwLTyxkCXjXbxqIhTsMI2Nui8huMPtnxg7krajPJAjnEG/iiOS7i+zCtWGZR9G0NBKbXKh6X9m9UIsYX/N6vvQ==}
-
-  fault@1.0.4:
-    resolution: {integrity: sha512-CJ0HCB5tL5fYTEA7ToAq5+kTwd++Borf1/bifxd9iT70QcXr4MRrO3Llf8Ifs70q+SJcGHFtnIE/Nw6giCtECA==}
-
-  fd-slicer@1.1.0:
-    resolution: {integrity: sha512-cE1qsB/VwyQozZ+q1dGxR8LBYNZeofhEdUNGSMbQD3Gw2lAzX9Zb3uIU6Ebc/Fmyjo9AWWfnn0AUCHqtevs/8g==}
-
-  fdir@6.4.6:
-    resolution: {integrity: sha512-hiFoqpyZcfNm1yc4u8oWCf9A2c4D3QjCrks3zmoVKVxpQRzmPNar1hUJcBG2RQHvEVGDN+Jm81ZheVLAQMK6+w==}
-    peerDependencies:
-      picomatch: ^3 || ^4
-    peerDependenciesMeta:
-      picomatch:
-        optional: true
-
-  figures@6.1.0:
-    resolution: {integrity: sha512-d+l3qxjSesT4V7v2fh+QnmFnUWv9lSpjarhShNTgBOfA0ttejbQUAlHLitbjkoRiDulW0OPoQPYIGhIC8ohejg==}
-    engines: {node: '>=18'}
-
-  fill-range@7.1.1:
-    resolution: {integrity: sha512-YsGpe3WHLK8ZYi4tWDg2Jy3ebRz2rXowDxnld4bkQB00cc/1Zw9AWnC0i9ztDJitivtQvaI9KaLyKrc+hBW0yg==}
-    engines: {node: '>=8'}
-
-  finalhandler@1.3.1:
-    resolution: {integrity: sha512-6BN9trH7bp3qvnrRyzsBz+g3lZxTNZTbVO2EV1CS0WIcDbawYVdYvGflME/9QP0h0pYlCDBCTjYa9nZzMDpyxQ==}
-    engines: {node: '>= 0.8'}
-
-  finalhandler@2.1.0:
-    resolution: {integrity: sha512-/t88Ty3d5JWQbWYgaOGCCYfXRwV1+be02WqYYlL6h0lEiUAMPM8o8qKGO01YIkOHzka2up08wvgYD0mDiI+q3Q==}
-    engines: {node: '>= 0.8'}
-
-  find-my-way@9.3.0:
-    resolution: {integrity: sha512-eRoFWQw+Yv2tuYlK2pjFS2jGXSxSppAs3hSQjfxVKxM5amECzIgYYc1FEI8ZmhSh/Ig+FrKEz43NLRKJjYCZVg==}
-    engines: {node: '>=20'}
-
-  find-root@1.1.0:
-    resolution: {integrity: sha512-NKfW6bec6GfKc0SGx1e07QZY9PE99u0Bft/0rzSD5k3sO/vwkVUpDUKVm5Gpp5Ue3YfShPFTX2070tDs5kB9Ng==}
-
-  find-up@5.0.0:
-    resolution: {integrity: sha512-78/PXT1wlLLDgTzDs7sjq9hzz0vXD+zn+7wypEe4fXQxCmdmqfGsEPQxmiCSQI3ajFV91bVSsvNtrJRiW6nGng==}
-    engines: {node: '>=10'}
-
-  flat@5.0.2:
-    resolution: {integrity: sha512-b6suED+5/3rTpUBdG1gupIl8MPFCAMA0QXwmljLhvCUKcUvdE4gWky9zpuGCcXHOsz4J9wPGNWq6OKpmIzz3hQ==}
-    hasBin: true
-
-  follow-redirects@1.15.9:
-    resolution: {integrity: sha512-gew4GsXizNgdoRyqmyfMHyAmXsZDk6mHkSxZFCzW9gwlbtOW44CDtYavM+y+72qD/Vq2l550kMF52DT8fOLJqQ==}
-    engines: {node: '>=4.0'}
-    peerDependencies:
-      debug: '*'
-    peerDependenciesMeta:
-      debug:
-        optional: true
-
-  for-each@0.3.5:
-    resolution: {integrity: sha512-dKx12eRCVIzqCxFGplyFKJMPvLEWgmNtUrpTiJIR5u97zEhRG8ySrtboPHZXx7daLxQVrl643cTzbab2tkQjxg==}
-    engines: {node: '>= 0.4'}
-
-  foreground-child@3.3.1:
-    resolution: {integrity: sha512-gIXjKqtFuWEgzFRJA9WCQeSJLZDjgJUOMCMzxtvFq/37KojM1BFGufqsCy0r4qSQmYLsZYMeyRqzIWOMup03sw==}
-    engines: {node: '>=14'}
-
-  form-data@4.0.3:
-    resolution: {integrity: sha512-qsITQPfmvMOSAdeyZ+12I1c+CKSstAFAwu+97zrnWAbIr5u8wfsExUzCesVLC8NgHuRUqNN4Zy6UPWUTRGslcA==}
-    engines: {node: '>= 6'}
-
-  format@0.2.2:
-    resolution: {integrity: sha512-wzsgA6WOq+09wrU1tsJ09udeR/YZRaeArL9e1wPbFg3GG2yDnC2ldKpxs4xunpFF9DgqCqOIra3bc1HWrJ37Ww==}
-    engines: {node: '>=0.4.x'}
-
-  forwarded@0.2.0:
-    resolution: {integrity: sha512-buRG0fpBtRHSTCOASe6hD258tEubFoRLb4ZNA6NxMVHNw2gOcwHo9wyablzMzOA5z9xA9L1KNjk/Nt6MT9aYow==}
-    engines: {node: '>= 0.6'}
-
-  fresh@0.5.2:
-    resolution: {integrity: sha512-zJ2mQYM18rEFOudeV4GShTGIQ7RbzA7ozbU9I/XBpm7kqgMywgmylMwXHxZJmkVoYkna9d2pVXVXPdYTP9ej8Q==}
-    engines: {node: '>= 0.6'}
-
-  fresh@2.0.0:
-    resolution: {integrity: sha512-Rx/WycZ60HOaqLKAi6cHRKKI7zxWbJ31MhntmtwMoaTeF7XFH9hhBp8vITaMidfljRQ6eYWCKkaTK+ykVJHP2A==}
-    engines: {node: '>= 0.8'}
-
-  fs-constants@1.0.0:
-    resolution: {integrity: sha512-y6OAwoSIf7FyjMIv94u+b5rdheZEjzR63GTyZJm5qh4Bi+2YgwLCcI/fPFZkL5PSixOt6ZNKm+w+Hfp/Bciwow==}
-
-  fs-extra@11.3.0:
-    resolution: {integrity: sha512-Z4XaCL6dUDHfP/jT25jJKMmtxvuwbkrD1vNSMFlo9lNLY2c5FHYSQgHPRZUjAB26TpDEoW9HCOgplrdbaPV/ew==}
-    engines: {node: '>=14.14'}
-
-  fs-extra@11.3.1:
-    resolution: {integrity: sha512-eXvGGwZ5CL17ZSwHWd3bbgk7UUpF6IFHtP57NYYakPvHOs8GDgDe5KJI36jIJzDkJ6eJjuzRA8eBQb6SkKue0g==}
-    engines: {node: '>=14.14'}
-
-  fs.realpath@1.0.0:
-    resolution: {integrity: sha512-OO0pH2lK6a0hZnAdau5ItzHPI6pUlvI7jMVnxUQRtw4owF2wk8lOSabtGDCTP4Ggrg2MbGnWO9X8K1t4+fGMDw==}
-
-  fsevents@2.3.3:
-    resolution: {integrity: sha512-5xoDfX+fL7faATnagmWPpbFtwh/R77WmMMqqHGS65C3vvB0YHrgF+B1YmZ3441tMj5n63k0212XNoJwzlhffQw==}
-    engines: {node: ^8.16.0 || ^10.6.0 || >=11.0.0}
-    os: [darwin]
-
-  function-bind@1.1.2:
-    resolution: {integrity: sha512-7XHNxH7qX9xG5mIwxkhumTox/MIRNcOgDrxWsMt2pAr23WHp6MrRlN7FBSFpCpr+oVO0F744iUgR82nJMfG2SA==}
-
-  gensync@1.0.0-beta.2:
-    resolution: {integrity: sha512-3hN7NaskYvMDLQY55gnW3NQ+mesEAepTqlg+VEbj7zzqEMBVNhzcGYYeqFo/TlYz6eQiFcp1HcsCZO+nGgS8zg==}
-    engines: {node: '>=6.9.0'}
-
-  get-caller-file@2.0.5:
-    resolution: {integrity: sha512-DyFP3BM/3YHTQOCUL/w0OZHR0lpKeGrxotcHWcqNEdnltqFwXVfhEBQ94eIo34AfQpo0rGki4cyIiftY06h2Fg==}
-    engines: {node: 6.* || 8.* || >= 10.*}
-
-  get-east-asian-width@1.3.0:
-    resolution: {integrity: sha512-vpeMIQKxczTD/0s2CdEWHcb0eeJe6TFjxb+J5xgX7hScxqrGuyjmv4c1D4A/gelKfyox0gJJwIHF+fLjeaM8kQ==}
-    engines: {node: '>=18'}
-
-  get-intrinsic@1.3.0:
-    resolution: {integrity: sha512-9fSjSaos/fRIVIp+xSJlE6lfwhES7LNtKaCBIamHsjr2na1BiABJPo0mOjjz8GJDURarmCPGqaiVg5mfjb98CQ==}
-    engines: {node: '>= 0.4'}
-
-  get-nonce@1.0.1:
-    resolution: {integrity: sha512-FJhYRoDaiatfEkUK8HKlicmu/3SGFD51q3itKDGoSTysQJBnfOcxU5GxnhE1E6soB76MbT0MBtnKJuXyAx+96Q==}
-    engines: {node: '>=6'}
-
-  get-proto@1.0.1:
-    resolution: {integrity: sha512-sTSfBjoXBp89JvIKIefqw7U2CCebsc74kiY6awiGogKtoSGbgjYE/G/+l9sF3MWFPNc9IcoOC4ODfKHfxFmp0g==}
-    engines: {node: '>= 0.4'}
-
-  get-stream@8.0.1:
-    resolution: {integrity: sha512-VaUJspBffn/LMCJVoMvSAdmscJyS1auj5Zulnn5UoYcY531UWmdwhRWkcGKnGU93m5HSXP9LP2usOryrBtQowA==}
-    engines: {node: '>=16'}
-
-  get-tsconfig@4.10.1:
-    resolution: {integrity: sha512-auHyJ4AgMz7vgS8Hp3N6HXSmlMdUyhSUrfBF16w153rxtLIEOE+HGqaBppczZvnHLqQJfiHotCYpNhl0lUROFQ==}
-
-  github-from-package@0.0.0:
-    resolution: {integrity: sha512-SyHy3T1v2NUXn29OsWdxmK6RwHD+vkj3v8en8AOBZ1wBQ/hCAQ5bAQTD02kW4W9tUp/3Qh6J8r9EvntiyCmOOw==}
-
-  glob-parent@5.1.2:
-    resolution: {integrity: sha512-AOIgSQCepiJYwP3ARnGx+5VnTu2HBYdzbGP45eLw1vr3zB3vZLeyed1sC9hnbcOc9/SrMyM5RPQrkGz4aS9Zow==}
-    engines: {node: '>= 6'}
-
-  glob@10.4.5:
-    resolution: {integrity: sha512-7Bv8RF0k6xjo7d4A/PxYLbUCfb6c+Vpd2/mB2yRDlew7Jb5hEXiCD9ibfO7wpk8i4sevK6DFny9h7EYbM3/sHg==}
-    hasBin: true
-
-  glob@11.0.3:
-    resolution: {integrity: sha512-2Nim7dha1KVkaiF4q6Dj+ngPPMdfvLJEOpZk/jKiUAkqKebpGAWQXAq9z1xu9HKu5lWfqw/FASuccEjyznjPaA==}
-    engines: {node: 20 || >=22}
-    hasBin: true
-
-  glob@7.2.3:
-    resolution: {integrity: sha512-nFR0zLpU2YCaRxwoCJvL6UvCH2JFyFVIvwTLsIf21AuHlMskA1hhTdk+LlYJtOlYt9v6dvszD2BGRqBL+iQK9Q==}
-    deprecated: Glob versions prior to v9 are no longer supported
-
-  globals@11.12.0:
-    resolution: {integrity: sha512-WOBp/EEGUiIsJSp7wcv/y6MO+lV9UoncWqxuFfm8eBwzWNgyfBd6Gz+IeKQ9jCmyhoH99g15M3T+QaVHFjizVA==}
-    engines: {node: '>=4'}
-
-  globals@16.2.0:
-    resolution: {integrity: sha512-O+7l9tPdHCU320IigZZPj5zmRCFG9xHmx9cU8FqU2Rp+JN714seHV+2S9+JslCpY4gJwU2vOGox0wzgae/MCEg==}
-    engines: {node: '>=18'}
-
-  globby@14.1.0:
-    resolution: {integrity: sha512-0Ia46fDOaT7k4og1PDW4YbodWWr3scS2vAr2lTbsplOt2WkKp0vQbkI9wKis/T5LV/dqPjO3bpS/z6GTJB82LA==}
-    engines: {node: '>=18'}
-
-  goober@2.1.16:
-    resolution: {integrity: sha512-erjk19y1U33+XAMe1VTvIONHYoSqE4iS7BYUZfHaqeohLmnC0FdxEh7rQU+6MZ4OajItzjZFSRtVANrQwNq6/g==}
-    peerDependencies:
-      csstype: ^3.0.10
-
-  gopd@1.2.0:
-    resolution: {integrity: sha512-ZUKRh6/kUFoAiTAtTYPZJ3hw9wNxx+BIBOijnlG9PnrJsCcSjs1wyyD6vJpaYtgnzDrKYRSqf3OO6Rfa93xsRg==}
-    engines: {node: '>= 0.4'}
-
-  graceful-fs@4.2.11:
-    resolution: {integrity: sha512-RbJ5/jmFcNNCcDV5o9eTnBLJ/HszWV0P73bc+Ff4nS/rJj+YaS6IGyiOL0VoBYX+l1Wrl3k63h/KrH+nhJ0XvQ==}
-
-  has-flag@4.0.0:
-    resolution: {integrity: sha512-EykJT/Q1KjTWctppgIAgfSO0tKVuZUjhgMr17kqTumMl6Afv3EISleU7qZUzoXDFTAHTDC4NOoG/ZxU3EvlMPQ==}
-    engines: {node: '>=8'}
-
-  has-property-descriptors@1.0.2:
-    resolution: {integrity: sha512-55JNKuIW+vq4Ke1BjOTjM2YctQIvCT7GFzHwmfZPGo5wnrgkid0YQtnAleFSqumZm4az3n2BS+erby5ipJdgrg==}
-
-  has-symbols@1.1.0:
-    resolution: {integrity: sha512-1cDNdwJ2Jaohmb3sg4OmKaMBwuC48sYni5HUw2DvsC8LjGTLK9h+eb1X6RyuOHe4hT0ULCW68iomhjUoKUqlPQ==}
-    engines: {node: '>= 0.4'}
-
-  has-tostringtag@1.0.2:
-    resolution: {integrity: sha512-NqADB8VjPFLM2V0VvHUewwwsw0ZWBaIdgo+ieHtK3hasLz4qeCRjYcqfB6AQrBggRKppKF8L52/VqdVsO47Dlw==}
-    engines: {node: '>= 0.4'}
-
-  hash-base@2.0.2:
-    resolution: {integrity: sha512-0TROgQ1/SxE6KmxWSvXHvRj90/Xo1JvZShofnYF+f6ZsGtR4eES7WfrQzPalmyagfKZCXpVnitiRebZulWsbiw==}
-
-  hash-base@3.0.5:
-    resolution: {integrity: sha512-vXm0l45VbcHEVlTCzs8M+s0VeYsB2lnlAaThoLKGXr3bE/VWDOelNUnycUPEhKEaXARL2TEFjBOyUiM6+55KBg==}
-    engines: {node: '>= 0.10'}
-
-  hash.js@1.1.7:
-    resolution: {integrity: sha512-taOaskGt4z4SOANNseOviYDvjEJinIkRgmp7LbKP2YTTmVxWBl87s/uzK9r+44BclBSp2X7K1hqeNfz9JbBeXA==}
-
-  hasown@2.0.2:
-    resolution: {integrity: sha512-0hJU9SCPvmMzIBdZFqNPXWa6dqh7WdH0cII9y+CyS8rG3nL48Bclra9HmKhVVUHyPWNH5Y7xDwAB7bfgSjkUMQ==}
-    engines: {node: '>= 0.4'}
-
-  hast-util-parse-selector@2.2.5:
-    resolution: {integrity: sha512-7j6mrk/qqkSehsM92wQjdIgWM2/BW61u/53G6xmC8i1OmEdKLHbk419QKQUjz6LglWsfqoiHmyMRkP1BGjecNQ==}
-
-  hast-util-to-jsx-runtime@2.3.6:
-    resolution: {integrity: sha512-zl6s8LwNyo1P9uw+XJGvZtdFF1GdAkOg8ujOw+4Pyb76874fLps4ueHXDhXWdk6YHQ6OgUtinliG7RsYvCbbBg==}
-
-  hast-util-whitespace@3.0.0:
-    resolution: {integrity: sha512-88JUN06ipLwsnv+dVn+OIYOvAuvBMy/Qoi6O7mQHxdPXpjy+Cd6xRkWwux7DKO+4sYILtLBRIKgsdpS2gQc7qw==}
-
-  hastscript@6.0.0:
-    resolution: {integrity: sha512-nDM6bvd7lIqDUiYEiu5Sl/+6ReP0BMk/2f4U/Rooccxkj0P5nm+acM5PrGJ/t5I8qPGiqZSE6hVAwZEdZIvP4w==}
-
-  he@1.2.0:
-    resolution: {integrity: sha512-F/1DnUGPopORZi0ni+CvrCgHQ5FyEAHRLSApuYWMmrbSwoN2Mn/7k+Gl38gJnR7yyDZk6WLXwiGod1JOWNDKGw==}
-    hasBin: true
-
-  highlight.js@10.7.3:
-    resolution: {integrity: sha512-tzcUFauisWKNHaRkN4Wjl/ZA07gENAjFl3J/c480dprkGTg5EQstgaNFqBfUqCq54kZRIEcreTsAgF/m2quD7A==}
-
-  highlightjs-vue@1.0.0:
-    resolution: {integrity: sha512-PDEfEF102G23vHmPhLyPboFCD+BkMGu+GuJe2d9/eH4FsCwvgBpnc9n0pGE+ffKdph38s6foEZiEjdgHdzp+IA==}
-
-  hmac-drbg@1.0.1:
-    resolution: {integrity: sha512-Tti3gMqLdZfhOQY1Mzf/AanLiqh1WTiJgEj26ZuYQ9fbkLomzGchCws4FyrSd4VkpBfiNhaE1On+lOz894jvXg==}
-
-  hoist-non-react-statics@3.3.2:
-    resolution: {integrity: sha512-/gGivxi8JPKWNm/W0jSmzcMPpfpPLc3dY/6GxhX2hQ9iGj3aDfklV4ET7NjKpSinLpJ5vafa9iiGIEZg10SfBw==}
-
-  hosted-git-info@4.1.0:
-    resolution: {integrity: sha512-kyCuEOWjJqZuDbRHzL8V93NzQhwIB71oFWSyzVo+KPZI+pnQPPxucdkrOZvkLRnrf5URsQM+IJ09Dw29cRALIA==}
-    engines: {node: '>=10'}
-
-  hosted-git-info@7.0.2:
-    resolution: {integrity: sha512-puUZAUKT5m8Zzvs72XWy3HtvVbTWljRE66cP60bxJzAqf2DgICo7lYTY2IHUmLnNpjYvw5bvmoHvPc0QO2a62w==}
-    engines: {node: ^16.14.0 || >=18.0.0}
-
-  html-escaper@2.0.2:
-    resolution: {integrity: sha512-H2iMtd0I4Mt5eYiapRdIDjp+XzelXQ0tFE4JS7YFwFevXXMmOp9myNrUvCg0D6ws8iqkRPBfKHgbwig1SmlLfg==}
-
-  html-parse-stringify@3.0.1:
-    resolution: {integrity: sha512-KknJ50kTInJ7qIScF3jeaFRpMpE8/lfiTdzf/twXyPBLAGrLRTmkz3AdTnKeh40X8k9L2fdYwEp/42WGXIRGcg==}
-
-  html-url-attributes@3.0.1:
-    resolution: {integrity: sha512-ol6UPyBWqsrO6EJySPz2O7ZSr856WDrEzM5zMqp+FJJLGMW35cLYmmZnl0vztAZxRUoNZJFTCohfjuIJ8I4QBQ==}
-
-  htmlparser2@10.0.0:
-    resolution: {integrity: sha512-TwAZM+zE5Tq3lrEHvOlvwgj1XLWQCtaaibSN11Q+gGBAS7Y1uZSWwXXRe4iF6OXnaq1riyQAPFOBtYc77Mxq0g==}
-
-  http-errors@2.0.0:
-    resolution: {integrity: sha512-FtwrG/euBzaEjYeRqOgly7G0qviiXoJWnvEH2Z1plBdXgbyjv34pHTSb9zoeHMyDy33+DWy5Wt9Wo+TURtOYSQ==}
-    engines: {node: '>= 0.8'}
-
-  http-proxy-agent@7.0.2:
-    resolution: {integrity: sha512-T1gkAiYYDWYx3V5Bmyu7HcfcvL7mUrTWiM6yOfa3PIphViJ/gFPbvidQ+veqSOHci/PxBcDabeUNCzpOODJZig==}
-    engines: {node: '>= 14'}
-
-  https-browserify@1.0.0:
-    resolution: {integrity: sha512-J+FkSdyD+0mA0N+81tMotaRMfSL9SGi+xpD3T6YApKsc3bGSXJlfXri3VyFOeYkfLRQisDk1W+jIFFKBeUBbBg==}
-
-  https-proxy-agent@7.0.6:
-    resolution: {integrity: sha512-vK9P5/iUfdl95AI+JVyUuIcVtd4ofvtrOr3HNtM2yxC9bnMbEdp3x01OhQNnjb8IJYi38VlTE3mBXwcfvywuSw==}
-    engines: {node: '>= 14'}
-
-  human-signals@5.0.0:
-    resolution: {integrity: sha512-AXcZb6vzzrFAUE61HnN4mpLqd/cSIwNQjtNWR0euPm6y0iqx3G4gOXaIDdtdDwZmhwe82LA6+zinmW4UBWVePQ==}
-    engines: {node: '>=16.17.0'}
-
-  husky@9.1.7:
-    resolution: {integrity: sha512-5gs5ytaNjBrh5Ow3zrvdUUY+0VxIuWVL4i9irt6friV+BqdCfmV11CQTWMiBYWHbXhco+J1kHfTOUkePhCDvMA==}
-    engines: {node: '>=18'}
-    hasBin: true
-
-  i18next-browser-languagedetector@8.2.0:
-    resolution: {integrity: sha512-P+3zEKLnOF0qmiesW383vsLdtQVyKtCNA9cjSoKCppTKPQVfKd2W8hbVo5ZhNJKDqeM7BOcvNoKJOjpHh4Js9g==}
-
-  i18next@25.2.1:
-    resolution: {integrity: sha512-+UoXK5wh+VlE1Zy5p6MjcvctHXAhRwQKCxiJD8noKZzIXmnAX8gdHX5fLPA3MEVxEN4vbZkQFy8N0LyD9tUqPw==}
-    peerDependencies:
-      typescript: ^5
-    peerDependenciesMeta:
-      typescript:
-        optional: true
-
-  iconv-lite@0.4.24:
-    resolution: {integrity: sha512-v3MXnZAcvnywkTUEZomIActle7RXXeedOR31wwl7VlyoXO4Qi9arvSenNQWne1TcRwhCL1HwLI21bEqdpj8/rA==}
-    engines: {node: '>=0.10.0'}
-
-  iconv-lite@0.6.3:
-    resolution: {integrity: sha512-4fCk79wshMdzMp2rH06qWrJE4iolqLhCUH+OiuIgU++RB0+94NlDL81atO7GX55uUKueo0txHNtvEyI6D7WdMw==}
-    engines: {node: '>=0.10.0'}
-
-  ieee754@1.2.1:
-    resolution: {integrity: sha512-dcyqhDvX1C46lXZcVqCpK+FtMRQVdIMN6/Df5js2zouUsqG7I6sFxitIC+7KYK29KdXOLHdu9zL4sFnoVQnqaA==}
-
-  ignore@7.0.5:
-    resolution: {integrity: sha512-Hs59xBNfUIunMFgWAbGX5cq6893IbWg4KnrjbYwX3tx0ztorVgTDA6B2sxf8ejHJ4wz8BqGUMYlnzNBer5NvGg==}
-    engines: {node: '>= 4'}
-
-  image-size@0.5.5:
-    resolution: {integrity: sha512-6TDAlDPZxUFCv+fuOkIoXT/V/f3Qbq8e37p+YOiYrUv3v9cc3/6x78VdfPgFVaB9dZYeLUfKgHRebpkm/oP2VQ==}
-    engines: {node: '>=0.10.0'}
-    hasBin: true
-
-  immediate@3.0.6:
-    resolution: {integrity: sha512-XXOFtyqDjNDAQxVfYxuF7g9Il/IbWmmlQg2MYKOH8ExIT1qg6xc4zyS3HaEEATgs1btfzxq15ciUiY7gjSXRGQ==}
-
-  import-fresh@3.3.1:
-    resolution: {integrity: sha512-TR3KfrTZTYLPB6jUjfx6MF9WcWrHL9su5TObK4ZkYgBdWKPOFoSoQIdEuTuR82pmtxH2spWG9h6etwfr1pLBqQ==}
-    engines: {node: '>=6'}
-
-  import-lazy@4.0.0:
-    resolution: {integrity: sha512-rKtvo6a868b5Hu3heneU+L4yEQ4jYKLtjpnPeUdK7h0yzXGmyBTypknlkCvHFBqfX9YlorEiMM6Dnq/5atfHkw==}
-    engines: {node: '>=8'}
-
-  indent-string@5.0.0:
-    resolution: {integrity: sha512-m6FAo/spmsW2Ab2fU35JTYwtOKa2yAwXSwgjSv1TJzh4Mh7mC3lzAOVLBprb72XsTrgkEIsl7YrFNAiDiRhIGg==}
-    engines: {node: '>=12'}
-
-  index-to-position@1.1.0:
-    resolution: {integrity: sha512-XPdx9Dq4t9Qk1mTMbWONJqU7boCoumEH7fRET37HX5+khDUl3J2W6PdALxhILYlIYx2amlwYcRPp28p0tSiojg==}
-    engines: {node: '>=18'}
-
-  inflight@1.0.6:
-    resolution: {integrity: sha512-k92I/b08q4wvFscXCLvqfsHCrjrF7yiXsQuIVvVE7N82W3+aqpzuUdBbfhWcy/FZR3/4IgflMgKLOsvPDrGCJA==}
-    deprecated: This module is not supported, and leaks memory. Do not use it. Check out lru-cache if you want a good and tested way to coalesce async requests by a key value, which is much more comprehensive and powerful.
-
-  inherits@2.0.1:
-    resolution: {integrity: sha512-8nWq2nLTAwd02jTqJExUYFSD/fKq6VH9Y/oG2accc/kdI0V98Bag8d5a4gi3XHz73rDWa2PvTtvcWYquKqSENA==}
-
-  inherits@2.0.3:
-    resolution: {integrity: sha512-x00IRNXNy63jwGkJmzPigoySHbaqpNuzKbBOmzK+g2OdZpQ9w+sxCN+VSB3ja7IAge2OP2qpfxTjeNcyjmW1uw==}
-
-  inherits@2.0.4:
-    resolution: {integrity: sha512-k/vGaX4/Yla3WzyMCvTQOXYeIHvqOKtnqBduzTHpzpQZzAskKMhZ2K+EnBiSM9zGSoIFeMpXKxa4dYeZIQqewQ==}
-
-  ini@1.3.8:
-    resolution: {integrity: sha512-JV/yugV2uzW5iMRSiZAyDtQd+nxtUnjeLt0acNdw98kKLrvuRVyB80tsREOE7yvGVgalhZ6RNXCmEHkUKBKxew==}
-
-  ink-select-input@6.2.0:
-    resolution: {integrity: sha512-304fZXxkpYxJ9si5lxRCaX01GNlmPBgOZumXXRnPYbHW/iI31cgQynqk2tRypGLOF1cMIwPUzL2LSm6q4I5rQQ==}
-    engines: {node: '>=18'}
-    peerDependencies:
-      ink: '>=5.0.0'
-      react: '>=18.0.0'
-
-  ink-spinner@5.0.0:
-    resolution: {integrity: sha512-EYEasbEjkqLGyPOUc8hBJZNuC5GvXGMLu0w5gdTNskPc7Izc5vO3tdQEYnzvshucyGCBXc86ig0ujXPMWaQCdA==}
-    engines: {node: '>=14.16'}
-    peerDependencies:
-      ink: '>=4.0.0'
-      react: '>=18.0.0'
-
-  ink@6.1.0:
-    resolution: {integrity: sha512-YQ+lbMD79y3FBAJXXZnuRajLEgaMFp102361eY5NrBIEVCi9oFo7gNZU4z2LBWlcjZFiTt7jetlkIbKCCH4KJA==}
-    engines: {node: '>=20'}
-    peerDependencies:
-      '@types/react': '>=19.0.0'
-      react: '>=19.0.0'
-      react-devtools-core: ^4.19.1
-    peerDependenciesMeta:
-      '@types/react':
-        optional: true
-      react-devtools-core:
-        optional: true
-
-  inline-style-parser@0.2.4:
-    resolution: {integrity: sha512-0aO8FkhNZlj/ZIbNi7Lxxr12obT7cL1moPfE4tg1LkX7LlLfC6DeX4l2ZEud1ukP9jNQyNnfzQVqwbwmAATY4Q==}
-
-  intersection-observer@0.12.2:
-    resolution: {integrity: sha512-7m1vEcPCxXYI8HqnL8CKI6siDyD+eIWSwgB3DZA+ZTogxk9I4CDnj4wilt9x/+/QbHI4YG5YZNmC6458/e9Ktg==}
-
-  ipaddr.js@1.9.1:
-    resolution: {integrity: sha512-0KI/607xoxSToH7GjN1FfSbLoU0+btTicjsQSWQlh/hZykN8KpmMf7uYwPW3R+akZ6R/w18ZlXSHBYXiYUPO3g==}
-    engines: {node: '>= 0.10'}
-
-  ipaddr.js@2.2.0:
-    resolution: {integrity: sha512-Ag3wB2o37wslZS19hZqorUnrnzSkpOVy+IiiDEiTqNubEYpYuHWIf6K4psgN2ZWKExS4xhVCrRVfb/wfW8fWJA==}
-    engines: {node: '>= 10'}
-
-  is-alphabetical@1.0.4:
-    resolution: {integrity: sha512-DwzsA04LQ10FHTZuL0/grVDk4rFoVH1pjAToYwBrHSxcrBIGQuXrQMtD5U1b0U2XVgKZCTLLP8u2Qxqhy3l2Vg==}
-
-  is-alphabetical@2.0.1:
-    resolution: {integrity: sha512-FWyyY60MeTNyeSRpkM2Iry0G9hpr7/9kD40mD/cGQEuilcZYS4okz8SN2Q6rLCJ8gbCt6fN+rC+6tMGS99LaxQ==}
-
-  is-alphanumerical@1.0.4:
-    resolution: {integrity: sha512-UzoZUr+XfVz3t3v4KyGEniVL9BDRoQtY7tOyrRybkVNjDFWyo1yhXNGrrBTQxp3ib9BLAWs7k2YKBQsFRkZG9A==}
-
-  is-alphanumerical@2.0.1:
-    resolution: {integrity: sha512-hmbYhX/9MUMF5uh7tOXyK/n0ZvWpad5caBA17GsC6vyuCqaWliRG5K1qS9inmUhEMaOBIW7/whAnSwveW/LtZw==}
-
-  is-arrayish@0.2.1:
-    resolution: {integrity: sha512-zz06S8t0ozoDXMG+ube26zeCTNXcKIPJZJi8hBrF4idCLms4CG9QtK7qBl1boi5ODzFpjswb5JPmHCbMpjaYzg==}
-
-  is-binary-path@2.1.0:
-    resolution: {integrity: sha512-ZMERYes6pDydyuGidse7OsHxtbI7WVeUEozgR/g7rd0xUimYNlvZRE/K2MgZTjWy725IfelLeVcEM97mmtRGXw==}
-    engines: {node: '>=8'}
-
-  is-callable@1.2.7:
-    resolution: {integrity: sha512-1BC0BVFhS/p0qtw6enp8e+8OD0UrK0oFLztSjNzhcKA3WDuJxxAPXzPuPtKkjEY9UUoEWlX/8fgKeu2S8i9JTA==}
-    engines: {node: '>= 0.4'}
-
-  is-core-module@2.16.1:
-    resolution: {integrity: sha512-UfoeMA6fIJ8wTYFEUjelnaGI67v6+N7qXJEvQuIGa99l4xsCruSYOVSQ0uPANn4dAzm8lkYPaKLrrijLq7x23w==}
-    engines: {node: '>= 0.4'}
-
-  is-decimal@1.0.4:
-    resolution: {integrity: sha512-RGdriMmQQvZ2aqaQq3awNA6dCGtKpiDFcOzrTWrDAT2MiWrKQVPmxLGHl7Y2nNu6led0kEyoX0enY0qXYsv9zw==}
-
-  is-decimal@2.0.1:
-    resolution: {integrity: sha512-AAB9hiomQs5DXWcRB1rqsxGUstbRroFOPPVAomNk/3XHR5JyEZChOyTWe2oayKnsSsr/kcGqF+z6yuH6HHpN0A==}
-
-  is-docker@3.0.0:
-    resolution: {integrity: sha512-eljcgEDlEns/7AXFosB5K/2nCM4P7FQPkGc/DWLy5rmFEWvZayGrik1d9/QIY5nJ4f9YsVvBkA6kJpHn9rISdQ==}
-    engines: {node: ^12.20.0 || ^14.13.1 || >=16.0.0}
-    hasBin: true
-
-  is-extglob@2.1.1:
-    resolution: {integrity: sha512-SbKbANkN603Vi4jEZv49LeVJMn4yGwsbzZworEoyEiutsN3nJYdbO36zfhGJ6QEDpOZIFkDtnq5JRxmvl3jsoQ==}
-    engines: {node: '>=0.10.0'}
-
-  is-fullwidth-code-point@3.0.0:
-    resolution: {integrity: sha512-zymm5+u+sCsSWyD9qNaejV3DFvhCKclKdizYaJUuHA83RLjb7nSuGnddCHGv0hk+KY7BMAlsWeK4Ueg6EV6XQg==}
-    engines: {node: '>=8'}
-
-  is-fullwidth-code-point@4.0.0:
-    resolution: {integrity: sha512-O4L094N2/dZ7xqVdrXhh9r1KODPJpFms8B5sGdJLPy664AgvXsreZUyCQQNItZRDlYug4xStLjNp/sz3HvBowQ==}
-    engines: {node: '>=12'}
-
-  is-fullwidth-code-point@5.0.0:
-    resolution: {integrity: sha512-OVa3u9kkBbw7b8Xw5F9P+D/T9X+Z4+JruYVNapTjPYZYUznQ5YfWeFkOj606XYYW8yugTfC8Pj0hYqvi4ryAhA==}
-    engines: {node: '>=18'}
-
-  is-glob@4.0.3:
-    resolution: {integrity: sha512-xelSayHH36ZgE7ZWhli7pW34hNbNl8Ojv5KVmkJD4hBdD3th8Tfk9vYasLM+mXWOZhFkgZfxhLSnrwRr4elSSg==}
-    engines: {node: '>=0.10.0'}
-
-  is-hexadecimal@1.0.4:
-    resolution: {integrity: sha512-gyPJuv83bHMpocVYoqof5VDiZveEoGoFL8m3BXNb2VW8Xs+rz9kqO8LOQ5DH6EsuvilT1ApazU0pyl+ytbPtlw==}
-
-  is-hexadecimal@2.0.1:
-    resolution: {integrity: sha512-DgZQp241c8oO6cA1SbTEWiXeoxV42vlcJxgH+B3hi1AiqqKruZR3ZGF8In3fj4+/y/7rHvlOZLZtgJ/4ttYGZg==}
-
-  is-in-ci@1.0.0:
-    resolution: {integrity: sha512-eUuAjybVTHMYWm/U+vBO1sY/JOCgoPCXRxzdju0K+K0BiGW0SChEL1MLC0PoCIR1OlPo5YAp8HuQoUlsWEICwg==}
-    engines: {node: '>=18'}
-    hasBin: true
-
-  is-inside-container@1.0.0:
-    resolution: {integrity: sha512-KIYLCCJghfHZxqjYBE7rEy0OBuTd5xCHS7tHVgvCLkx7StIoaxwNW3hCALgEUjFfeRk+MG/Qxmp/vtETEF3tRA==}
-    engines: {node: '>=14.16'}
-    hasBin: true
-
-  is-interactive@2.0.0:
-    resolution: {integrity: sha512-qP1vozQRI+BMOPcjFzrjXuQvdak2pHNUMZoeG2eRbiSqyvbEf/wQtEOTOX1guk6E3t36RkaqiSt8A/6YElNxLQ==}
-    engines: {node: '>=12'}
-
-  is-number@7.0.0:
-    resolution: {integrity: sha512-41Cifkg6e8TylSpdtTpeLVMqvSBEVzTttHvERD741+pnZ8ANv0004MRL43QKPDlK9cGvNp6NZWZUBlbGXYxxng==}
-    engines: {node: '>=0.12.0'}
-
-  is-plain-obj@2.1.0:
-    resolution: {integrity: sha512-YWnfyRwxL/+SsrWYfOpUtz5b3YD+nyfkHvjbcanzk8zgyO4ASD67uVMRt8k5bM4lLMDnXfriRhOpemw+NfT1eA==}
-    engines: {node: '>=8'}
-
-  is-plain-obj@4.1.0:
-    resolution: {integrity: sha512-+Pgi+vMuUNkJyExiMBt5IlFoMyKnr5zhJ4Uspz58WOhBF5QoIZkFyNHIbBAtHwzVAgk5RtndVNsDRN61/mmDqg==}
-    engines: {node: '>=12'}
-
-  is-promise@4.0.0:
-    resolution: {integrity: sha512-hvpoI6korhJMnej285dSg6nu1+e6uxs7zG3BYAm5byqDsgJNWwxzM6z6iZiAgQR4TJ30JmBTOwqZUw3WlyH3AQ==}
-
-  is-stream@3.0.0:
-    resolution: {integrity: sha512-LnQR4bZ9IADDRSkvpqMGvt/tEJWclzklNgSw48V5EAaAeDd6qGvN8ei6k5p0tvxSR171VmGyHuTiAOfxAbr8kA==}
-    engines: {node: ^12.20.0 || ^14.13.1 || >=16.0.0}
-
-  is-typed-array@1.1.15:
-    resolution: {integrity: sha512-p3EcsicXjit7SaskXHs1hA91QxgTw46Fv6EFKKGS5DRFLD8yKnohjF3hxoju94b/OcMZoQukzpPpBE9uLVKzgQ==}
-    engines: {node: '>= 0.4'}
-
-  is-unicode-supported@0.1.0:
-    resolution: {integrity: sha512-knxG2q4UC3u8stRGyAVJCOdxFmv5DZiRcdlIaAQXAbSfJya+OhopNotLQrstBhququ4ZpuKbDc/8S6mgXgPFPw==}
-    engines: {node: '>=10'}
-
-  is-unicode-supported@1.3.0:
-    resolution: {integrity: sha512-43r2mRvz+8JRIKnWJ+3j8JtjRKZ6GmjzfaE/qiBJnikNnYv/6bagRJ1kUhNk8R5EX/GkobD+r+sfxCPJsiKBLQ==}
-    engines: {node: '>=12'}
-
-  is-unicode-supported@2.1.0:
-    resolution: {integrity: sha512-mE00Gnza5EEB3Ds0HfMyllZzbBrmLOX3vfWoj9A9PEnTfratQ/BcaJOuMhnkhjXvb2+FkY3VuHqtAGpTPmglFQ==}
-    engines: {node: '>=18'}
-
-  is-what@3.14.1:
-    resolution: {integrity: sha512-sNxgpk9793nzSs7bA6JQJGeIuRBQhAaNGG77kzYQgMkrID+lS6SlK07K5LaptscDlSaIgH+GPFzf+d75FVxozA==}
-
-  is-wsl@3.1.0:
-    resolution: {integrity: sha512-UcVfVfaK4Sc4m7X3dUSoHoozQGBEFeDC+zVo06t98xe8CzHSZZBekNXH+tu0NalHolcJ/QAGqS46Hef7QXBIMw==}
-    engines: {node: '>=16'}
-
-  is64bit@2.0.0:
-    resolution: {integrity: sha512-jv+8jaWCl0g2lSBkNSVXdzfBA0npK1HGC2KtWM9FumFRoGS94g3NbCCLVnCYHLjp4GrW2KZeeSTMo5ddtznmGw==}
-    engines: {node: '>=18'}
-
-  isarray@1.0.0:
-    resolution: {integrity: sha512-VLghIWNM6ELQzo7zwmcg0NmTVyWKYjvIeM83yjp0wRDTmUnrM678fQbcKBo6n2CJEF0szoG//ytg+TKla89ALQ==}
-
-  isarray@2.0.5:
-    resolution: {integrity: sha512-xHjhDr3cNBK0BzdUJSPXZntQUx/mwMS5Rw4A7lPJ90XGAO6ISP/ePDNuo0vhqOZU+UD5JoodwCAAoZQd3FeAKw==}
-
-  isexe@2.0.0:
-    resolution: {integrity: sha512-RHxMLp9lnKHGHRng9QFhRCMbYAcVpn69smSGcq3f36xjgVVWThj4qqLbTLlq7Ssj8B+fIQ1EuCEGI2lKsyQeIw==}
-
-  isomorphic-rslog@0.0.7:
-    resolution: {integrity: sha512-n6/XnKnZ5eLEj6VllG4XmamXG7/F69nls8dcynHyhcTpsPUYgcgx4ifEaCo4lQJ2uzwfmIT+F0KBGwBcMKmt5g==}
-    engines: {node: '>=14.17.6'}
-
-  istanbul-lib-coverage@3.2.2:
-    resolution: {integrity: sha512-O8dpsF+r0WV/8MNRKfnmrtCWhuKjxrq2w+jpzBL5UZKTi2LeVWnWOmWRxFlesJONmc+wLAGvKQZEOanko0LFTg==}
-    engines: {node: '>=8'}
-
-  istanbul-lib-report@3.0.1:
-    resolution: {integrity: sha512-GCfE1mtsHGOELCU8e/Z7YWzpmybrx/+dSTfLrvY8qRmaY6zXTKWn6WQIjaAFw069icm6GVMNkgu0NzI4iPZUNw==}
-    engines: {node: '>=10'}
-
-  istanbul-reports@3.1.7:
-    resolution: {integrity: sha512-BewmUXImeuRk2YY0PVbxgKAysvhRPUQE0h5QRM++nVWyubKGV0l8qQ5op8+B2DOmwSe63Jivj0BjkPQVf8fP5g==}
-    engines: {node: '>=8'}
-
-  istextorbinary@9.5.0:
-    resolution: {integrity: sha512-5mbUj3SiZXCuRf9fT3ibzbSSEWiy63gFfksmGfdOzujPjW3k+z8WvIBxcJHBoQNlaZaiyB25deviif2+osLmLw==}
-    engines: {node: '>=4'}
-
-  jackspeak@3.4.3:
-    resolution: {integrity: sha512-OGlZQpz2yfahA/Rd1Y8Cd9SIEsqvXkLVoSw/cgwhnhFMDbsQFeZYoJJ7bIZBS9BcamUW96asq/npPWugM+RQBw==}
-
-  jackspeak@4.1.1:
-    resolution: {integrity: sha512-zptv57P3GpL+O0I7VdMJNBZCu+BPHVQUk55Ft8/QCJjTVxrnJHuVuX/0Bl2A6/+2oyR/ZMEuFKwmzqqZ/U5nPQ==}
-    engines: {node: 20 || >=22}
-
-  javascript-natural-sort@0.7.1:
-    resolution: {integrity: sha512-nO6jcEfZWQXDhOiBtG2KvKyEptz7RVbpGP4vTD2hLBdmNQSsCiicO2Ioinv6UI4y9ukqnBpy+XZ9H6uLNgJTlw==}
-
-  jiti@1.21.7:
-    resolution: {integrity: sha512-/imKNG4EbWNrVjoNC/1H5/9GFy+tqjGBHCaSsN+P2RnPqjsLmv6UD3Ej+Kj8nBWaRAwyk7kK5ZUc+OEatnTR3A==}
-    hasBin: true
-
-  jiti@2.5.1:
-    resolution: {integrity: sha512-twQoecYPiVA5K/h6SxtORw/Bs3ar+mLUtoPSc7iMXzQzK8d7eJ/R09wmTwAjiamETn1cXYPGfNnu7DMoHgu12w==}
-    hasBin: true
-
-  jju@1.4.0:
-    resolution: {integrity: sha512-8wb9Yw966OSxApiCt0K3yNJL8pnNeIv+OEq2YMidz4FKP6nonSRoOXc80iXY4JaN2FC11B9qsNmDsm+ZOfMROA==}
-
-  js-cookie@3.0.5:
-    resolution: {integrity: sha512-cEiJEAEoIbWfCZYKWhVwFuvPX1gETRYPw6LlaTKoxD3s2AkXzkCjnp6h0V77ozyqj0jakteJ4YqDJT830+lVGw==}
-    engines: {node: '>=14'}
-
-  js-tokens@4.0.0:
-    resolution: {integrity: sha512-RdJUflcE3cUzKiMqQgsCu06FPu9UdIJO0beYbPhHN4k6apgJtifcoCtT9bcxOpYBtpD2kCM6Sbzg4CausW/PKQ==}
-
-  js-tokens@9.0.1:
-    resolution: {integrity: sha512-mxa9E9ITFOt0ban3j6L5MpjwegGz6lBQmM1IJkWeBZGcMxto50+eWdjC/52xDbS2vy0k7vIMK0Fe2wfL9OQSpQ==}
-
-  js-yaml@3.14.1:
-    resolution: {integrity: sha512-okMH7OXXJ7YrN9Ok3/SXrnu4iX9yOk+25nqX4imS2npuvTYDmo/QEZoqwZkYaIDk3jVvBOTOIEgEhaLOynBS9g==}
-    hasBin: true
-
-  js-yaml@4.1.0:
-    resolution: {integrity: sha512-wpxZs9NoxZaJESJGIZTyDEaYpl0FKSA+FB9aJiyemKhMwkxQg63h4T1KJgUGHpTqPDNRcmmYLugrRjJlBtWvRA==}
-    hasBin: true
-
-  jsesc@3.1.0:
-    resolution: {integrity: sha512-/sM3dO2FOzXjKQhJuo0Q173wf2KOo8t4I8vHy6lF9poUp7bKT0/NHE8fPX23PwfhnykfqnC2xRxOnVw5XuGIaA==}
-    engines: {node: '>=6'}
-    hasBin: true
-
-  json-parse-even-better-errors@2.3.1:
-    resolution: {integrity: sha512-xyFwyhro/JEof6Ghe2iz2NcXoj2sloNsWr/XsERDK/oiPCfaNhl5ONfp+jQdAZRQQ0IJWNzH9zIZF7li91kh2w==}
-
-  json-schema-ref-resolver@2.0.1:
-    resolution: {integrity: sha512-HG0SIB9X4J8bwbxCbnd5FfPEbcXAJYTi1pBJeP/QPON+w8ovSME8iRG+ElHNxZNX2Qh6eYn1GdzJFS4cDFfx0Q==}
-
-  json-schema-traverse@0.4.1:
-    resolution: {integrity: sha512-xbbCH5dCYU5T8LcEhhuh7HJ88HXuW3qsI3Y0zOZFKfZEHcpWiHU/Jxzk629Brsab/mMiHQti9wMP+845RPe3Vg==}
-
-  json-schema-traverse@1.0.0:
-    resolution: {integrity: sha512-NM8/P9n3XjXhIZn1lLhkFaACTOURQXjWhV4BA/RnOv8xvgqtqpAX9IO4mRQxSx1Rlo4tqzeqb0sOlruaOy3dug==}
-
-  json-schema@0.4.0:
-    resolution: {integrity: sha512-es94M3nTIfsEPisRafak+HDLfHXnKBhV3vU5eqPcS3flIWqcxJWgXHXiey3YrpaNsanY5ei1VoYEbOzijuq9BA==}
-
-  json2mq@0.2.0:
-    resolution: {integrity: sha512-SzoRg7ux5DWTII9J2qkrZrqV1gt+rTaoufMxEzXbS26Uid0NwaJd123HcoB80TgubEppxxIGdNxCx50fEoEWQA==}
-
-  json5@2.2.3:
-    resolution: {integrity: sha512-XmOWe7eyHYH14cLdVPoyg+GOH3rYX++KpzrylJwSW98t3Nk+U8XOl8FWKOgwtzdb8lXGf6zYwDUzeHMWfxasyg==}
-    engines: {node: '>=6'}
-    hasBin: true
-
-  jsonc-parser@3.3.1:
-    resolution: {integrity: sha512-HUgH65KyejrUFPvHFPbqOY0rsFip3Bo5wb4ngvdi1EpCYWUQDC5V+Y7mZws+DLkr4M//zQJoanu1SP+87Dv1oQ==}
-
-  jsondiffpatch@0.6.0:
-    resolution: {integrity: sha512-3QItJOXp2AP1uv7waBkao5nCvhEv+QmJAd38Ybq7wNI74Q+BBmnLn4EDKz6yI9xGAIQoUF87qHt+kc1IVxB4zQ==}
-    engines: {node: ^18.0.0 || >=20.0.0}
-    hasBin: true
-
-  jsonfile@6.1.0:
-    resolution: {integrity: sha512-5dgndWOriYSm5cnYaJNhalLNDKOqFwyDB/rr1E9ZsGciGvKPs8R2xYGCacuf3z6K1YKDz182fd+fY3cn3pMqXQ==}
-
-  jsonrepair@3.13.0:
-    resolution: {integrity: sha512-5YRzlAQ7tuzV1nAJu3LvDlrKtBFIALHN2+a+I1MGJCt3ldRDBF/bZuvIPzae8Epot6KBXd0awRZZcuoeAsZ/mw==}
-    hasBin: true
-
-  jsonwebtoken@9.0.2:
-    resolution: {integrity: sha512-PRp66vJ865SSqOlgqS8hujT5U4AOgMfhrwYIuIhfKaoSCZcirrmASQr8CX7cUg+RMih+hgznrjp99o+W4pJLHQ==}
-    engines: {node: '>=12', npm: '>=6'}
-
-  jszip@3.10.1:
-    resolution: {integrity: sha512-xXDvecyTpGLrqFrvkrUSoxxfJI5AH7U8zxxtVclpsUtMCq4JQ290LY8AW5c7Ggnr/Y/oK+bQMbqK2qmtk3pN4g==}
-
-  jwa@1.4.2:
-    resolution: {integrity: sha512-eeH5JO+21J78qMvTIDdBXidBd6nG2kZjg5Ohz/1fpa28Z4CcsWUzJ1ZZyFq/3z3N17aZy+ZuBoHljASbL1WfOw==}
-
-  jws@3.2.2:
-    resolution: {integrity: sha512-YHlZCB6lMTllWDtSPHz/ZXTsi8S00usEV6v1tjq8tOUZzw7DpSDWVXjXDre6ed1w/pd495ODpHZYSdkRTsa0HA==}
-
-  keytar@7.9.0:
-    resolution: {integrity: sha512-VPD8mtVtm5JNtA2AErl6Chp06JBfy7diFQ7TQQhdpWOl6MrCRB+eRbvAZUsbGQS9kiMq0coJsy0W0vHpDCkWsQ==}
-
-  less-loader@12.3.0:
-    resolution: {integrity: sha512-0M6+uYulvYIWs52y0LqN4+QM9TqWAohYSNTo4htE8Z7Cn3G/qQMEmktfHmyJT23k+20kU9zHH2wrfFXkxNLtVw==}
-    engines: {node: '>= 18.12.0'}
-    peerDependencies:
-      '@rspack/core': 0.x || 1.x
-      less: ^3.5.0 || ^4.0.0
-      webpack: ^5.0.0
-    peerDependenciesMeta:
-      '@rspack/core':
-        optional: true
-      webpack:
-        optional: true
-
-  less@4.4.0:
-    resolution: {integrity: sha512-kdTwsyRuncDfjEs0DlRILWNvxhDG/Zij4YLO4TMJgDLW+8OzpfkdPnRgrsRuY1o+oaxJGWsps5f/RVBgGmmN0w==}
-    engines: {node: '>=14'}
-    hasBin: true
-
-  leven@3.1.0:
-    resolution: {integrity: sha512-qsda+H8jTaUaN/x5vzW2rzc+8Rw4TAQ/4KjB46IwK5VH+IlVeeeje/EoZRpiXvIqjFgK84QffqPztGI3VBLG1A==}
-    engines: {node: '>=6'}
-
-  lie@3.3.0:
-    resolution: {integrity: sha512-UaiMJzeWRlEujzAuw5LokY1L5ecNQYZKfmyZ9L7wDHb/p5etKaxXhohBcrw0EYby+G/NA52vRSN4N39dxHAIwQ==}
-
-  light-my-request@6.6.0:
-    resolution: {integrity: sha512-CHYbu8RtboSIoVsHZ6Ye4cj4Aw/yg2oAFimlF7mNvfDV192LR7nDiKtSIfCuLT7KokPSTn/9kfVLm5OGN0A28A==}
-
-  lightningcss-darwin-arm64@1.30.1:
-    resolution: {integrity: sha512-c8JK7hyE65X1MHMN+Viq9n11RRC7hgin3HhYKhrMyaXflk5GVplZ60IxyoVtzILeKr+xAJwg6zK6sjTBJ0FKYQ==}
-    engines: {node: '>= 12.0.0'}
-    cpu: [arm64]
-    os: [darwin]
-
-  lightningcss-darwin-x64@1.30.1:
-    resolution: {integrity: sha512-k1EvjakfumAQoTfcXUcHQZhSpLlkAuEkdMBsI/ivWw9hL+7FtilQc0Cy3hrx0AAQrVtQAbMI7YjCgYgvn37PzA==}
-    engines: {node: '>= 12.0.0'}
-    cpu: [x64]
-    os: [darwin]
-
-  lightningcss-freebsd-x64@1.30.1:
-    resolution: {integrity: sha512-kmW6UGCGg2PcyUE59K5r0kWfKPAVy4SltVeut+umLCFoJ53RdCUWxcRDzO1eTaxf/7Q2H7LTquFHPL5R+Gjyig==}
-    engines: {node: '>= 12.0.0'}
-    cpu: [x64]
-    os: [freebsd]
-
-  lightningcss-linux-arm-gnueabihf@1.30.1:
-    resolution: {integrity: sha512-MjxUShl1v8pit+6D/zSPq9S9dQ2NPFSQwGvxBCYaBYLPlCWuPh9/t1MRS8iUaR8i+a6w7aps+B4N0S1TYP/R+Q==}
-    engines: {node: '>= 12.0.0'}
-    cpu: [arm]
-    os: [linux]
-
-  lightningcss-linux-arm64-gnu@1.30.1:
-    resolution: {integrity: sha512-gB72maP8rmrKsnKYy8XUuXi/4OctJiuQjcuqWNlJQ6jZiWqtPvqFziskH3hnajfvKB27ynbVCucKSm2rkQp4Bw==}
-    engines: {node: '>= 12.0.0'}
-    cpu: [arm64]
-    os: [linux]
-
-  lightningcss-linux-arm64-musl@1.30.1:
-    resolution: {integrity: sha512-jmUQVx4331m6LIX+0wUhBbmMX7TCfjF5FoOH6SD1CttzuYlGNVpA7QnrmLxrsub43ClTINfGSYyHe2HWeLl5CQ==}
-    engines: {node: '>= 12.0.0'}
-    cpu: [arm64]
-    os: [linux]
-
-  lightningcss-linux-x64-gnu@1.30.1:
-    resolution: {integrity: sha512-piWx3z4wN8J8z3+O5kO74+yr6ze/dKmPnI7vLqfSqI8bccaTGY5xiSGVIJBDd5K5BHlvVLpUB3S2YCfelyJ1bw==}
-    engines: {node: '>= 12.0.0'}
-    cpu: [x64]
-    os: [linux]
-
-  lightningcss-linux-x64-musl@1.30.1:
-    resolution: {integrity: sha512-rRomAK7eIkL+tHY0YPxbc5Dra2gXlI63HL+v1Pdi1a3sC+tJTcFrHX+E86sulgAXeI7rSzDYhPSeHHjqFhqfeQ==}
-    engines: {node: '>= 12.0.0'}
-    cpu: [x64]
-    os: [linux]
-
-  lightningcss-win32-arm64-msvc@1.30.1:
-    resolution: {integrity: sha512-mSL4rqPi4iXq5YVqzSsJgMVFENoa4nGTT/GjO2c0Yl9OuQfPsIfncvLrEW6RbbB24WtZ3xP/2CCmI3tNkNV4oA==}
-    engines: {node: '>= 12.0.0'}
-    cpu: [arm64]
-    os: [win32]
-
-  lightningcss-win32-x64-msvc@1.30.1:
-    resolution: {integrity: sha512-PVqXh48wh4T53F/1CCu8PIPCxLzWyCnn/9T5W1Jpmdy5h9Cwd+0YQS6/LwhHXSafuc61/xg9Lv5OrCby6a++jg==}
-    engines: {node: '>= 12.0.0'}
-    cpu: [x64]
-    os: [win32]
-
-  lightningcss@1.30.1:
-    resolution: {integrity: sha512-xi6IyHML+c9+Q3W0S4fCQJOym42pyurFiJUHEcEyHS0CeKzia4yZDEsLlqOFykxOdHpNy0NmvVO31vcSqAxJCg==}
-    engines: {node: '>= 12.0.0'}
-
-  lilconfig@3.1.3:
-    resolution: {integrity: sha512-/vlFKAoH5Cgt3Ie+JLhRbwOsCQePABiU3tJ1egGvyQ+33R/vcwM2Zl2QR/LzjsBeItPt3oSVXapn+m4nQDvpzw==}
-    engines: {node: '>=14'}
-
-  lines-and-columns@1.2.4:
-    resolution: {integrity: sha512-7ylylesZQ/PV29jhEDl3Ufjo6ZX7gCqJr5F7PKrqc93v7fzSymt1BpwEU8nAUXs8qzzvqhbjhK5QZg6Mt/HkBg==}
-
-  linkify-it@5.0.0:
-    resolution: {integrity: sha512-5aHCbzQRADcdP+ATqnDuhhJ/MRIqDkZX5pyjFHRRysS8vZ5AbqGEoFIb6pYHPZ+L/OC2Lc+xT8uHVVR5CAK/wQ==}
-
-  lint-staged@16.1.5:
-    resolution: {integrity: sha512-uAeQQwByI6dfV7wpt/gVqg+jAPaSp8WwOA8kKC/dv1qw14oGpnpAisY65ibGHUGDUv0rYaZ8CAJZ/1U8hUvC2A==}
-    engines: {node: '>=20.17'}
-    hasBin: true
-
-  listr2@9.0.1:
-    resolution: {integrity: sha512-SL0JY3DaxylDuo/MecFeiC+7pedM0zia33zl0vcjgwcq1q1FWWF1To9EIauPbl8GbMCU0R2e0uJ8bZunhYKD2g==}
-    engines: {node: '>=20.0.0'}
-
-  loader-runner@4.3.0:
-    resolution: {integrity: sha512-3R/1M+yS3j5ou80Me59j7F9IMs4PXs3VqRrm0TU3AbKPxlmpoY1TNscJV/oGJXo8qCatFGTfDbY6W6ipGOYXfg==}
-    engines: {node: '>=6.11.5'}
-
-  loader-utils@3.3.1:
-    resolution: {integrity: sha512-FMJTLMXfCLMLfJxcX9PFqX5qD88Z5MRGaZCVzfuqeZSPsyiBzs+pahDQjbIWz2QIzPZz0NX9Zy4FX3lmK6YHIg==}
-    engines: {node: '>= 12.13.0'}
-
-  locate-path@6.0.0:
-    resolution: {integrity: sha512-iPZK6eYjbxRu3uB4/WZ3EsEIMJFMqAoopl3R+zuq0UjcAm/MO6KCweDgPfP3elTztoKP3KtnVHxTn2NHBSDVUw==}
-    engines: {node: '>=10'}
-
-  lodash-es@4.17.21:
-    resolution: {integrity: sha512-mKnC+QJ9pWVzv+C4/U3rRsHapFfHvQFoFB92e52xeyGMcX6/OlIl78je1u8vePzYZSkkogMPJ2yjxxsb89cxyw==}
-
-  lodash.castarray@4.4.0:
-    resolution: {integrity: sha512-aVx8ztPv7/2ULbArGJ2Y42bG1mEQ5mGjpdvrbJcJFU3TbYybe+QlLS4pst9zV52ymy2in1KpFPiZnAOATxD4+Q==}
-
-  lodash.clonedeep@4.5.0:
-    resolution: {integrity: sha512-H5ZhCF25riFd9uB5UCkVKo61m3S/xZk1x4wA6yp/L3RFP6Z/eHH1ymQcGLo7J3GMPfm0V/7m1tryHuGVxpqEBQ==}
-
-  lodash.includes@4.3.0:
-    resolution: {integrity: sha512-W3Bx6mdkRTGtlJISOvVD/lbqjTlPPUDTMnlXZFnVwi9NKJ6tiAk6LVdlhZMm17VZisqhKcgzpO5Wz91PCt5b0w==}
-
-  lodash.isboolean@3.0.3:
-    resolution: {integrity: sha512-Bz5mupy2SVbPHURB98VAcw+aHh4vRV5IPNhILUCsOzRmsTmSQ17jIuqopAentWoehktxGd9e/hbIXq980/1QJg==}
-
-  lodash.isequal@4.5.0:
-    resolution: {integrity: sha512-pDo3lu8Jhfjqls6GkMgpahsF9kCyayhgykjyLMNFTKWrpVdAQtYyB4muAMWozBB4ig/dtWAmsMxLEI8wuz+DYQ==}
-    deprecated: This package is deprecated. Use require('node:util').isDeepStrictEqual instead.
-
-  lodash.isinteger@4.0.4:
-    resolution: {integrity: sha512-DBwtEWN2caHQ9/imiNeEA5ys1JoRtRfY3d7V9wkqtbycnAmTvRRmbHKDV4a0EYc678/dia0jrte4tjYwVBaZUA==}
-
-  lodash.isnumber@3.0.3:
-    resolution: {integrity: sha512-QYqzpfwO3/CWf3XP+Z+tkQsfaLL/EnUlXWVkIk5FUPc4sBdTehEqZONuyRt2P67PXAk+NXmTBcc97zw9t1FQrw==}
-
-  lodash.isplainobject@4.0.6:
-    resolution: {integrity: sha512-oSXzaWypCMHkPC3NvBEaPHf0KsA5mvPrOPgQWDsbg8n7orZ290M0BmC/jgRZ4vcJ6DTAhjrsSYgdsW/F+MFOBA==}
-
-  lodash.isstring@4.0.1:
-    resolution: {integrity: sha512-0wJxfxH1wgO3GrbuP+dTTk7op+6L41QCXbGINEmD+ny/G/eCqGzxyCsh7159S+mgDDcoarnBw6PC1PS5+wUGgw==}
-
-  lodash.merge@4.6.2:
-    resolution: {integrity: sha512-0KpjqXRVvrYyCsX1swR/XTK0va6VQkQM6MNo7PqW77ByjAhoARA8EfrP1N4+KlKj8YS0ZUCtRT/YUuhyYDujIQ==}
-
-  lodash.once@4.1.1:
-    resolution: {integrity: sha512-Sb487aTOCr9drQVL8pIxOzVhafOjZN9UU54hiN8PU3uAiSV7lx1yYNpbNmex2PK6dSJoNTSJUUswT651yww3Mg==}
-
-  lodash.truncate@4.4.2:
-    resolution: {integrity: sha512-jttmRe7bRse52OsWIMDLaXxWqRAmtIUccAQ3garviCqJjafXOfNMO0yMfNpdD6zbGaTU0P5Nz7e7gAT6cKmJRw==}
-
-  lodash@4.17.21:
-    resolution: {integrity: sha512-v2kDEe57lecTulaDIuNTPy3Ry4gLGJ6Z1O3vE1krgXZNrsQ+LFTGHVxVjcXPs17LhbZVGedAJv8XZ1tvj5FvSg==}
-
-  log-symbols@4.1.0:
-    resolution: {integrity: sha512-8XPvpAA8uyhfteu8pIvQxpJZ7SYYdpUivZpGy6sFsBuKRY/7rQGavedeB8aK+Zkyq6upMFVL/9AW6vOYzfRyLg==}
-    engines: {node: '>=10'}
-
-  log-symbols@6.0.0:
-    resolution: {integrity: sha512-i24m8rpwhmPIS4zscNzK6MSEhk0DUWa/8iYQWxhffV8jkI4Phvs3F+quL5xvS0gdQR0FyTCMMH33Y78dDTzzIw==}
-    engines: {node: '>=18'}
-
-  log-update@6.1.0:
-    resolution: {integrity: sha512-9ie8ItPR6tjY5uYJh8K/Zrv/RMZ5VOlOWvtZdEHYSTFKZfIBPQa9tOAEeAWhd+AnIneLJ22w5fjOYtoutpWq5w==}
-    engines: {node: '>=18'}
-
-  longest-streak@3.1.0:
-    resolution: {integrity: sha512-9Ri+o0JYgehTaVBBDoMqIl8GXtbWg711O3srftcHhZ0dqnETqLaoIK0x17fUw9rFSlK/0NlsKe0Ahhyl5pXE2g==}
-
-  loose-envify@1.4.0:
-    resolution: {integrity: sha512-lyuxPGr/Wfhrlem2CL/UcnUc1zcqKAImBDzukY7Y5F/yQiNdko6+fRLevlw1HgMySw7f611UIY408EtxRSoK3Q==}
-    hasBin: true
-
-  loupe@3.1.4:
-    resolution: {integrity: sha512-wJzkKwJrheKtknCOKNEtDK4iqg/MxmZheEMtSTYvnzRdEYaZzmgH976nenp8WdJRdx5Vc1X/9MO0Oszl6ezeXg==}
-
-  lower-case@2.0.2:
-    resolution: {integrity: sha512-7fm3l3NAF9WfN6W3JOmf5drwpVqX78JtoGJ3A6W0a6ZnldM41w2fV5D490psKFTpMds8TJse/eHLFFsNHHjHgg==}
-
-  lowlight@1.20.0:
-    resolution: {integrity: sha512-8Ktj+prEb1RoCPkEOrPMYUN/nCggB7qAWe3a7OpMjWQkh3l2RD5wKRQ+o8Q8YuI9RG/xs95waaI/E6ym/7NsTw==}
-
-  lru-cache@10.4.3:
-    resolution: {integrity: sha512-JNAzZcXrCt42VGLuYz0zfAzDfAvJWW6AfYlDBQyDV5DClI2m5sAmK+OIO7s59XfsRsWHp02jAJrRadPRGTt6SQ==}
-
-  lru-cache@11.1.0:
-    resolution: {integrity: sha512-QIXZUBJUx+2zHUdQujWejBkcD9+cs94tLn0+YL8UrCh+D5sCXZ4c7LaEH48pNwRY3MLDgqUFyhlCyjJPf1WP0A==}
-    engines: {node: 20 || >=22}
-
-  lru-cache@5.1.1:
-    resolution: {integrity: sha512-KpNARQA3Iwv+jTA0utUVVbrh+Jlrr1Fv0e56GGzAFOXN7dk/FviaDW8LHmK52DlcH4WP2n6gI8vN1aesBFgo9w==}
-
-  lru-cache@6.0.0:
-    resolution: {integrity: sha512-Jo6dJ04CmSjuznwJSS3pUeWmd/H0ffTlkXXgwZi+eq1UCmqQwCh+eLsYOYCwY991i2Fah4h1BEMCx4qThGbsiA==}
-    engines: {node: '>=10'}
-
-  lucide-react@0.523.0:
-    resolution: {integrity: sha512-rUjQoy7egZT9XYVXBK1je9ckBnNp7qzRZOhLQx5RcEp2dCGlXo+mv6vf7Am4LimEcFBJIIZzSGfgTqc9QCrPSw==}
-    peerDependencies:
-      react: ^16.5.1 || ^17.0.0 || ^18.0.0 || ^19.0.0
-
-  magic-string@0.30.17:
-    resolution: {integrity: sha512-sNPKHvyjVf7gyjwS4xGTaW/mCnF8wnjtifKBEhxfZ7E/S8tQ0rssrwGNn6q8JH/ohItJfSQp9mBtQYuTlH5QnA==}
-
-  make-dir@2.1.0:
-    resolution: {integrity: sha512-LS9X+dc8KLxXCb8dni79fLIIUA5VyZoyjSMCwTluaXA0o27cCK0bhXkpgw+sTXVpPy/lSO57ilRixqk0vDmtRA==}
-    engines: {node: '>=6'}
-
-  make-dir@4.0.0:
-    resolution: {integrity: sha512-hXdUTZYIVOt1Ex//jAQi+wTZZpUpwBj/0QsOzqegb3rGMMeJiSEu5xLHnYfBrRV4RH2+OCSOO95Is/7x1WJ4bw==}
-    engines: {node: '>=10'}
-
-  make-error@1.3.6:
-    resolution: {integrity: sha512-s8UhlNe7vPKomQhC1qFelMokr/Sc3AgNbso3n74mVPA5LTZwkB9NlXf4XPamLxJE8h0gh73rM94xvwRT2CVInw==}
-
-  markdown-it@14.1.0:
-    resolution: {integrity: sha512-a54IwgWPaeBCAAsv13YgmALOF1elABB08FxO9i+r4VFk5Vl4pKokRPeX8u5TCgSsPi6ec1otfLjdOpVcgbpshg==}
-    hasBin: true
-
-  markdown-table@3.0.4:
-    resolution: {integrity: sha512-wiYz4+JrLyb/DqW2hkFJxP7Vd7JuTDm77fvbM8VfEQdmSMqcImWeeRbHwZjBjIFki/VaMK2BhFi7oUUZeM5bqw==}
-
-  marked-terminal@7.3.0:
-    resolution: {integrity: sha512-t4rBvPsHc57uE/2nJOLmMbZCQ4tgAccAED3ngXQqW6g+TxA488JzJ+FK3lQkzBQOI1mRV/r/Kq+1ZlJ4D0owQw==}
-    engines: {node: '>=16.0.0'}
-    peerDependencies:
-      marked: '>=1 <16'
-
-  marked@11.2.0:
-    resolution: {integrity: sha512-HR0m3bvu0jAPYiIvLUUQtdg1g6D247//lvcekpHO1WMvbwDlwSkZAX9Lw4F4YHE1T0HaaNve0tuAWuV1UJ6vtw==}
-    engines: {node: '>= 18'}
-    hasBin: true
-
-  marked@16.1.2:
-    resolution: {integrity: sha512-rNQt5EvRinalby7zJZu/mB+BvaAY2oz3wCuCjt1RDrWNpS1Pdf9xqMOeC9Hm5adBdcV/3XZPJpG58eT+WBc0XQ==}
-    engines: {node: '>= 20'}
-    hasBin: true
-
-  math-intrinsics@1.1.0:
-    resolution: {integrity: sha512-/IXtbwEk5HTPyEwyKX6hGkYXxM9nbj64B+ilVJnC/R6B0pH5G4V3b0pVbL7DBj4tkhBAppbQUlf6F6Xl9LHu1g==}
-    engines: {node: '>= 0.4'}
-
-  md5.js@1.3.5:
-    resolution: {integrity: sha512-xitP+WxNPcTTOgnTJcrhM0xvdPepipPSf3I8EIpGKeFLjt3PlJLIDG3u8EX53ZIubkb+5U2+3rELYpEhHhzdkg==}
-
-  mdast-util-find-and-replace@3.0.2:
-    resolution: {integrity: sha512-Tmd1Vg/m3Xz43afeNxDIhWRtFZgM2VLyaf4vSTYwudTyeuTneoL3qtWMA5jeLyz/O1vDJmmV4QuScFCA2tBPwg==}
-
-  mdast-util-from-markdown@2.0.2:
-    resolution: {integrity: sha512-uZhTV/8NBuw0WHkPTrCqDOl0zVe1BIng5ZtHoDk49ME1qqcjYmmLmOf0gELgcRMxN4w2iuIeVso5/6QymSrgmA==}
-
-  mdast-util-gfm-autolink-literal@2.0.1:
-    resolution: {integrity: sha512-5HVP2MKaP6L+G6YaxPNjuL0BPrq9orG3TsrZ9YXbA3vDw/ACI4MEsnoDpn6ZNm7GnZgtAcONJyPhOP8tNJQavQ==}
-
-  mdast-util-gfm-footnote@2.1.0:
-    resolution: {integrity: sha512-sqpDWlsHn7Ac9GNZQMeUzPQSMzR6Wv0WKRNvQRg0KqHh02fpTz69Qc1QSseNX29bhz1ROIyNyxExfawVKTm1GQ==}
-
-  mdast-util-gfm-strikethrough@2.0.0:
-    resolution: {integrity: sha512-mKKb915TF+OC5ptj5bJ7WFRPdYtuHv0yTRxK2tJvi+BDqbkiG7h7u/9SI89nRAYcmap2xHQL9D+QG/6wSrTtXg==}
-
-  mdast-util-gfm-table@2.0.0:
-    resolution: {integrity: sha512-78UEvebzz/rJIxLvE7ZtDd/vIQ0RHv+3Mh5DR96p7cS7HsBhYIICDBCu8csTNWNO6tBWfqXPWekRuj2FNOGOZg==}
-
-  mdast-util-gfm-task-list-item@2.0.0:
-    resolution: {integrity: sha512-IrtvNvjxC1o06taBAVJznEnkiHxLFTzgonUdy8hzFVeDun0uTjxxrRGVaNFqkU1wJR3RBPEfsxmU6jDWPofrTQ==}
-
-  mdast-util-gfm@3.1.0:
-    resolution: {integrity: sha512-0ulfdQOM3ysHhCJ1p06l0b0VKlhU0wuQs3thxZQagjcjPrlFRqY215uZGHHJan9GEAXd9MbfPjFJz+qMkVR6zQ==}
-
-  mdast-util-mdx-expression@2.0.1:
-    resolution: {integrity: sha512-J6f+9hUp+ldTZqKRSg7Vw5V6MqjATc+3E4gf3CFNcuZNWD8XdyI6zQ8GqH7f8169MM6P7hMBRDVGnn7oHB9kXQ==}
-
-  mdast-util-mdx-jsx@3.2.0:
-    resolution: {integrity: sha512-lj/z8v0r6ZtsN/cGNNtemmmfoLAFZnjMbNyLzBafjzikOM+glrjNHPlf6lQDOTccj9n5b0PPihEBbhneMyGs1Q==}
-
-  mdast-util-mdxjs-esm@2.0.1:
-    resolution: {integrity: sha512-EcmOpxsZ96CvlP03NghtH1EsLtr0n9Tm4lPUJUBccV9RwUOneqSycg19n5HGzCf+10LozMRSObtVr3ee1WoHtg==}
-
-  mdast-util-phrasing@4.1.0:
-    resolution: {integrity: sha512-TqICwyvJJpBwvGAMZjj4J2n0X8QWp21b9l0o7eXyVJ25YNWYbJDVIyD1bZXE6WtV6RmKJVYmQAKWa0zWOABz2w==}
-
-  mdast-util-to-hast@13.2.0:
-    resolution: {integrity: sha512-QGYKEuUsYT9ykKBCMOEDLsU5JRObWQusAolFMeko/tYPufNkRffBAQjIE+99jbA87xv6FgmjLtwjh9wBWajwAA==}
-
-  mdast-util-to-markdown@2.1.2:
-    resolution: {integrity: sha512-xj68wMTvGXVOKonmog6LwyJKrYXZPvlwabaryTjLh9LuvovB/KAH+kvi8Gjj+7rJjsFi23nkUxRQv1KqSroMqA==}
-
-  mdast-util-to-string@4.0.0:
-    resolution: {integrity: sha512-0H44vDimn51F0YwvxSJSm0eCDOJTRlmN0R1yBh4HLj9wiV1Dn0QoXGbvFAWj2hSItVTlCmBF1hqKlIyUBVFLPg==}
-
-  mdurl@2.0.0:
-    resolution: {integrity: sha512-Lf+9+2r+Tdp5wXDXC4PcIBjTDtq4UKjCPMQhKIuzpJNW0b96kVqSwW0bT7FhRSfmAiFYgP+SCRvdrDozfh0U5w==}
-
-  media-typer@0.3.0:
-    resolution: {integrity: sha512-dq+qelQ9akHpcOl/gUVRTxVIOkAJ1wR3QAvb4RsVjS8oVoFjDGTc679wJYmUmknUF5HwMLOgb5O+a3KxfWapPQ==}
-    engines: {node: '>= 0.6'}
-
-  media-typer@1.1.0:
-    resolution: {integrity: sha512-aisnrDP4GNe06UcKFnV5bfMNPBUw4jsLGaWwWfnH3v02GnBuXX2MCVn5RbrWo0j3pczUilYblq7fQ7Nw2t5XKw==}
-    engines: {node: '>= 0.8'}
-
-  merge-descriptors@1.0.3:
-    resolution: {integrity: sha512-gaNvAS7TZ897/rVaZ0nMtAyxNyi/pdbjbAwUpFQpN70GqnVfOiXpeUUMKRBmzXaSQ8DdTX4/0ms62r2K+hE6mQ==}
-
-  merge-descriptors@2.0.0:
-    resolution: {integrity: sha512-Snk314V5ayFLhp3fkUREub6WtjBfPdCPY1Ln8/8munuLuiYhsABgBVWsozAG+MWMbVEvcdcpbi9R7ww22l9Q3g==}
-    engines: {node: '>=18'}
-
-  merge-stream@2.0.0:
-    resolution: {integrity: sha512-abv/qOcuPfk3URPfDzmZU1LKmuw8kT+0nIHvKrKgFrwifol/doWcdA4ZqsWQ8ENrFKkd67Mfpo/LovbIUsbt3w==}
-
-  merge2@1.4.1:
-    resolution: {integrity: sha512-8q7VEgMJW4J8tcfVPy8g09NcQwZdbwFEqhe/WZkoIzjn/3TGDwtOCYtXGxA3O8tPzpczCCDgv+P2P5y00ZJOOg==}
-    engines: {node: '>= 8'}
-
-  methods@1.1.2:
-    resolution: {integrity: sha512-iclAHeNqNm68zFtnZ0e+1L2yUIdvzNoauKU4WBA3VvH/vPFieF7qfRlwUZU+DA9P9bPXIS90ulxoUoCH23sV2w==}
-    engines: {node: '>= 0.6'}
-
-  micromark-core-commonmark@2.0.3:
-    resolution: {integrity: sha512-RDBrHEMSxVFLg6xvnXmb1Ayr2WzLAWjeSATAoxwKYJV94TeNavgoIdA0a9ytzDSVzBy2YKFK+emCPOEibLeCrg==}
-
-  micromark-extension-gfm-autolink-literal@2.1.0:
-    resolution: {integrity: sha512-oOg7knzhicgQ3t4QCjCWgTmfNhvQbDDnJeVu9v81r7NltNCVmhPy1fJRX27pISafdjL+SVc4d3l48Gb6pbRypw==}
-
-  micromark-extension-gfm-footnote@2.1.0:
-    resolution: {integrity: sha512-/yPhxI1ntnDNsiHtzLKYnE3vf9JZ6cAisqVDauhp4CEHxlb4uoOTxOCJ+9s51bIB8U1N1FJ1RXOKTIlD5B/gqw==}
-
-  micromark-extension-gfm-strikethrough@2.1.0:
-    resolution: {integrity: sha512-ADVjpOOkjz1hhkZLlBiYA9cR2Anf8F4HqZUO6e5eDcPQd0Txw5fxLzzxnEkSkfnD0wziSGiv7sYhk/ktvbf1uw==}
-
-  micromark-extension-gfm-table@2.1.1:
-    resolution: {integrity: sha512-t2OU/dXXioARrC6yWfJ4hqB7rct14e8f7m0cbI5hUmDyyIlwv5vEtooptH8INkbLzOatzKuVbQmAYcbWoyz6Dg==}
-
-  micromark-extension-gfm-tagfilter@2.0.0:
-    resolution: {integrity: sha512-xHlTOmuCSotIA8TW1mDIM6X2O1SiX5P9IuDtqGonFhEK0qgRI4yeC6vMxEV2dgyr2TiD+2PQ10o+cOhdVAcwfg==}
-
-  micromark-extension-gfm-task-list-item@2.1.0:
-    resolution: {integrity: sha512-qIBZhqxqI6fjLDYFTBIa4eivDMnP+OZqsNwmQ3xNLE4Cxwc+zfQEfbs6tzAo2Hjq+bh6q5F+Z8/cksrLFYWQQw==}
-
-  micromark-extension-gfm@3.0.0:
-    resolution: {integrity: sha512-vsKArQsicm7t0z2GugkCKtZehqUm31oeGBV/KVSorWSy8ZlNAv7ytjFhvaryUiCUJYqs+NoE6AFhpQvBTM6Q4w==}
-
-  micromark-factory-destination@2.0.1:
-    resolution: {integrity: sha512-Xe6rDdJlkmbFRExpTOmRj9N3MaWmbAgdpSrBQvCFqhezUn4AHqJHbaEnfbVYYiexVSs//tqOdY/DxhjdCiJnIA==}
-
-  micromark-factory-label@2.0.1:
-    resolution: {integrity: sha512-VFMekyQExqIW7xIChcXn4ok29YE3rnuyveW3wZQWWqF4Nv9Wk5rgJ99KzPvHjkmPXF93FXIbBp6YdW3t71/7Vg==}
-
-  micromark-factory-space@2.0.1:
-    resolution: {integrity: sha512-zRkxjtBxxLd2Sc0d+fbnEunsTj46SWXgXciZmHq0kDYGnck/ZSGj9/wULTV95uoeYiK5hRXP2mJ98Uo4cq/LQg==}
-
-  micromark-factory-title@2.0.1:
-    resolution: {integrity: sha512-5bZ+3CjhAd9eChYTHsjy6TGxpOFSKgKKJPJxr293jTbfry2KDoWkhBb6TcPVB4NmzaPhMs1Frm9AZH7OD4Cjzw==}
-
-  micromark-factory-whitespace@2.0.1:
-    resolution: {integrity: sha512-Ob0nuZ3PKt/n0hORHyvoD9uZhr+Za8sFoP+OnMcnWK5lngSzALgQYKMr9RJVOWLqQYuyn6ulqGWSXdwf6F80lQ==}
-
-  micromark-util-character@2.1.1:
-    resolution: {integrity: sha512-wv8tdUTJ3thSFFFJKtpYKOYiGP2+v96Hvk4Tu8KpCAsTMs6yi+nVmGh1syvSCsaxz45J6Jbw+9DD6g97+NV67Q==}
-
-  micromark-util-chunked@2.0.1:
-    resolution: {integrity: sha512-QUNFEOPELfmvv+4xiNg2sRYeS/P84pTW0TCgP5zc9FpXetHY0ab7SxKyAQCNCc1eK0459uoLI1y5oO5Vc1dbhA==}
-
-  micromark-util-classify-character@2.0.1:
-    resolution: {integrity: sha512-K0kHzM6afW/MbeWYWLjoHQv1sgg2Q9EccHEDzSkxiP/EaagNzCm7T/WMKZ3rjMbvIpvBiZgwR3dKMygtA4mG1Q==}
-
-  micromark-util-combine-extensions@2.0.1:
-    resolution: {integrity: sha512-OnAnH8Ujmy59JcyZw8JSbK9cGpdVY44NKgSM7E9Eh7DiLS2E9RNQf0dONaGDzEG9yjEl5hcqeIsj4hfRkLH/Bg==}
-
-  micromark-util-decode-numeric-character-reference@2.0.2:
-    resolution: {integrity: sha512-ccUbYk6CwVdkmCQMyr64dXz42EfHGkPQlBj5p7YVGzq8I7CtjXZJrubAYezf7Rp+bjPseiROqe7G6foFd+lEuw==}
-
-  micromark-util-decode-string@2.0.1:
-    resolution: {integrity: sha512-nDV/77Fj6eH1ynwscYTOsbK7rR//Uj0bZXBwJZRfaLEJ1iGBR6kIfNmlNqaqJf649EP0F3NWNdeJi03elllNUQ==}
-
-  micromark-util-encode@2.0.1:
-    resolution: {integrity: sha512-c3cVx2y4KqUnwopcO9b/SCdo2O67LwJJ/UyqGfbigahfegL9myoEFoDYZgkT7f36T0bLrM9hZTAaAyH+PCAXjw==}
-
-  micromark-util-html-tag-name@2.0.1:
-    resolution: {integrity: sha512-2cNEiYDhCWKI+Gs9T0Tiysk136SnR13hhO8yW6BGNyhOC4qYFnwF1nKfD3HFAIXA5c45RrIG1ub11GiXeYd1xA==}
-
-  micromark-util-normalize-identifier@2.0.1:
-    resolution: {integrity: sha512-sxPqmo70LyARJs0w2UclACPUUEqltCkJ6PhKdMIDuJ3gSf/Q+/GIe3WKl0Ijb/GyH9lOpUkRAO2wp0GVkLvS9Q==}
-
-  micromark-util-resolve-all@2.0.1:
-    resolution: {integrity: sha512-VdQyxFWFT2/FGJgwQnJYbe1jjQoNTS4RjglmSjTUlpUMa95Htx9NHeYW4rGDJzbjvCsl9eLjMQwGeElsqmzcHg==}
-
-  micromark-util-sanitize-uri@2.0.1:
-    resolution: {integrity: sha512-9N9IomZ/YuGGZZmQec1MbgxtlgougxTodVwDzzEouPKo3qFWvymFHWcnDi2vzV1ff6kas9ucW+o3yzJK9YB1AQ==}
-
-  micromark-util-subtokenize@2.1.0:
-    resolution: {integrity: sha512-XQLu552iSctvnEcgXw6+Sx75GflAPNED1qx7eBJ+wydBb2KCbRZe+NwvIEEMM83uml1+2WSXpBAcp9IUCgCYWA==}
-
-  micromark-util-symbol@2.0.1:
-    resolution: {integrity: sha512-vs5t8Apaud9N28kgCrRUdEed4UJ+wWNvicHLPxCa9ENlYuAY31M0ETy5y1vA33YoNPDFTghEbnh6efaE8h4x0Q==}
-
-  micromark-util-types@2.0.2:
-    resolution: {integrity: sha512-Yw0ECSpJoViF1qTU4DC6NwtC4aWGt1EkzaQB8KPPyCRR8z9TWeV0HbEFGTO+ZY1wB22zmxnJqhPyTpOVCpeHTA==}
-
-  micromark@4.0.2:
-    resolution: {integrity: sha512-zpe98Q6kvavpCr1NPVSCMebCKfD7CA2NqZ+rykeNhONIJBpc1tFKt9hucLGwha3jNTNI8lHpctWJWoimVF4PfA==}
-
-  micromatch@4.0.8:
-    resolution: {integrity: sha512-PXwfBhYu0hBCPw8Dn0E+WDYb7af3dSLVWKi3HGv84IdF4TyFoC0ysxFd0Goxw7nSv4T/PzEJQxsYsEiFCKo2BA==}
-    engines: {node: '>=8.6'}
-
-  miller-rabin@4.0.1:
-    resolution: {integrity: sha512-115fLhvZVqWwHPbClyntxEVfVDfl9DLLTuJvq3g2O/Oxi8AiNouAHvDSzHS0viUJc+V5vm3eq91Xwqn9dp4jRA==}
-    hasBin: true
-
-  mime-db@1.33.0:
-    resolution: {integrity: sha512-BHJ/EKruNIqJf/QahvxwQZXKygOQ256myeN/Ew+THcAa5q+PjyTTMMeNQC4DZw5AwfvelsUrA6B67NKMqXDbzQ==}
-    engines: {node: '>= 0.6'}
-
-  mime-db@1.52.0:
-    resolution: {integrity: sha512-sPU4uV7dYlvtWJxwwxHD0PuihVNiE7TyAbQ5SWxDCB9mUYvOgroQOwYQQOKPJ8CIbE+1ETVlOoK1UC2nU3gYvg==}
-    engines: {node: '>= 0.6'}
-
-  mime-db@1.54.0:
-    resolution: {integrity: sha512-aU5EJuIN2WDemCcAp2vFBfp/m4EAhWJnUNSSw0ixs7/kXbd6Pg64EmwJkNdFhB8aWt1sH2CTXrLxo/iAGV3oPQ==}
-    engines: {node: '>= 0.6'}
-
-  mime-types@2.1.18:
-    resolution: {integrity: sha512-lc/aahn+t4/SWV/qcmumYjymLsWfN3ELhpmVuUFjgsORruuZPVSwAQryq+HHGvO/SI2KVX26bx+En+zhM8g8hQ==}
-    engines: {node: '>= 0.6'}
-
-  mime-types@2.1.35:
-    resolution: {integrity: sha512-ZDY+bPm5zTTF+YpCrAU9nK0UgICYPT0QtT1NZWFv4s++TNkcgVaT0g6+4R2uI4MjQjzysHB1zxuWL50hzaeXiw==}
-    engines: {node: '>= 0.6'}
-
-  mime-types@3.0.1:
-    resolution: {integrity: sha512-xRc4oEhT6eaBpU1XF7AjpOFD+xQmXNB5OVKwp4tqCuBpHLS/ZbBDrc07mYTDqVMg6PfxUjjNp85O6Cd2Z/5HWA==}
-    engines: {node: '>= 0.6'}
-
-  mime@1.6.0:
-    resolution: {integrity: sha512-x0Vn8spI+wuJ1O6S7gnbaQg8Pxh4NNHb7KSINmEWKiPE4RKOplvijn+NkmYmmRgP68mc70j2EbeTFRsrswaQeg==}
-    engines: {node: '>=4'}
-    hasBin: true
-
-  mime@3.0.0:
-    resolution: {integrity: sha512-jSCU7/VB1loIWBZe14aEYHU/+1UMEHoaO7qxCOVJOw9GgH72VAWppxNcjU+x9a2k3GSIBXNKxXQFqRvvZ7vr3A==}
-    engines: {node: '>=10.0.0'}
-    hasBin: true
-
-  mimic-fn@2.1.0:
-    resolution: {integrity: sha512-OqbOk5oEQeAZ8WXWydlu9HJjz9WVdEIvamMCcXmuqUYjTknH/sqsWvhQ3vgwKFRR1HpjvNBKQ37nbJgYzGqGcg==}
-    engines: {node: '>=6'}
-
-  mimic-fn@4.0.0:
-    resolution: {integrity: sha512-vqiC06CuhBTUdZH+RYl8sFrL096vA45Ok5ISO6sE/Mr1jRbGH4Csnhi8f3wKVl7x8mO4Au7Ir9D3Oyv1VYMFJw==}
-    engines: {node: '>=12'}
-
-  mimic-function@5.0.1:
-    resolution: {integrity: sha512-VP79XUPxV2CigYP3jWwAUFSku2aKqBH7uTAapFWCBqutsbmDo96KY5o8uh6U+/YSIn5OxJnXp73beVkpqMIGhA==}
-    engines: {node: '>=18'}
-
-  mimic-response@3.1.0:
-    resolution: {integrity: sha512-z0yWI+4FDrrweS8Zmt4Ej5HdJmky15+L2e6Wgn3+iK5fWzb6T3fhNFq2+MeTRb064c6Wr4N/wv0DzQTjNzHNGQ==}
-    engines: {node: '>=10'}
-
-  minimalistic-assert@1.0.1:
-    resolution: {integrity: sha512-UtJcAD4yEaGtjPezWuO9wC4nwUnVH/8/Im3yEHQP4b67cXlD/Qr9hdITCU1xDbSEXg2XKNaP8jsReV7vQd00/A==}
-
-  minimalistic-crypto-utils@1.0.1:
-    resolution: {integrity: sha512-JIYlbt6g8i5jKfJ3xz7rF0LXmv2TkDxBLUkiBeZ7bAx4GnnNMr8xFpGnOxn6GhTEHx3SjRrZEoU+j04prX1ktg==}
-
-  minimatch@10.0.3:
-    resolution: {integrity: sha512-IPZ167aShDZZUMdRk66cyQAW3qr0WzbHkPdMYa8bzZhlHhO3jALbKdxcaak7W9FfT2rZNpQuUu4Od7ILEpXSaw==}
-    engines: {node: 20 || >=22}
-
-  minimatch@3.1.2:
-    resolution: {integrity: sha512-J7p63hRiAjw1NDEww1W7i37+ByIrOWO5XQQAzZ3VOcL0PNybwpfmV/N05zFAzwQ9USyEcX6t3UO+K5aqBQOIHw==}
-
-  minimatch@9.0.5:
-    resolution: {integrity: sha512-G6T0ZX48xgozx7587koeX9Ys2NYy6Gmv//P89sEte9V9whIapMNF4idKxnW2QtCcLiTWlb/wfCabAtAFWhhBow==}
-    engines: {node: '>=16 || 14 >=14.17'}
-
-  minimist@1.2.8:
-    resolution: {integrity: sha512-2yyAR8qBkN3YuheJanUpWC5U3bb5osDywNB8RzDVlDwDHbocAJveqqj1u8+SVD7jkWT4yvsHCpWqqWqAxb0zCA==}
-
-  minipass@7.1.2:
-    resolution: {integrity: sha512-qOOzS1cBTWYF4BH8fVePDBOO9iptMnGUEZwNc/cMWnTV2nVLZ7VoNWEPHkYczZA0pdoA7dl6e7FL659nX9S2aw==}
-    engines: {node: '>=16 || 14 >=14.17'}
-
-  minizlib@3.0.2:
-    resolution: {integrity: sha512-oG62iEk+CYt5Xj2YqI5Xi9xWUeZhDI8jjQmC5oThVH5JGCTgIjr7ciJDzC7MBzYd//WvR1OTmP5Q38Q8ShQtVA==}
-    engines: {node: '>= 18'}
-
-  mkdirp-classic@0.5.3:
-    resolution: {integrity: sha512-gKLcREMhtuZRwRAfqP3RFW+TK4JqApVBtOIftVgjuABpAtpxhPGaDcfvbhNvD0B8iD1oUr/txX35NjcaY6Ns/A==}
-
-  mkdirp@3.0.1:
-    resolution: {integrity: sha512-+NsyUUAZDmo6YVHzL/stxSu3t9YS1iljliy3BSDrXJ/dkn1KYdmtZODGGjLcc9XLgVVpH4KshHB8XmZgMhaBXg==}
-    engines: {node: '>=10'}
-    hasBin: true
-
-  mocha@11.7.1:
-    resolution: {integrity: sha512-5EK+Cty6KheMS/YLPPMJC64g5V61gIR25KsRItHw6x4hEKT6Njp1n9LOlH4gpevuwMVS66SXaBBpg+RWZkza4A==}
-    engines: {node: ^18.18.0 || ^20.9.0 || >=21.1.0}
-    hasBin: true
-
-  monaco-editor@0.52.2:
-    resolution: {integrity: sha512-GEQWEZmfkOGLdd3XK8ryrfWz3AIP8YymVXiPHEdewrUq7mh0qrKrfHLNCXcbB6sTnMLnOZ3ztSiKcciFUkIJwQ==}
-
-  ms@2.0.0:
-    resolution: {integrity: sha512-Tpp60P6IUJDTuOq/5Z8cdskzJujfwqfOTkrwIwj7IRISpnkJnT6SyJ4PCPnGMoFjC9ddhal5KVIYtAt97ix05A==}
-
-  ms@2.1.3:
-    resolution: {integrity: sha512-6FlzubTLZG3J2a/NVCAleEhjzq5oxgHyaCU9yYXvcLsvoVaHJq/s5xXI6/XXP6tz7R9xAOtHnSO/tXtF3WRTlA==}
-
-  mute-stream@0.0.8:
-    resolution: {integrity: sha512-nnbWWOkoWyUsTjKrhgD0dcz22mdkSnpYqbEjIm2nhwhuxlSkpywJmBo8h0ZqJdkp73mb90SssHkN4rsRaBAfAA==}
-
-  mz@2.7.0:
-    resolution: {integrity: sha512-z81GNO7nnYMEhrGh9LeymoE4+Yr0Wn5McHIZMK5cfQCl+NDX08sCZgUc9/6MHni9IWuFLm1Z3HTCXu2z9fN62Q==}
-
-  nano-spawn@1.0.2:
-    resolution: {integrity: sha512-21t+ozMQDAL/UGgQVBbZ/xXvNO10++ZPuTmKRO8k9V3AClVRht49ahtDjfY8l1q6nSHOrE5ASfthzH3ol6R/hg==}
-    engines: {node: '>=20.17'}
-
-  nanoid@3.3.11:
-    resolution: {integrity: sha512-N8SpfPUnUp1bK+PMYW8qSWdl9U+wwNWI4QKxOYDy9JAro3WMX7p2OeVRF9v+347pnakNevPmiHhNmZ2HbFA76w==}
-    engines: {node: ^10 || ^12 || ^13.7 || ^14 || >=15.0.1}
-    hasBin: true
-
-  napi-build-utils@2.0.0:
-    resolution: {integrity: sha512-GEbrYkbfF7MoNaoh2iGG84Mnf/WZfB0GdGEsM8wz7Expx/LlWf5U8t9nvJKXSp3qr5IsEbK04cBGhol/KwOsWA==}
-
-  needle@3.3.1:
-    resolution: {integrity: sha512-6k0YULvhpw+RoLNiQCRKOl09Rv1dPLr8hHnVjHqdolKwDrdNyk+Hmrthi4lIGPPz3r39dLx0hsF5s40sZ3Us4Q==}
-    engines: {node: '>= 4.4.x'}
-    hasBin: true
-
-  negotiator@0.6.3:
-    resolution: {integrity: sha512-+EUsqGPLsM+j/zdChZjsnX51g4XrHFOIXwfnCVPGlQk/k5giakcKsuxCObBRu6DSm9opw/O6slWbJdghQM4bBg==}
-    engines: {node: '>= 0.6'}
-
-  negotiator@1.0.0:
-    resolution: {integrity: sha512-8Ofs/AUQh8MaEcrlq5xOX0CQ9ypTF5dl78mjlMNfOK08fzpgTHQRQPBxcPlEtIw0yRpws+Zo/3r+5WRby7u3Gg==}
-    engines: {node: '>= 0.6'}
-
-  neo-async@2.6.2:
-    resolution: {integrity: sha512-Yd3UES5mWCSqR+qNT93S3UoYUkqAZ9lLg8a7g9rimsWmYGK8cVToA4/sF3RrshdyV3sAGMXVUmpMYOw+dLpOuw==}
-
-  no-case@3.0.4:
-    resolution: {integrity: sha512-fgAN3jGAh+RoxUGZHTSOLJIqUc2wmoBwGR4tbpNAKmmovFoWq0OdRkb0VkldReO2a2iBT/OEulG9XSUc10r3zg==}
-
-  node-abi@3.75.0:
-    resolution: {integrity: sha512-OhYaY5sDsIka7H7AtijtI9jwGYLyl29eQn/W623DiN/MIv5sUqc4g7BIDThX+gb7di9f6xK02nkp8sdfFWZLTg==}
-    engines: {node: '>=10'}
-
-  node-addon-api@4.3.0:
-    resolution: {integrity: sha512-73sE9+3UaLYYFmDsFZnqCInzPyh3MqIwZO9cw58yIqAZhONrrabrYyYe3TuIqtIiOuTXVhsGau8hcrhhwSsDIQ==}
-
-  node-emoji@2.2.0:
-    resolution: {integrity: sha512-Z3lTE9pLaJF47NyMhd4ww1yFTAP8YhYI8SleJiHzM46Fgpm5cnNzSl9XfzFNqbaz+VlJrIj3fXQ4DeN1Rjm6cw==}
-    engines: {node: '>=18'}
-
-  node-libs-browser-okam@2.2.5:
-    resolution: {integrity: sha512-kD+WXACEThc6C5DA146KoCNbubjpXeYzXDrukvtXWr6MRzV3uvHCI0eb/GuugWVYnMoD4g3/uaIzvDYOpC4QWw==}
-
-  node-releases@2.0.19:
-    resolution: {integrity: sha512-xxOWJsBKtzAq7DY0J+DTzuz58K8e7sJbdgwkbMWQe8UYB6ekmsQ45q0M/tJDsGaZmbC+l7n57UV8Hl5tHxO9uw==}
-
-  node-sarif-builder@3.2.0:
-    resolution: {integrity: sha512-kVIOdynrF2CRodHZeP/97Rh1syTUHBNiw17hUCIVhlhEsWlfJm19MuO56s4MdKbr22xWx6mzMnNAgXzVlIYM9Q==}
-    engines: {node: '>=18'}
-
-  normalize-package-data@6.0.2:
-    resolution: {integrity: sha512-V6gygoYb/5EmNI+MEGrWkC+e6+Rr7mTmfHrxDbLzxQogBkgzo76rkok0Am6thgSF7Mv2nLOajAJj5vDJZEFn7g==}
-    engines: {node: ^16.14.0 || >=18.0.0}
-
-  normalize-path@3.0.0:
-    resolution: {integrity: sha512-6eZs5Ls3WtCisHWp9S2GUy8dqkpGi4BVSz3GaqiE6ezub0512ESztXUwUB6C6IKbQkY2Pnb/mD4WYojCRwcwLA==}
-    engines: {node: '>=0.10.0'}
-
-  npm-run-path@5.3.0:
-    resolution: {integrity: sha512-ppwTtiJZq0O/ai0z7yfudtBpWIoxM8yE6nHi1X47eFR2EWORqfbu6CnPlNsjeN683eT0qG6H/Pyf9fCcvjnnnQ==}
-    engines: {node: ^12.20.0 || ^14.13.1 || >=16.0.0}
-
-  nth-check@2.1.1:
-    resolution: {integrity: sha512-lqjrjmaOoAnWfMmBPL+XNnynZh2+swxiX3WUE0s4yEHI6m+AwrK2UZOimIRl3X/4QctVqS8AiZjFqyOGrMXb/w==}
-
-  object-assign@4.1.1:
-    resolution: {integrity: sha512-rJgTQnkUnH1sFw8yT6VSU3zD3sWmu6sZhIseY8VX+GRu3P6F7Fu+JNDoXfklElbLJSnc3FUQHVe4cU5hj+BcUg==}
-    engines: {node: '>=0.10.0'}
-
-  object-inspect@1.13.4:
-    resolution: {integrity: sha512-W67iLl4J2EXEGTbfeHCffrjDfitvLANg0UlX3wFUUSTx92KXRFegMHUVgSqE+wvhAbi4WqjGg9czysTV2Epbew==}
-    engines: {node: '>= 0.4'}
-
-  on-exit-leak-free@2.1.2:
-    resolution: {integrity: sha512-0eJJY6hXLGf1udHwfNftBqH+g73EU4B504nZeKpz1sYRKafAghwxEJunB2O7rDZkL4PGfsMVnTXZ2EjibbqcsA==}
-    engines: {node: '>=14.0.0'}
-
-  on-finished@2.4.1:
-    resolution: {integrity: sha512-oVlzkg3ENAhCk2zdv7IJwd/QUD4z2RxRwpkcGY8psCVcCYZNq4wYnVWALHM+brtuJjePWiYF/ClmuDr8Ch5+kg==}
-    engines: {node: '>= 0.8'}
-
-  once@1.4.0:
-    resolution: {integrity: sha512-lNaJgI+2Q5URQBkccEKHTQOPaXdUxnZZElQTZY0MFUAuaEqe1E+Nyvgdz/aIyNi6Z9MzO5dv1H8n58/GELp3+w==}
-
-  onetime@5.1.2:
-    resolution: {integrity: sha512-kbpaSSGJTWdAY5KPVeMOKXSrPtr8C8C7wodJbcsd51jRnmD+GZu8Y0VoU6Dm5Z4vWr0Ig/1NKuWRKf7j5aaYSg==}
-    engines: {node: '>=6'}
-
-  onetime@6.0.0:
-    resolution: {integrity: sha512-1FlR+gjXK7X+AsAHso35MnyN5KqGwJRi/31ft6x0M194ht7S+rWAvd7PHss9xSKMzE0asv1pyIHaJYq+BbacAQ==}
-    engines: {node: '>=12'}
-
-  onetime@7.0.0:
-    resolution: {integrity: sha512-VXJjc87FScF88uafS3JllDgvAm+c/Slfz06lorj2uAY34rlUu0Nt+v8wreiImcrgAjjIHp1rXpTDlLOGw29WwQ==}
-    engines: {node: '>=18'}
-
-  open@10.2.0:
-    resolution: {integrity: sha512-YgBpdJHPyQ2UE5x+hlSXcnejzAvD0b22U2OuAP+8OnlJT+PjWPxtgmGqKKc+RgTM63U9gN0YzrYc71R2WT/hTA==}
-    engines: {node: '>=18'}
-
-  openai@5.10.1:
-    resolution: {integrity: sha512-fq6xVfv1/gpLbsj8fArEt3b6B9jBxdhAK+VJ+bDvbUvNd+KTLlA3bnDeYZaBsGH9LUhJ1M1yXfp9sEyBLMx6eA==}
-    hasBin: true
-    peerDependencies:
-      ws: ^8.18.0
-      zod: ^3.23.8
-    peerDependenciesMeta:
-      ws:
-        optional: true
-      zod:
-        optional: true
-
-  ora@8.2.0:
-    resolution: {integrity: sha512-weP+BZ8MVNnlCm8c0Qdc1WSWq4Qn7I+9CJGm7Qali6g44e/PUzbjNqJX5NJ9ljlNMosfJvg1fKEGILklK9cwnw==}
-    engines: {node: '>=18'}
-
-  os-browserify@0.3.0:
-    resolution: {integrity: sha512-gjcpUc3clBf9+210TRaDWbf+rZZZEshZ+DlXMRCeAjp0xhTrnQsKHypIy1J3d5hKdUzj69t708EHtU8P6bUn0A==}
-
-  p-limit@3.1.0:
-    resolution: {integrity: sha512-TYOanM3wGwNGsZN2cVTYPArw454xnXj5qmWF1bEoAc4+cU/ol7GVh7odevjp1FNHduHc3KZMcFduxU5Xc6uJRQ==}
-    engines: {node: '>=10'}
-
-  p-locate@5.0.0:
-    resolution: {integrity: sha512-LaNjtRWUBY++zB5nE/NwcaoMylSPk+S+ZHNB1TzdbMJMny6dynpAGt7X/tl/QYq3TIeE6nxHppbo2LGymrG5Pw==}
-    engines: {node: '>=10'}
-
-  p-map@7.0.3:
-    resolution: {integrity: sha512-VkndIv2fIB99swvQoA65bm+fsmt6UNdGeIB0oxBs+WhAhdh08QA04JXpI7rbB9r08/nkbysKoya9rtDERYOYMA==}
-    engines: {node: '>=18'}
-
-  package-json-from-dist@1.0.1:
-    resolution: {integrity: sha512-UEZIS3/by4OC8vL3P2dTXRETpebLI2NiI5vIrjaD/5UtrkFX/tNbwjTSRAGC/+7CAo2pIcBaRgWmcBBHcsaCIw==}
-
-  pako@1.0.11:
-    resolution: {integrity: sha512-4hLB8Py4zZce5s4yd9XzopqwVv/yGNhV1Bl8NTmCq1763HeK2+EwVTv+leGeL13Dnh2wfbqowVPXCIO0z4taYw==}
-
-  parchment@3.0.0:
-    resolution: {integrity: sha512-HUrJFQ/StvgmXRcQ1ftY6VEZUq3jA2t9ncFN4F84J/vN0/FPpQF+8FKXb3l6fLces6q0uOHj6NJn+2xvZnxO6A==}
-
-  parent-module@1.0.1:
-    resolution: {integrity: sha512-GQ2EWRpQV8/o+Aw8YqtfZZPfNRWZYkbidE9k5rpl/hC3vtHHBfGm2Ifi6qWV+coDGkrUKZAxE3Lot5kcsRlh+g==}
-    engines: {node: '>=6'}
-
-  parse-asn1@5.1.7:
-    resolution: {integrity: sha512-CTM5kuWR3sx9IFamcl5ErfPl6ea/N8IYwiJ+vpeB2g+1iknv7zBl5uPwbMbRVznRVbrNY6lGuDoE5b30grmbqg==}
-    engines: {node: '>= 0.10'}
-
-  parse-entities@2.0.0:
-    resolution: {integrity: sha512-kkywGpCcRYhqQIchaWqZ875wzpS/bMKhz5HnN3p7wveJTkTtyAB/AlnS0f8DFSqYW1T82t6yEAkEcB+A1I3MbQ==}
-
-  parse-entities@4.0.2:
-    resolution: {integrity: sha512-GG2AQYWoLgL877gQIKeRPGO1xF9+eG1ujIb5soS5gPvLQ1y2o8FL90w2QWNdf9I361Mpp7726c+lj3U0qK1uGw==}
-
-  parse-json@5.2.0:
-    resolution: {integrity: sha512-ayCKvm/phCGxOkYRSCM82iDwct8/EonSEgCSxWxD7ve6jHggsFl4fZVQBPRNgQoKiuV/odhFrGzQXZwbifC8Rg==}
-    engines: {node: '>=8'}
-
-  parse-json@8.3.0:
-    resolution: {integrity: sha512-ybiGyvspI+fAoRQbIPRddCcSTV9/LsJbf0e/S85VLowVGzRmokfneg2kwVW/KU5rOXrPSbF1qAKPMgNTqqROQQ==}
-    engines: {node: '>=18'}
-
-  parse-node-version@1.0.1:
-    resolution: {integrity: sha512-3YHlOa/JgH6Mnpr05jP9eDG254US9ek25LyIxZlDItp2iJtwyaXQb57lBYLdT3MowkUFYEV2XXNAYIPlESvJlA==}
-    engines: {node: '>= 0.10'}
-
-  parse-semver@1.1.1:
-    resolution: {integrity: sha512-Eg1OuNntBMH0ojvEKSrvDSnwLmvVuUOSdylH/pSCPNMIspLlweJyIWXCE+k/5hm3cj/EBUYwmWkjhBALNP4LXQ==}
-
-  parse5-htmlparser2-tree-adapter@6.0.1:
-    resolution: {integrity: sha512-qPuWvbLgvDGilKc5BoicRovlT4MtYT6JfJyBOMDsKoiT+GiuP5qyrPCnR9HcPECIJJmZh5jRndyNThnhhb/vlA==}
-
-  parse5-htmlparser2-tree-adapter@7.1.0:
-    resolution: {integrity: sha512-ruw5xyKs6lrpo9x9rCZqZZnIUntICjQAd0Wsmp396Ul9lN/h+ifgVV1x1gZHi8euej6wTfpqX8j+BFQxF0NS/g==}
-
-  parse5-parser-stream@7.1.2:
-    resolution: {integrity: sha512-JyeQc9iwFLn5TbvvqACIF/VXG6abODeB3Fwmv/TGdLk2LfbWkaySGY72at4+Ty7EkPZj854u4CrICqNk2qIbow==}
-
-  parse5@5.1.1:
-    resolution: {integrity: sha512-ugq4DFI0Ptb+WWjAdOK16+u/nHfiIrcE+sh8kZMaM0WllQKLI9rOUq6c2b7cwPkXdzfQESqvoqK6ug7U/Yyzug==}
-
-  parse5@6.0.1:
-    resolution: {integrity: sha512-Ofn/CTFzRGTTxwpNEs9PP93gXShHcTq255nzRYSKe8AkVpZY7e1fpmTfOyoIvjP5HG7Z2ZM7VS9PPhQGW2pOpw==}
-
-  parse5@7.3.0:
-    resolution: {integrity: sha512-IInvU7fabl34qmi9gY8XOVxhYyMyuH2xUNpb2q8/Y+7552KlejkRvqvD19nMoUW/uQGGbqNpA6Tufu5FL5BZgw==}
-
-  parseurl@1.3.3:
-    resolution: {integrity: sha512-CiyeOxFT/JZyN5m0z9PfXw4SCBJ6Sygz1Dpl0wqjlhDEGGBP1GnsUVEL0p63hoG1fcj3fHynXi9NYO4nWOL+qQ==}
-    engines: {node: '>= 0.8'}
-
-  patch-console@2.0.0:
-    resolution: {integrity: sha512-0YNdUceMdaQwoKce1gatDScmMo5pu/tfABfnzEqeG0gtTmd7mh/WcwgUjtAeOU7N8nFFlbQBnFK2gXW5fGvmMA==}
-    engines: {node: ^12.20.0 || ^14.13.1 || >=16.0.0}
-
-  path-browserify@0.0.1:
-    resolution: {integrity: sha512-BapA40NHICOS+USX9SN4tyhq+A2RrN/Ws5F0Z5aMHDp98Fl86lX8Oti8B7uN93L4Ifv4fHOEA+pQw87gmMO/lQ==}
-
-  path-exists@4.0.0:
-    resolution: {integrity: sha512-ak9Qy5Q7jYb2Wwcey5Fpvg2KoAc/ZIhLSLOSBmRmygPsGwkVVt0fZa0qrtMz+m6tJTAHfZQ8FnmB4MG4LWy7/w==}
-    engines: {node: '>=8'}
-
-  path-is-absolute@1.0.1:
-    resolution: {integrity: sha512-AVbw3UJ2e9bq64vSaS9Am0fje1Pa8pbGqTTsmXfaIiMpnr5DlDhfJOuLj9Sf95ZPVDAUerDfEk88MPmPe7UCQg==}
-    engines: {node: '>=0.10.0'}
-
-  path-is-inside@1.0.2:
-    resolution: {integrity: sha512-DUWJr3+ULp4zXmol/SZkFf3JGsS9/SIv+Y3Rt93/UjPpDpklB5f1er4O3POIbUuUJ3FXgqte2Q7SrU6zAqwk8w==}
-
-  path-key@3.1.1:
-    resolution: {integrity: sha512-ojmeN0qd+y0jszEtoY48r0Peq5dwMEkIlCOu6Q5f41lfkswXuKtYrhgoTpLnyIcHm24Uhqx+5Tqm2InSwLhE6Q==}
-    engines: {node: '>=8'}
-
-  path-key@4.0.0:
-    resolution: {integrity: sha512-haREypq7xkM7ErfgIyA0z+Bj4AGKlMSdlQE2jvJo6huWD1EdkKYV+G/T4nq0YEF2vgTT8kqMFKo1uHn950r4SQ==}
-    engines: {node: '>=12'}
-
-  path-parse@1.0.7:
-    resolution: {integrity: sha512-LDJzPVEEEPR+y48z93A0Ed0yXb8pAByGWo/k5YYdYgpY2/2EsOsksJrq7lOHxryrVOn1ejG6oAp8ahvOIQD8sw==}
-
-  path-scurry@1.11.1:
-    resolution: {integrity: sha512-Xa4Nw17FS9ApQFJ9umLiJS4orGjm7ZzwUrwamcGQuHSzDyth9boKDaycYdDcZDuqYATXw4HFXgaqWTctW/v1HA==}
-    engines: {node: '>=16 || 14 >=14.18'}
-
-  path-scurry@2.0.0:
-    resolution: {integrity: sha512-ypGJsmGtdXUOeM5u93TyeIEfEhM6s+ljAhrk5vAvSx8uyY/02OvrZnA0YNGUrPXfpJMgI1ODd3nwz8Npx4O4cg==}
-    engines: {node: 20 || >=22}
-
-  path-to-regexp@0.1.12:
-    resolution: {integrity: sha512-RA1GjUVMnvYFxuqovrEqZoxxW5NUZqbwKtYz/Tt7nXerk0LbLblQmrsgdeOxV5SFHf0UDggjS/bSeOZwt1pmEQ==}
-
-  path-to-regexp@3.3.0:
-    resolution: {integrity: sha512-qyCH421YQPS2WFDxDjftfc1ZR5WKQzVzqsp4n9M2kQhVOo/ByahFoUNJfl58kOcEGfQ//7weFTDhm+ss8Ecxgw==}
-
-  path-to-regexp@8.2.0:
-    resolution: {integrity: sha512-TdrF7fW9Rphjq4RjrW0Kp2AW0Ahwu9sRGTkS6bvDi0SCwZlEZYmcfDbEsTz8RVk0EHIS/Vd1bv3JhG+1xZuAyQ==}
-    engines: {node: '>=16'}
-
-  path-type@4.0.0:
-    resolution: {integrity: sha512-gDKb8aZMDeD/tZWs9P6+q0J9Mwkdl6xMV8TjnGP3qJVJ06bdMgkbBlLU8IdfOsIsFz2BW1rNVT3XuNEl8zPAvw==}
-    engines: {node: '>=8'}
-
-  path-type@6.0.0:
-    resolution: {integrity: sha512-Vj7sf++t5pBD637NSfkxpHSMfWaeig5+DKWLhcqIYx6mWQz5hdJTGDVMQiJcw1ZYkhs7AazKDGpRVji1LJCZUQ==}
-    engines: {node: '>=18'}
-
-  pathe@2.0.3:
-    resolution: {integrity: sha512-WUjGcAqP1gQacoQe+OBJsFA7Ld4DyXuUIjZ5cc75cLHvJ7dtNsTugphxIADwspS+AraAUePCKrSVtPLFj/F88w==}
-
-  pathval@2.0.1:
-    resolution: {integrity: sha512-//nshmD55c46FuFw26xV/xFAaB5HF9Xdap7HJBBnrKdAd6/GxDBaNA1870O79+9ueg61cZLSVc+OaFlfmObYVQ==}
-    engines: {node: '>= 14.16'}
-
-  pbkdf2@3.1.3:
-    resolution: {integrity: sha512-wfRLBZ0feWRhCIkoMB6ete7czJcnNnqRpcoWQBLqatqXXmelSRqfdDK4F3u9T2s2cXas/hQJcryI/4lAL+XTlA==}
-    engines: {node: '>=0.12'}
-
-  peek-stream@1.1.3:
-    resolution: {integrity: sha512-FhJ+YbOSBb9/rIl2ZeE/QHEsWn7PqNYt8ARAY3kIgNGOk13g9FGyIY6JIl/xB/3TFRVoTv5as0l11weORrTekA==}
-
-  pend@1.2.0:
-    resolution: {integrity: sha512-F3asv42UuXchdzt+xXqfW1OGlVBe+mxa2mqI0pg5yAHZPvFmY3Y6drSf/GQ1A86WgWEN9Kzh/WrgKa6iGcHXLg==}
-
-  picocolors@1.1.1:
-    resolution: {integrity: sha512-xceH2snhtb5M9liqDsmEw56le376mTZkEX/jEb/RxNFyegNul7eNslCXP9FDj/Lcu0X8KEyMceP2ntpaHrDEVA==}
-
-  picomatch@2.3.1:
-    resolution: {integrity: sha512-JU3teHTNjmE2VCGFzuY8EXzCDVwEqB2a8fsIvwaStHhAWJEeVd1o1QD80CU6+ZdEXXSLbSsuLwJjkCBWqRQUVA==}
-    engines: {node: '>=8.6'}
-
-  picomatch@4.0.2:
-    resolution: {integrity: sha512-M7BAV6Rlcy5u+m6oPhAPFgJTzAioX/6B0DxyvDlo9l8+T3nLKbrczg2WLUyzd45L8RqfUMyGPzekbMvX2Ldkwg==}
-    engines: {node: '>=12'}
-
-  picomatch@4.0.3:
-    resolution: {integrity: sha512-5gTmgEY/sqK6gFXLIsQNH19lWb4ebPDLA4SdLP7dsWkIXHWlG66oPuVvXSGFPppYZz8ZDZq0dYYrbHfBCVUb1Q==}
-    engines: {node: '>=12'}
-
-  pidtree@0.6.0:
-    resolution: {integrity: sha512-eG2dWTVw5bzqGRztnHExczNxt5VGsE6OwTeCG3fdUf9KBsZzO3R5OIIIzWR+iZA0NtZ+RDVdaoE2dK1cn6jH4g==}
-    engines: {node: '>=0.10'}
-    hasBin: true
-
-  pify@4.0.1:
-    resolution: {integrity: sha512-uB80kBFb/tfd68bVleG9T5GGsGPjJrLAUpR5PZIrhBnIaRTQRjqdJSsIKkOP6OAIFbj7GOrcudc5pNjZ+geV2g==}
-    engines: {node: '>=6'}
-
-  pino-abstract-transport@2.0.0:
-    resolution: {integrity: sha512-F63x5tizV6WCh4R6RHyi2Ml+M70DNRXt/+HANowMflpgGFMAym/VKm6G7ZOQRjqN7XbGxK1Lg9t6ZrtzOaivMw==}
-
-  pino-std-serializers@7.0.0:
-    resolution: {integrity: sha512-e906FRY0+tV27iq4juKzSYPbUj2do2X2JX4EzSca1631EB2QJQUqGbDuERal7LCtOpxl6x3+nvo9NPZcmjkiFA==}
-
-  pino@9.7.0:
-    resolution: {integrity: sha512-vnMCM6xZTb1WDmLvtG2lE/2p+t9hDEIvTWJsu6FejkE62vB7gDhvzrpFR4Cw2to+9JNQxVnkAKVPA1KPB98vWg==}
-    hasBin: true
-
-  piscina@4.9.2:
-    resolution: {integrity: sha512-Fq0FERJWFEUpB4eSY59wSNwXD4RYqR+nR/WiEVcZW8IWfVBxJJafcgTEZDQo8k3w0sUarJ8RyVbbUF4GQ2LGbQ==}
-
-  pkce-challenge@4.1.0:
-    resolution: {integrity: sha512-ZBmhE1C9LcPoH9XZSdwiPtbPHZROwAnMy+kIFQVrnMCxY4Cudlz3gBOpzilgc0jOgRaiT3sIWfpMomW2ar2orQ==}
-    engines: {node: '>=16.20.0'}
-
-  pkce-challenge@5.0.0:
-    resolution: {integrity: sha512-ueGLflrrnvwB3xuo/uGob5pd5FN7l0MsLf0Z87o/UQmRtwjvfylfc9MurIxRAWywCYTgrvpXBcqjV4OfCYGCIQ==}
-    engines: {node: '>=16.20.0'}
-
-  pluralize@2.0.0:
-    resolution: {integrity: sha512-TqNZzQCD4S42De9IfnnBvILN7HAW7riLqsCyp8lgjXeysyPlX5HhqKAcJHHHb9XskE4/a+7VGC9zzx8Ls0jOAw==}
-
-  pluralize@8.0.0:
-    resolution: {integrity: sha512-Nc3IT5yHzflTfbjgqWcCPpo7DaKy4FnpB0l/zCAW0Tc7jxAiuqSxHasntB3D7887LSrA93kDJ9IXovxJYxyLCA==}
-    engines: {node: '>=4'}
-
-  portfinder@1.0.37:
-    resolution: {integrity: sha512-yuGIEjDAYnnOex9ddMnKZEMFE0CcGo6zbfzDklkmT1m5z734ss6JMzN9rNB3+RR7iS+F10D4/BVIaXOyh8PQKw==}
-    engines: {node: '>= 10.12'}
-
-  possible-typed-array-names@1.1.0:
-    resolution: {integrity: sha512-/+5VFTchJDoVj3bhoqi6UeymcD00DAwb1nJwamzPvHEszJ4FpF6SNNbUbOS8yI56qHzdV8eK0qEfOSiodkTdxg==}
-    engines: {node: '>= 0.4'}
-
-  postcss-loader@8.1.1:
-    resolution: {integrity: sha512-0IeqyAsG6tYiDRCYKQJLAmgQr47DX6N7sFSWvQxt6AcupX8DIdmykuk/o/tx0Lze3ErGHJEp5OSRxrelC6+NdQ==}
-    engines: {node: '>= 18.12.0'}
-    peerDependencies:
-      '@rspack/core': 0.x || 1.x
-      postcss: ^7.0.0 || ^8.0.1
-      webpack: ^5.0.0
-    peerDependenciesMeta:
-      '@rspack/core':
-        optional: true
-      webpack:
-        optional: true
-
-  postcss-selector-parser@6.0.10:
-    resolution: {integrity: sha512-IQ7TZdoaqbT+LCpShg46jnZVlhWD2w6iQYAcYXfHARZ7X1t/UGhhceQDs5X0cGqKvYlHNOuv7Oa1xmb0oQuA3w==}
-    engines: {node: '>=4'}
-
-  postcss@8.5.6:
-    resolution: {integrity: sha512-3Ybi1tAuwAP9s0r1UQ2J4n5Y0G05bJkpUIO0/bI9MhwmD70S5aTWbXGBwxHrelT+XM1k6dM0pk+SwNkpTRN7Pg==}
-    engines: {node: ^10 || ^12 || >=14}
-
-  prebuild-install@7.1.3:
-    resolution: {integrity: sha512-8Mf2cbV7x1cXPUILADGI3wuhfqWvtiLA1iclTDbFRZkgRQS0NqsPZphna9V+HyTEadheuPmjaJMsbzKQFOzLug==}
-    engines: {node: '>=10'}
-    hasBin: true
-
-  prettier@3.6.2:
-    resolution: {integrity: sha512-I7AIg5boAr5R0FFtJ6rCfD+LFsWHp81dolrFD8S79U9tb8Az2nGrJncnMSnys+bpQJfRUzqs9hnA81OAA3hCuQ==}
-    engines: {node: '>=14'}
-    hasBin: true
-
-  prismjs@1.27.0:
-    resolution: {integrity: sha512-t13BGPUlFDR7wRB5kQDG4jjl7XeuH6jbJGt11JHPL96qwsEHNX2+68tFXqc1/k+/jALsbSWJKUOT/hcYAZ5LkA==}
-    engines: {node: '>=6'}
-
-  prismjs@1.30.0:
-    resolution: {integrity: sha512-DEvV2ZF2r2/63V+tK8hQvrR2ZGn10srHbXviTlcv7Kpzw8jWiNTqbVgjO3IY8RxrrOUF8VPMQQFysYYYv0YZxw==}
-    engines: {node: '>=6'}
-
-  process-nextick-args@2.0.1:
-    resolution: {integrity: sha512-3ouUOpQhtgrbOa17J7+uxOTpITYWaGP7/AhoR3+A+/1e9skrzelGi/dXzEYyvbxubEF6Wn2ypscTKiKJFFn1ag==}
-
-  process-okam@0.11.10:
-    resolution: {integrity: sha512-p8e5nl6/OCeMalVb9dSojND5B9m/nq64WsyUfRmrTdLMKcNYcDN++/2I8WV1mTQDqrh2PQ6tIIb2A7/A38eSvw==}
-    engines: {node: '>= 0.6.0'}
-
-  process-warning@4.0.1:
-    resolution: {integrity: sha512-3c2LzQ3rY9d0hc1emcsHhfT9Jwz0cChib/QN89oME2R451w5fy3f0afAhERFZAwrbDU43wk12d0ORBpDVME50Q==}
-
-  process-warning@5.0.0:
-    resolution: {integrity: sha512-a39t9ApHNx2L4+HBnQKqxxHNs1r7KF+Intd8Q/g1bUh6q0WIp9voPXJ/x0j+ZL45KF1pJd9+q2jLIRMfvEshkA==}
-
-  process@0.11.10:
-    resolution: {integrity: sha512-cdGef/drWFoydD1JsMzuFf8100nZl+GT+yacc2bEced5f9Rjk4z+WtFUTBu9PhOi9j/jfmBPu0mMEY4wIdAF8A==}
-    engines: {node: '>= 0.6.0'}
-
-  property-information@5.6.0:
-    resolution: {integrity: sha512-YUHSPk+A30YPv+0Qf8i9Mbfe/C0hdPXk1s1jPVToV8pk8BQtpw10ct89Eo7OWkutrwqvT0eicAxlOg3dOAu8JA==}
-
-  property-information@7.1.0:
-    resolution: {integrity: sha512-TwEZ+X+yCJmYfL7TPUOcvBZ4QfoT5YenQiJuX//0th53DE6w0xxLEtfK3iyryQFddXuvkIk51EEgrJQ0WJkOmQ==}
-
-  proxy-addr@2.0.7:
-    resolution: {integrity: sha512-llQsMLSUDUPT44jdrU/O37qlnifitDP+ZwrmmZcoSKyLKvtZxpyV0n2/bD/N4tBAAZ/gJEdZU7KMraoK1+XYAg==}
-    engines: {node: '>= 0.10'}
-
-  proxy-compare@3.0.1:
-    resolution: {integrity: sha512-V9plBAt3qjMlS1+nC8771KNf6oJ12gExvaxnNzN/9yVRLdTv/lc+oJlnSzrdYDAvBfTStPCoiaCOTmTs0adv7Q==}
-
-  proxy-from-env@1.1.0:
-    resolution: {integrity: sha512-D+zkORCbA9f1tdWRK0RaCR3GPv50cMxcrz4X8k5LTSUD1Dkw47mKJEZQNunItRTkWwgtaUSo1RVFRIG9ZXiFYg==}
-
-  prr@1.0.1:
-    resolution: {integrity: sha512-yPw4Sng1gWghHQWj0B3ZggWUm4qVbPwPFcRG8KyxiU7J2OHFSoEHKS+EZ3fv5l1t9CyCiop6l/ZYeWbrgoQejw==}
-
-  public-encrypt@4.0.3:
-    resolution: {integrity: sha512-zVpa8oKZSz5bTMTFClc1fQOnyyEzpl5ozpi1B5YcvBrdohMjH2rfsBtyXcuNuwjsDIXmBYlF2N5FlJYhR29t8Q==}
-
-  pump@3.0.3:
-    resolution: {integrity: sha512-todwxLMY7/heScKmntwQG8CXVkWUOdYxIvY2s0VWAAMh/nd8SoYiRaKjlr7+iCs984f2P8zvrfWcDDYVb73NfA==}
-
-  pumpify@2.0.1:
-    resolution: {integrity: sha512-m7KOje7jZxrmutanlkS1daj1dS6z6BgslzOXmcSEpIlCxM3VJH7lG5QLeck/6hgF6F4crFf01UtQmNsJfweTAw==}
-
-  punycode-okam@1.4.1:
-    resolution: {integrity: sha512-e4mSfzGfrVBJmhjp+8PHjXIz5WrvEEWB2FT+RJ6YS/ozGttTcnocuj0CtMo3dujWYe2708bTd79zeIrKBtRzCg==}
-
-  punycode.js@2.3.1:
-    resolution: {integrity: sha512-uxFIHU0YlHYhDQtV4R9J6a52SLx28BCjT+4ieh7IGbgwVJWO+km431c4yRlREUAsAmt/uMjQUyQHNEPf0M39CA==}
-    engines: {node: '>=6'}
-
-  punycode@1.4.1:
-    resolution: {integrity: sha512-jmYNElW7yvO7TV33CjSmvSiE2yco3bV2czu/OzDKdMNVZQWfxCblURLhf+47syQRBntjfLdd/H0egrzIG+oaFQ==}
-
-  punycode@2.3.1:
-    resolution: {integrity: sha512-vYt7UD1U9Wg6138shLtLOvdAu+8DsC/ilFtEVHcH+wydcSpNE20AfSOduf6MkRFahL5FY7X1oU7nKVZFtfq8Fg==}
-    engines: {node: '>=6'}
-
-  qs@6.13.0:
-    resolution: {integrity: sha512-+38qI9SOr8tfZ4QmJNplMUxqjbe7LKvvZgWdExBOmd+egZTtjLB67Gu0HRX3u/XOq7UU2Nx6nsjvS16Z9uwfpg==}
-    engines: {node: '>=0.6'}
-
-  qs@6.14.0:
-    resolution: {integrity: sha512-YWWTjgABSKcvs/nWBi9PycY/JiPJqOD4JA6o9Sej2AtvSGarXxKC3OQSk4pAarbdQlKAh5D4FCQkJNkW+GAn3w==}
-    engines: {node: '>=0.6'}
-
-  querystring-es3@0.2.1:
-    resolution: {integrity: sha512-773xhDQnZBMFobEiztv8LIl70ch5MSF/jUQVlhwFyBILqq96anmoctVIYz+ZRp0qbCKATTn6ev02M3r7Ga5vqA==}
-    engines: {node: '>=0.4.x'}
-
-  queue-microtask@1.2.3:
-    resolution: {integrity: sha512-NuaNSa6flKT5JaSYQzJok04JzTL1CA6aGhv5rfLW3PgqA+M2ChpZQnAC8h8i4ZFkBS8X5RqkDBHA7r4hej3K9A==}
-
-  quick-format-unescaped@4.0.4:
-    resolution: {integrity: sha512-tYC1Q1hgyRuHgloV/YXs2w15unPVh8qfu/qCTfhTYamaw7fyhumKa2yGpdSo87vY32rIclj+4fWYQXUMs9EHvg==}
-
-  quill-delta@5.1.0:
-    resolution: {integrity: sha512-X74oCeRI4/p0ucjb5Ma8adTXd9Scumz367kkMK5V/IatcX6A0vlgLgKbzXWy5nZmCGeNJm2oQX0d2Eqj+ZIlCA==}
-    engines: {node: '>= 12.0.0'}
-
-  quill@2.0.3:
-    resolution: {integrity: sha512-xEYQBqfYx/sfb33VJiKnSJp8ehloavImQ2A6564GAbqG55PGw1dAWUn1MUbQB62t0azawUS2CZZhWCjO8gRvTw==}
-    engines: {npm: '>=8.2.3'}
-
-  randombytes@2.1.0:
-    resolution: {integrity: sha512-vYl3iOX+4CKUWuxGi9Ukhie6fsqXqS9FE2Zaic4tNFD2N2QQaXOMFbuKK4QmDHC0JO6B1Zp41J0LpT0oR68amQ==}
-
-  randomfill@1.0.4:
-    resolution: {integrity: sha512-87lcbR8+MhcWcUiQ+9e+Rwx8MyR2P7qnt15ynUlbm3TU/fjbgz4GsvfSUDTemtCCtVCqb4ZcEFlyPNTh9bBTLw==}
-
-  range-parser@1.2.0:
-    resolution: {integrity: sha512-kA5WQoNVo4t9lNx2kQNFCxKeBl5IbbSNBl1M/tLkw9WCn+hxNBAW5Qh8gdhs63CJnhjJ2zQWFoqPJP2sK1AV5A==}
-    engines: {node: '>= 0.6'}
-
-  range-parser@1.2.1:
-    resolution: {integrity: sha512-Hrgsx+orqoygnmhFbKaHE6c296J+HTAQXoxEF6gNupROmmGJRoyzfG3ccAveqCBrwr/2yxQ5BVd/GTl5agOwSg==}
-    engines: {node: '>= 0.6'}
-
-  raw-body@2.5.2:
-    resolution: {integrity: sha512-8zGqypfENjCIqGhgXToC8aB2r7YrBX+AQAfIPs/Mlk+BtPTztOvTS01NRW/3Eh60J+a48lt8qsCzirQ6loCVfA==}
-    engines: {node: '>= 0.8'}
-
-  raw-body@3.0.0:
-    resolution: {integrity: sha512-RmkhL8CAyCRPXCE28MMH0z2PNWQBNk2Q09ZdxM9IOOXwxwZbN+qbWaatPkdkWIKL2ZVDImrN/pK5HTRz2PcS4g==}
-    engines: {node: '>= 0.8'}
-
-  rc-cascader@3.34.0:
-    resolution: {integrity: sha512-KpXypcvju9ptjW9FaN2NFcA2QH9E9LHKq169Y0eWtH4e/wHQ5Wh5qZakAgvb8EKZ736WZ3B0zLLOBsrsja5Dag==}
-    peerDependencies:
-      react: '>=16.9.0'
-      react-dom: '>=16.9.0'
-
-  rc-checkbox@3.5.0:
-    resolution: {integrity: sha512-aOAQc3E98HteIIsSqm6Xk2FPKIER6+5vyEFMZfo73TqM+VVAIqOkHoPjgKLqSNtVLWScoaM7vY2ZrGEheI79yg==}
-    peerDependencies:
-      react: '>=16.9.0'
-      react-dom: '>=16.9.0'
-
-  rc-collapse@3.9.0:
-    resolution: {integrity: sha512-swDdz4QZ4dFTo4RAUMLL50qP0EY62N2kvmk2We5xYdRwcRn8WcYtuetCJpwpaCbUfUt5+huLpVxhvmnK+PHrkA==}
-    peerDependencies:
-      react: '>=16.9.0'
-      react-dom: '>=16.9.0'
-
-  rc-config-loader@4.1.3:
-    resolution: {integrity: sha512-kD7FqML7l800i6pS6pvLyIE2ncbk9Du8Q0gp/4hMPhJU6ZxApkoLcGD8ZeqgiAlfwZ6BlETq6qqe+12DUL207w==}
-
-  rc-dialog@9.6.0:
-    resolution: {integrity: sha512-ApoVi9Z8PaCQg6FsUzS8yvBEQy0ZL2PkuvAgrmohPkN3okps5WZ5WQWPc1RNuiOKaAYv8B97ACdsFU5LizzCqg==}
-    peerDependencies:
-      react: '>=16.9.0'
-      react-dom: '>=16.9.0'
-
-  rc-drawer@7.3.0:
-    resolution: {integrity: sha512-DX6CIgiBWNpJIMGFO8BAISFkxiuKitoizooj4BDyee8/SnBn0zwO2FHrNDpqqepj0E/TFTDpmEBCyFuTgC7MOg==}
-    peerDependencies:
-      react: '>=16.9.0'
-      react-dom: '>=16.9.0'
-
-  rc-dropdown@4.2.1:
-    resolution: {integrity: sha512-YDAlXsPv3I1n42dv1JpdM7wJ+gSUBfeyPK59ZpBD9jQhK9jVuxpjj3NmWQHOBceA1zEPVX84T2wbdb2SD0UjmA==}
-    peerDependencies:
-      react: '>=16.11.0'
-      react-dom: '>=16.11.0'
-
-  rc-field-form@2.7.0:
-    resolution: {integrity: sha512-hgKsCay2taxzVnBPZl+1n4ZondsV78G++XVsMIJCAoioMjlMQR9YwAp7JZDIECzIu2Z66R+f4SFIRrO2DjDNAA==}
-    engines: {node: '>=8.x'}
-    peerDependencies:
-      react: '>=16.9.0'
-      react-dom: '>=16.9.0'
-
-  rc-image@7.12.0:
-    resolution: {integrity: sha512-cZ3HTyyckPnNnUb9/DRqduqzLfrQRyi+CdHjdqgsyDpI3Ln5UX1kXnAhPBSJj9pVRzwRFgqkN7p9b6HBDjmu/Q==}
-    peerDependencies:
-      react: '>=16.9.0'
-      react-dom: '>=16.9.0'
-
-  rc-input-number@9.5.0:
-    resolution: {integrity: sha512-bKaEvB5tHebUURAEXw35LDcnRZLq3x1k7GxfAqBMzmpHkDGzjAtnUL8y4y5N15rIFIg5IJgwr211jInl3cipag==}
-    peerDependencies:
-      react: '>=16.9.0'
-      react-dom: '>=16.9.0'
-
-  rc-input@1.8.0:
-    resolution: {integrity: sha512-KXvaTbX+7ha8a/k+eg6SYRVERK0NddX8QX7a7AnRvUa/rEH0CNMlpcBzBkhI0wp2C8C4HlMoYl8TImSN+fuHKA==}
-    peerDependencies:
-      react: '>=16.0.0'
-      react-dom: '>=16.0.0'
-
-  rc-mentions@2.20.0:
-    resolution: {integrity: sha512-w8HCMZEh3f0nR8ZEd466ATqmXFCMGMN5UFCzEUL0bM/nGw/wOS2GgRzKBcm19K++jDyuWCOJOdgcKGXU3fXfbQ==}
-    peerDependencies:
-      react: '>=16.9.0'
-      react-dom: '>=16.9.0'
-
-  rc-menu@9.16.1:
-    resolution: {integrity: sha512-ghHx6/6Dvp+fw8CJhDUHFHDJ84hJE3BXNCzSgLdmNiFErWSOaZNsihDAsKq9ByTALo/xkNIwtDFGIl6r+RPXBg==}
-    peerDependencies:
-      react: '>=16.9.0'
-      react-dom: '>=16.9.0'
-
-  rc-motion@2.9.5:
-    resolution: {integrity: sha512-w+XTUrfh7ArbYEd2582uDrEhmBHwK1ZENJiSJVb7uRxdE7qJSYjbO2eksRXmndqyKqKoYPc9ClpPh5242mV1vA==}
-    peerDependencies:
-      react: '>=16.9.0'
-      react-dom: '>=16.9.0'
-
-  rc-notification@5.6.4:
-    resolution: {integrity: sha512-KcS4O6B4qzM3KH7lkwOB7ooLPZ4b6J+VMmQgT51VZCeEcmghdeR4IrMcFq0LG+RPdnbe/ArT086tGM8Snimgiw==}
-    engines: {node: '>=8.x'}
-    peerDependencies:
-      react: '>=16.9.0'
-      react-dom: '>=16.9.0'
-
-  rc-overflow@1.4.1:
-    resolution: {integrity: sha512-3MoPQQPV1uKyOMVNd6SZfONi+f3st0r8PksexIdBTeIYbMX0Jr+k7pHEDvsXtR4BpCv90/Pv2MovVNhktKrwvw==}
-    peerDependencies:
-      react: '>=16.9.0'
-      react-dom: '>=16.9.0'
-
-  rc-pagination@5.1.0:
-    resolution: {integrity: sha512-8416Yip/+eclTFdHXLKTxZvn70duYVGTvUUWbckCCZoIl3jagqke3GLsFrMs0bsQBikiYpZLD9206Ej4SOdOXQ==}
-    peerDependencies:
-      react: '>=16.9.0'
-      react-dom: '>=16.9.0'
-
-  rc-picker@4.11.3:
-    resolution: {integrity: sha512-MJ5teb7FlNE0NFHTncxXQ62Y5lytq6sh5nUw0iH8OkHL/TjARSEvSHpr940pWgjGANpjCwyMdvsEV55l5tYNSg==}
-    engines: {node: '>=8.x'}
-    peerDependencies:
-      date-fns: '>= 2.x'
-      dayjs: '>= 1.x'
-      luxon: '>= 3.x'
-      moment: '>= 2.x'
-      react: '>=16.9.0'
-      react-dom: '>=16.9.0'
-    peerDependenciesMeta:
-      date-fns:
-        optional: true
-      dayjs:
-        optional: true
-      luxon:
-        optional: true
-      moment:
-        optional: true
-
-  rc-progress@4.0.0:
-    resolution: {integrity: sha512-oofVMMafOCokIUIBnZLNcOZFsABaUw8PPrf1/y0ZBvKZNpOiu5h4AO9vv11Sw0p4Hb3D0yGWuEattcQGtNJ/aw==}
-    peerDependencies:
-      react: '>=16.9.0'
-      react-dom: '>=16.9.0'
-
-  rc-rate@2.13.1:
-    resolution: {integrity: sha512-QUhQ9ivQ8Gy7mtMZPAjLbxBt5y9GRp65VcUyGUMF3N3fhiftivPHdpuDIaWIMOTEprAjZPC08bls1dQB+I1F2Q==}
-    engines: {node: '>=8.x'}
-    peerDependencies:
-      react: '>=16.9.0'
-      react-dom: '>=16.9.0'
-
-  rc-resize-observer@1.4.3:
-    resolution: {integrity: sha512-YZLjUbyIWox8E9i9C3Tm7ia+W7euPItNWSPX5sCcQTYbnwDb5uNpnLHQCG1f22oZWUhLw4Mv2tFmeWe68CDQRQ==}
-    peerDependencies:
-      react: '>=16.9.0'
-      react-dom: '>=16.9.0'
-
-  rc-segmented@2.7.0:
-    resolution: {integrity: sha512-liijAjXz+KnTRVnxxXG2sYDGd6iLL7VpGGdR8gwoxAXy2KglviKCxLWZdjKYJzYzGSUwKDSTdYk8brj54Bn5BA==}
-    peerDependencies:
-      react: '>=16.0.0'
-      react-dom: '>=16.0.0'
-
-  rc-select@14.16.8:
-    resolution: {integrity: sha512-NOV5BZa1wZrsdkKaiK7LHRuo5ZjZYMDxPP6/1+09+FB4KoNi8jcG1ZqLE3AVCxEsYMBe65OBx71wFoHRTP3LRg==}
-    engines: {node: '>=8.x'}
-    peerDependencies:
-      react: '*'
-      react-dom: '*'
-
-  rc-slider@11.1.8:
-    resolution: {integrity: sha512-2gg/72YFSpKP+Ja5AjC5DPL1YnV8DEITDQrcc1eASrUYjl0esptaBVJBh5nLTXCCp15eD8EuGjwezVGSHhs9tQ==}
-    engines: {node: '>=8.x'}
-    peerDependencies:
-      react: '>=16.9.0'
-      react-dom: '>=16.9.0'
-
-  rc-steps@6.0.1:
-    resolution: {integrity: sha512-lKHL+Sny0SeHkQKKDJlAjV5oZ8DwCdS2hFhAkIjuQt1/pB81M0cA0ErVFdHq9+jmPmFw1vJB2F5NBzFXLJxV+g==}
-    engines: {node: '>=8.x'}
-    peerDependencies:
-      react: '>=16.9.0'
-      react-dom: '>=16.9.0'
-
-  rc-switch@4.1.0:
-    resolution: {integrity: sha512-TI8ufP2Az9oEbvyCeVE4+90PDSljGyuwix3fV58p7HV2o4wBnVToEyomJRVyTaZeqNPAp+vqeo4Wnj5u0ZZQBg==}
-    peerDependencies:
-      react: '>=16.9.0'
-      react-dom: '>=16.9.0'
-
-  rc-table@7.51.1:
-    resolution: {integrity: sha512-5iq15mTHhvC42TlBLRCoCBLoCmGlbRZAlyF21FonFnS/DIC8DeRqnmdyVREwt2CFbPceM0zSNdEeVfiGaqYsKw==}
-    engines: {node: '>=8.x'}
-    peerDependencies:
-      react: '>=16.9.0'
-      react-dom: '>=16.9.0'
-
-  rc-tabs@15.6.1:
-    resolution: {integrity: sha512-/HzDV1VqOsUWyuC0c6AkxVYFjvx9+rFPKZ32ejxX0Uc7QCzcEjTA9/xMgv4HemPKwzBNX8KhGVbbumDjnj92aA==}
-    engines: {node: '>=8.x'}
-    peerDependencies:
-      react: '>=16.9.0'
-      react-dom: '>=16.9.0'
-
-  rc-textarea@1.10.0:
-    resolution: {integrity: sha512-ai9IkanNuyBS4x6sOL8qu/Ld40e6cEs6pgk93R+XLYg0mDSjNBGey6/ZpDs5+gNLD7urQ14po3V6Ck2dJLt9SA==}
-    peerDependencies:
-      react: '>=16.9.0'
-      react-dom: '>=16.9.0'
-
-  rc-tooltip@6.4.0:
-    resolution: {integrity: sha512-kqyivim5cp8I5RkHmpsp1Nn/Wk+1oeloMv9c7LXNgDxUpGm+RbXJGL+OPvDlcRnx9DBeOe4wyOIl4OKUERyH1g==}
-    peerDependencies:
-      react: '>=16.9.0'
-      react-dom: '>=16.9.0'
-
-  rc-tree-select@5.27.0:
-    resolution: {integrity: sha512-2qTBTzwIT7LRI1o7zLyrCzmo5tQanmyGbSaGTIf7sYimCklAToVVfpMC6OAldSKolcnjorBYPNSKQqJmN3TCww==}
-    peerDependencies:
-      react: '*'
-      react-dom: '*'
-
-  rc-tree@5.13.1:
-    resolution: {integrity: sha512-FNhIefhftobCdUJshO7M8uZTA9F4OPGVXqGfZkkD/5soDeOhwO06T/aKTrg0WD8gRg/pyfq+ql3aMymLHCTC4A==}
-    engines: {node: '>=10.x'}
-    peerDependencies:
-      react: '*'
-      react-dom: '*'
-
-  rc-upload@4.9.2:
-    resolution: {integrity: sha512-nHx+9rbd1FKMiMRYsqQ3NkXUv7COHPBo3X1Obwq9SWS6/diF/A0aJ5OHubvwUAIDs+4RMleljV0pcrNUc823GQ==}
-    peerDependencies:
-      react: '>=16.9.0'
-      react-dom: '>=16.9.0'
-
-  rc-util@5.44.4:
-    resolution: {integrity: sha512-resueRJzmHG9Q6rI/DfK6Kdv9/Lfls05vzMs1Sk3M2P+3cJa+MakaZyWY8IPfehVuhPJFKrIY1IK4GqbiaiY5w==}
-    peerDependencies:
-      react: '>=16.9.0'
-      react-dom: '>=16.9.0'
-
-  rc-virtual-list@3.18.6:
-    resolution: {integrity: sha512-TQ5SsutL3McvWmmxqQtMIbfeoE3dGjJrRSfKekgby7WQMpPIFvv4ghytp5Z0s3D8Nik9i9YNOCqHBfk86AwgAA==}
-    engines: {node: '>=8.x'}
-    peerDependencies:
-      react: '>=16.9.0'
-      react-dom: '>=16.9.0'
-
-  rc@1.2.8:
-    resolution: {integrity: sha512-y3bGgqKj3QBdxLbLkomlohkvsA8gdAiUQlSBJnBhfn+BPxg4bc62d8TcBW15wavDfgexCgccckhcZvywyQYPOw==}
-    hasBin: true
-
-  react-dom@18.3.1:
-    resolution: {integrity: sha512-5m4nQKp+rZRb09LNH59GM4BxTh9251/ylbKIbpe7TpGxfJ+9kv6BLkLBXIjjspbgbnIBNqlI23tRnTWT0snUIw==}
-    peerDependencies:
-      react: ^18.3.1
-
-  react-dom@19.1.0:
-    resolution: {integrity: sha512-Xs1hdnE+DyKgeHJeJznQmYMIBG3TKIHJJT95Q58nHLSrElKlGQqDTR2HQ9fx5CN/Gk6Vh/kupBTDLU11/nDk/g==}
-    peerDependencies:
-      react: ^19.1.0
-
-  react-error-overlay@6.0.9:
-    resolution: {integrity: sha512-nQTTcUu+ATDbrSD1BZHr5kgSD4oF8OFjxun8uAaL8RwPBacGBNPf/yAuVVdx17N8XNzRDMrZ9XcKZHCjPW+9ew==}
-
-  react-fast-compare@3.2.2:
-    resolution: {integrity: sha512-nsO+KSNgo1SbJqJEYRE9ERzo7YtYbou/OqjSQKxV7jcKox7+usiUVZOAC+XnDOABXggQTno0Y1CpVnuWEc1boQ==}
-
-  react-i18next@15.5.3:
-    resolution: {integrity: sha512-ypYmOKOnjqPEJZO4m1BI0kS8kWqkBNsKYyhVUfij0gvjy9xJNoG/VcGkxq5dRlVwzmrmY1BQMAmpbbUBLwC4Kw==}
-    peerDependencies:
-      i18next: '>= 23.2.3'
-      react: '>= 16.8.0'
-      react-dom: '*'
-      react-native: '*'
-      typescript: ^5
-    peerDependenciesMeta:
-      react-dom:
-        optional: true
-      react-native:
-        optional: true
-      typescript:
-        optional: true
-
-  react-icons@5.5.0:
-    resolution: {integrity: sha512-MEFcXdkP3dLo8uumGI5xN3lDFNsRtrjbOEKDLD7yv76v4wpnEq2Lt2qeHaQOr34I/wPN3s3+N08WkQ+CW37Xiw==}
-    peerDependencies:
-      react: '*'
-
-  react-is@16.13.1:
-    resolution: {integrity: sha512-24e6ynE2H+OKt4kqsOvNd8kBpV65zoxbA4BVsEOB3ARVWQki/DHzaUoC5KuON/BiccDaCCTZBuOcfZs70kR8bQ==}
-
-  react-is@18.3.1:
-    resolution: {integrity: sha512-/LLMVyas0ljjAtoYiPqYiL8VWXzUUdThrmU5+n20DZv+a+ClRoevUzw5JxU+Ieh5/c87ytoTBV9G1FiKfNJdmg==}
-
-  react-markdown@9.1.0:
-    resolution: {integrity: sha512-xaijuJB0kzGiUdG7nc2MOMDUDBWPyGAjZtUrow9XxUeua8IqeP+VlIfAZ3bphpcLTnSZXz6z9jcVC/TCwbfgdw==}
-    peerDependencies:
-      '@types/react': '>=18'
-      react: '>=18'
-
-  react-reconciler@0.32.0:
-    resolution: {integrity: sha512-2NPMOzgTlG0ZWdIf3qG+dcbLSoAc/uLfOwckc3ofy5sSK0pLJqnQLpUFxvGcN2rlXSjnVtGeeFLNimCQEj5gOQ==}
-    engines: {node: '>=0.10.0'}
-    peerDependencies:
-      react: ^19.1.0
-
-  react-refresh@0.14.2:
-    resolution: {integrity: sha512-jCvmsr+1IUSMUyzOkRcvnVbX3ZYC6g9TDrDbFuFmRDq7PD4yaGbLKNQL6k2jnArV8hjYxh7hVhAZB6s9HDGpZA==}
-    engines: {node: '>=0.10.0'}
-
-  react-refresh@0.17.0:
-    resolution: {integrity: sha512-z6F7K9bV85EfseRCp2bzrpyQ0Gkw1uLoCel9XBVWPg/TjRj94SkJzUTGfOa4bs7iJvBWtQG0Wq7wnI0syw3EBQ==}
-    engines: {node: '>=0.10.0'}
-
-  react-remove-scroll-bar@2.3.8:
-    resolution: {integrity: sha512-9r+yi9+mgU33AKcj6IbT9oRCO78WriSj6t/cF8DWBZJ9aOGPOTEDvdUDz1FwKim7QXWwmHqtdHnRJfhAxEG46Q==}
-    engines: {node: '>=10'}
-    peerDependencies:
-      '@types/react': '*'
-      react: ^16.8.0 || ^17.0.0 || ^18.0.0 || ^19.0.0
-    peerDependenciesMeta:
-      '@types/react':
-        optional: true
-
-  react-remove-scroll@2.7.1:
-    resolution: {integrity: sha512-HpMh8+oahmIdOuS5aFKKY6Pyog+FNaZV/XyJOq7b4YFwsFHe5yYfdbIalI4k3vU2nSDql7YskmUseHsRrJqIPA==}
-    engines: {node: '>=10'}
-    peerDependencies:
-      '@types/react': '*'
-      react: ^16.8.0 || ^17.0.0 || ^18.0.0 || ^19.0.0 || ^19.0.0-rc
-    peerDependenciesMeta:
-      '@types/react':
-        optional: true
-
-  react-simple-code-editor@0.14.1:
-    resolution: {integrity: sha512-BR5DtNRy+AswWJECyA17qhUDvrrCZ6zXOCfkQY5zSmb96BVUbpVAv03WpcjcwtCwiLbIANx3gebHOcXYn1EHow==}
-    peerDependencies:
-      react: '>=16.8.0'
-      react-dom: '>=16.8.0'
-
-  react-style-singleton@2.2.3:
-    resolution: {integrity: sha512-b6jSvxvVnyptAiLjbkWLE/lOnR4lfTtDAl+eUC7RZy+QQWc6wRzIV2CE6xBuMmDxc2qIihtDCZD5NPOFl7fRBQ==}
-    engines: {node: '>=10'}
-    peerDependencies:
-      '@types/react': '*'
-      react: ^16.8.0 || ^17.0.0 || ^18.0.0 || ^19.0.0 || ^19.0.0-rc
-    peerDependenciesMeta:
-      '@types/react':
-        optional: true
-
-  react-syntax-highlighter@15.6.1:
-    resolution: {integrity: sha512-OqJ2/vL7lEeV5zTJyG7kmARppUjiB9h9udl4qHQjjgEos66z00Ia0OckwYfRxCSFrW8RJIBnsBwQsHZbVPspqg==}
-    peerDependencies:
-      react: '>= 0.14.0'
-
-  react@18.3.1:
-    resolution: {integrity: sha512-wS+hAgJShR0KhEvPJArfuPVN1+Hz1t0Y6n5jLrGQbkb4urgPE/0Rve+1kMB1v/oWgHgm4WIcV+i7F2pTVj+2iQ==}
-    engines: {node: '>=0.10.0'}
-
-  react@19.1.0:
-    resolution: {integrity: sha512-FS+XFBNvn3GTAWq26joslQgWNoFu08F4kl0J4CgdNKADkdSGXQyTCnKteIAJy96Br6YbpEU1LSzV5dYtjMkMDg==}
-    engines: {node: '>=0.10.0'}
-
-  react@19.1.1:
-    resolution: {integrity: sha512-w8nqGImo45dmMIfljjMwOGtbmC/mk4CMYhWIicdSflH91J9TyCyczcPFXJzrZ/ZXcgGRFeP6BU0BEJTw6tZdfQ==}
-    engines: {node: '>=0.10.0'}
-
-  read-pkg@9.0.1:
-    resolution: {integrity: sha512-9viLL4/n1BJUCT1NXVTdS1jtm80yDEgR5T4yCelII49Mbj0v1rZdKqj7zCiYdbB0CuCgdrvHcNogAKTFPBocFA==}
-    engines: {node: '>=18'}
-
-  read@1.0.7:
-    resolution: {integrity: sha512-rSOKNYUmaxy0om1BNjMN4ezNT6VKK+2xF4GBhc81mkH7L60i6dp8qPYrkndNLT3QPphoII3maL9PVC9XmhHwVQ==}
-    engines: {node: '>=0.8'}
-
-  readable-stream@2.3.8:
-    resolution: {integrity: sha512-8p0AUk4XODgIewSi0l8Epjs+EVnWiK7NoDIEGU0HhE7+ZyY8D1IMY7odu5lRrFXGg71L15KG8QrPmum45RTtdA==}
-
-  readable-stream@3.6.2:
-    resolution: {integrity: sha512-9u/sniCrY3D5WdsERHzHE4G2YCXqoG5FTHUiCC4SIbr6XcLZBY05ya9EKjYek9O5xOAwjGq+1JdGBAS7Q9ScoA==}
-    engines: {node: '>= 6'}
-
-  readable-stream@4.7.0:
-    resolution: {integrity: sha512-oIGGmcpTLwPga8Bn6/Z75SVaH1z5dUut2ibSyAMVhmUggWpmDn2dapB0n7f8nwaSiRtepAsfJyfXIO5DCVAODg==}
-    engines: {node: ^12.22.0 || ^14.17.0 || >=16.0.0}
-
-  readdirp@3.6.0:
-    resolution: {integrity: sha512-hOS089on8RduqdbhvQ5Z37A0ESjsqz6qnRcffsMU3495FuTdqSm+7bhJ29JvIOsBDEEnan5DPu9t3To9VRlMzA==}
-    engines: {node: '>=8.10.0'}
-
-  readdirp@4.1.2:
-    resolution: {integrity: sha512-GDhwkLfywWL2s6vEjyhri+eXmfH6j1L7JE27WhqLeYzoh/A3DBaYGEj2H/HFZCn/kMfim73FXxEJTw06WtxQwg==}
-    engines: {node: '>= 14.18.0'}
-
-  real-require@0.2.0:
-    resolution: {integrity: sha512-57frrGM/OCTLqLOAh0mhVA9VBMHd+9U7Zb2THMGdBUoZVOtGbJzjxsYGDJ3A9AYYCP4hn6y1TVbaOfzWtm5GFg==}
-    engines: {node: '>= 12.13.0'}
-
-  recast@0.23.11:
-    resolution: {integrity: sha512-YTUo+Flmw4ZXiWfQKGcwwc11KnoRAYgzAE2E7mXKCjSviTKShtxBsN6YUUBB2gtaBzKzeKunxhUwNHQuRryhWA==}
-    engines: {node: '>= 4'}
-
-  refractor@3.6.0:
-    resolution: {integrity: sha512-MY9W41IOWxxk31o+YvFCNyNzdkc9M20NoZK5vq6jkv4I/uh2zkWcfudj0Q1fovjUQJrNewS9NMzeTtqPf+n5EA==}
-
-  remark-gfm@4.0.1:
-    resolution: {integrity: sha512-1quofZ2RQ9EWdeN34S79+KExV1764+wCUGop5CPL1WGdD0ocPpu91lzPGbwWMECpEpd42kJGQwzRfyov9j4yNg==}
-
-  remark-parse@11.0.0:
-    resolution: {integrity: sha512-FCxlKLNGknS5ba/1lmpYijMUzX2esxW5xQqjWxw2eHFfS2MSdaHVINFmhjo+qN1WhZhNimq0dZATN9pH0IDrpA==}
-
-  remark-rehype@11.1.2:
-    resolution: {integrity: sha512-Dh7l57ianaEoIpzbp0PC9UKAdCSVklD8E5Rpw7ETfbTl3FqcOOgq5q2LVDhgGCkaBv7p24JXikPdvhhmHvKMsw==}
-
-  remark-stringify@11.0.0:
-    resolution: {integrity: sha512-1OSmLd3awB/t8qdoEOMazZkNsfVTeY4fTsgzcQFdXNq8ToTN4ZGwrMnlda4K6smTFKD+GRV6O48i6Z4iKgPPpw==}
-
-  require-directory@2.1.1:
-    resolution: {integrity: sha512-fGxEI7+wsG9xrvdjsrlmL22OMTTiHRwAMroiEeMgq8gzoLC/PQr7RsRDSTLUg/bZAZtF+TVIkHc6/4RIKrui+Q==}
-    engines: {node: '>=0.10.0'}
-
-  require-from-string@2.0.2:
-    resolution: {integrity: sha512-Xf0nWe6RseziFMu+Ap9biiUbmplq6S9/p+7w7YXP/JBHhrUDDUhwa+vANyubuqfZWTveU//DYVGsDG7RKL/vEw==}
-    engines: {node: '>=0.10.0'}
-
-  resize-observer-polyfill@1.5.1:
-    resolution: {integrity: sha512-LwZrotdHOo12nQuZlHEmtuXdqGoOD0OhaxopaNFxWzInpEgaLWoVuAMbTzixuosCx2nEG58ngzW3vxdWoxIgdg==}
-
-  resolve-from@4.0.0:
-    resolution: {integrity: sha512-pb/MYmXstAkysRFx8piNI1tGFNQIFA3vkE3Gq4EuA1dF6gHp/+vgZqsCGJapvy8N3Q+4o7FwvquPJcnZ7RYy4g==}
-    engines: {node: '>=4'}
-
-  resolve-pkg-maps@1.0.0:
-    resolution: {integrity: sha512-seS2Tj26TBVOC2NIc2rOe2y2ZO7efxITtLZcGSOnHHNOQ7CkiUBfw0Iw2ck6xkIhPwLhKNLS8BO+hEpngQlqzw==}
-
-  resolve@1.22.10:
-    resolution: {integrity: sha512-NPRy+/ncIMeDlTAsuqwKIiferiawhefFJtkNSW0qZJEqMEb+qBt/77B/jGeeek+F0uOeN05CDa6HXbbIgtVX4w==}
-    engines: {node: '>= 0.4'}
-    hasBin: true
-
-  restore-cursor@4.0.0:
-    resolution: {integrity: sha512-I9fPXU9geO9bHOt9pHHOhOkYerIMsmVaWB0rA2AI9ERh/+x/i7MV5HKBNrg+ljO5eoPVgCcnFuRjJ9uH6I/3eg==}
-    engines: {node: ^12.20.0 || ^14.13.1 || >=16.0.0}
-
-  restore-cursor@5.1.0:
-    resolution: {integrity: sha512-oMA2dcrw6u0YfxJQXm342bFKX/E4sG9rbTzO9ptUcR/e8A33cHuvStiYOwH7fszkZlZ1z/ta9AAoPk2F4qIOHA==}
-    engines: {node: '>=18'}
-
-  ret@0.5.0:
-    resolution: {integrity: sha512-I1XxrZSQ+oErkRR4jYbAyEEu2I0avBvvMM5JN+6EBprOGRCs63ENqZ3vjavq8fBw2+62G5LF5XelKwuJpcvcxw==}
-    engines: {node: '>=10'}
-
-  reusify@1.1.0:
-    resolution: {integrity: sha512-g6QUff04oZpHs0eG5p83rFLhHeV00ug/Yf9nZM6fLeUrPguBTkTQOdpAWWspMh55TZfVQDPaN3NQJfbVRAxdIw==}
-    engines: {iojs: '>=1.0.0', node: '>=0.10.0'}
-
-  rfdc@1.4.1:
-    resolution: {integrity: sha512-q1b3N5QkRUWUl7iyylaaj3kOpIT0N2i9MqIEQXP73GVsN9cw3fdx8X63cEmWhJGi2PPCF23Ijp7ktmd39rawIA==}
-
-  ripemd160@2.0.1:
-    resolution: {integrity: sha512-J7f4wutN8mdbV08MJnXibYpCOPHR+yzy+iQ/AsjMv2j8cLavQ8VGagDFUwwTAdF8FmRKVeNpbTTEwNHCW1g94w==}
-
-  ripemd160@2.0.2:
-    resolution: {integrity: sha512-ii4iagi25WusVoiC4B4lq7pbXfAp3D9v5CwfkY33vffw2+pkDjY1D8GaN7spsxvCSx8dkPqOZCEZyfxcmJG2IA==}
-
-  rollup@4.44.0:
-    resolution: {integrity: sha512-qHcdEzLCiktQIfwBq420pn2dP+30uzqYxv9ETm91wdt2R9AFcWfjNAmje4NWlnCIQ5RMTzVf0ZyisOKqHR6RwA==}
-    engines: {node: '>=18.0.0', npm: '>=8.0.0'}
-    hasBin: true
-
-  rollup@4.45.1:
-    resolution: {integrity: sha512-4iya7Jb76fVpQyLoiVpzUrsjQ12r3dM7fIVz+4NwoYvZOShknRmiv+iu9CClZml5ZLGb0XMcYLutK6w9tgxHDw==}
-    engines: {node: '>=18.0.0', npm: '>=8.0.0'}
-    hasBin: true
-
-  router@2.2.0:
-    resolution: {integrity: sha512-nLTrUKm2UyiL7rlhapu/Zl45FwNgkZGaCpZbIHajDYgwlJCOzLSk+cIPAnsEqV955GjILJnKbdQC1nVPz+gAYQ==}
-    engines: {node: '>= 18'}
-
-  run-applescript@7.0.0:
-    resolution: {integrity: sha512-9by4Ij99JUr/MCFBUkDKLWK3G9HVXmabKz9U5MlIAIuvuzkiOicRYs8XJLxX+xahD+mLiiCYDqF9dKAgtzKP1A==}
-    engines: {node: '>=18'}
-
-  run-parallel@1.2.0:
-    resolution: {integrity: sha512-5l4VyZR86LZ/lDxZTR6jqL8AFE2S0IFLMP26AbjsLVADxHdhB/c0GUsH+y39UfCi3dzz8OlQuPmnaJOMoDHQBA==}
-
-  rxjs@7.8.2:
-    resolution: {integrity: sha512-dhKf903U/PQZY6boNNtAGdWbG85WAbjT/1xYoZIC7FAY0yWapOBQVsVrDl58W86//e1VpMNBtRV4MaXfdMySFA==}
-
-  safe-buffer@5.1.2:
-    resolution: {integrity: sha512-Gd2UZBJDkXlY7GbJxfsE8/nvKkUEU1G38c1siN6QP6a9PT9MmHB8GnpscSmMJSoF8LOIrt8ud/wPtojys4G6+g==}
-
-  safe-buffer@5.2.1:
-    resolution: {integrity: sha512-rp3So07KcdmmKbGvgaNxQSJr7bGVSVk5S9Eq1F+ppbRo70+YeaDxkw5Dd8NPN+GD6bjnYm2VuPuCXmpuYvmCXQ==}
-
-  safe-regex2@5.0.0:
-    resolution: {integrity: sha512-YwJwe5a51WlK7KbOJREPdjNrpViQBI3p4T50lfwPuDhZnE3XGVTlGvi+aolc5+RvxDD6bnUmjVsU9n1eboLUYw==}
-
-  safe-stable-stringify@2.5.0:
-    resolution: {integrity: sha512-b3rppTKm9T+PsVCBEOUR46GWI7fdOs00VKZ1+9c1EWDaDMvjQc6tUwuFyIprgGgTcWoVHSKrU8H31ZHA2e0RHA==}
-    engines: {node: '>=10'}
-
-  safer-buffer@2.1.2:
-    resolution: {integrity: sha512-YZo3K82SD7Riyi0E1EQPojLz7kpepnSQI9IyPbHHg1XXXevb5dJI7tpyN2ADxGcQbHG7vcyRHk0cbwqcQriUtg==}
-
-  sass-loader@16.0.5:
-    resolution: {integrity: sha512-oL+CMBXrj6BZ/zOq4os+UECPL+bWqt6OAC6DWS8Ln8GZRcMDjlJ4JC3FBDuHJdYaFWIdKNIBYmtZtK2MaMkNIw==}
-    engines: {node: '>= 18.12.0'}
-    peerDependencies:
-      '@rspack/core': 0.x || 1.x
-      node-sass: ^4.0.0 || ^5.0.0 || ^6.0.0 || ^7.0.0 || ^8.0.0 || ^9.0.0
-      sass: ^1.3.0
-      sass-embedded: '*'
-      webpack: ^5.0.0
-    peerDependenciesMeta:
-      '@rspack/core':
-        optional: true
-      node-sass:
-        optional: true
-      sass:
-        optional: true
-      sass-embedded:
-        optional: true
-      webpack:
-        optional: true
-
-  sax@1.4.1:
-    resolution: {integrity: sha512-+aWOz7yVScEGoKNd4PA10LZ8sk0A/z5+nXQG5giUO5rprX9jgYsTdov9qCchZiPIZezbZH+jRut8nPodFAX4Jg==}
-
-  scheduler@0.23.2:
-    resolution: {integrity: sha512-UOShsPwz7NrMUqhR6t0hWjFduvOzbtv7toDH1/hIrfRNIDBnnBWd0CwJTGvTpngVlmwGCdP9/Zl/tVrDqcuYzQ==}
-
-  scheduler@0.26.0:
-    resolution: {integrity: sha512-NlHwttCI/l5gCPR3D1nNXtWABUmBwvZpEQiD4IXSbIDq8BzLIK/7Ir5gTFSGZDUu37K5cMNp0hFtzO38sC7gWA==}
-
-  screenfull@5.2.0:
-    resolution: {integrity: sha512-9BakfsO2aUQN2K9Fdbj87RJIEZ82Q9IGim7FqM5OsebfoFC6ZHXgDq/KvniuLTPdeM8wY2o6Dj3WQ7KeQCj3cA==}
-    engines: {node: '>=0.10.0'}
-
-  scroll-into-view-if-needed@3.1.0:
-    resolution: {integrity: sha512-49oNpRjWRvnU8NyGVmUaYG4jtTkNonFZI86MmGRDqBphEK2EXT9gdEUoQPZhuBM8yWHxCWbobltqYO5M4XrUvQ==}
-
-  secretlint@10.2.0:
-    resolution: {integrity: sha512-JxbGUpsa8OYeF9LsMKxyHbBMrojTIF+p6R7BHxbOSiMgD9Qct0Rlh3flkEZ3EeL/hQvANGSbL+EY7zyrxdY1EQ==}
-    engines: {node: '>=20.0.0'}
-    hasBin: true
-
-  secure-json-parse@2.7.0:
-    resolution: {integrity: sha512-6aU+Rwsezw7VR8/nyvKTx8QpWH9FrcYiXXlqC4z5d5XQBDRqtbfsRjnwGyqbi3gddNtWHuEk9OANUotL26qKUw==}
-
-  secure-json-parse@4.0.0:
-    resolution: {integrity: sha512-dxtLJO6sc35jWidmLxo7ij+Eg48PM/kleBsxpC8QJE0qJICe+KawkDQmvCMZUr9u7WKVHgMW6vy3fQ7zMiFZMA==}
-
-  semver@5.7.2:
-    resolution: {integrity: sha512-cBznnQ9KjJqU67B52RMC65CMarK2600WFnbkcaiwWq3xy/5haFJlshgnpjovMVJ+Hff49d8GEn0b87C5pDQ10g==}
-    hasBin: true
-
-  semver@6.3.1:
-    resolution: {integrity: sha512-BR7VvDCVHO+q2xBEWskxS6DJE1qRnb7DxzUrogb71CWoSficBxYsiAGd+Kl0mmq/MprG9yArRkyrQxTO6XjMzA==}
-    hasBin: true
-
-  semver@7.5.4:
-    resolution: {integrity: sha512-1bCSESV6Pv+i21Hvpxp3Dx+pSD8lIPt8uVjRrxAUt/nbswYc+tK6Y2btiULjd4+fnq15PX+nqQDC7Oft7WkwcA==}
-    engines: {node: '>=10'}
-    hasBin: true
-
-  semver@7.7.2:
-    resolution: {integrity: sha512-RF0Fw+rO5AMf9MAyaRXI4AV0Ulj5lMHqVxxdSgiVbixSCXoEmmX/jk0CuJw4+3SqroYO9VoUh+HcuJivvtJemA==}
-    engines: {node: '>=10'}
-    hasBin: true
-
-  send@0.19.0:
-    resolution: {integrity: sha512-dW41u5VfLXu8SJh5bwRmyYUbAoSB3c9uQh6L8h/KtsFREPWpbX1lrljJo186Jc4nmci/sGUZ9a0a0J2zgfq2hw==}
-    engines: {node: '>= 0.8.0'}
-
-  send@1.2.0:
-    resolution: {integrity: sha512-uaW0WwXKpL9blXE2o0bRhoL2EGXIrZxQ2ZQ4mgcfoBxdFmQold+qWsD2jLrfZ0trjKL6vOw0j//eAwcALFjKSw==}
-    engines: {node: '>= 18'}
-
-  serialize-javascript@6.0.2:
-    resolution: {integrity: sha512-Saa1xPByTTq2gdeFZYLLo+RFE35NHZkAbqZeWNd3BpzppeVisAqpDjcp8dyf6uIvEqJRd46jemmyA4iFIeVk8g==}
-
-  seroval-plugins@1.3.2:
-    resolution: {integrity: sha512-0QvCV2lM3aj/U3YozDiVwx9zpH0q8A60CTWIv4Jszj/givcudPb48B+rkU5D51NJ0pTpweGMttHjboPa9/zoIQ==}
-    engines: {node: '>=10'}
-    peerDependencies:
-      seroval: ^1.0
-
-  seroval@1.3.2:
-    resolution: {integrity: sha512-RbcPH1n5cfwKrru7v7+zrZvjLurgHhGyso3HTyGtRivGWgYjbOmGuivCQaORNELjNONoK35nj28EoWul9sb1zQ==}
-    engines: {node: '>=10'}
-
-  serve-handler@6.1.6:
-    resolution: {integrity: sha512-x5RL9Y2p5+Sh3D38Fh9i/iQ5ZK+e4xuXRd/pGbM4D13tgo/MGwbttUk8emytcr1YYzBYs+apnUngBDFYfpjPuQ==}
-
-  serve-static@1.16.2:
-    resolution: {integrity: sha512-VqpjJZKadQB/PEbEwvFdO43Ax5dFBZ2UECszz8bQ7pi7wt//PWe1P6MN7eCnjsatYtBT6EuiClbjSWP2WrIoTw==}
-    engines: {node: '>= 0.8.0'}
-
-  serve-static@2.2.0:
-    resolution: {integrity: sha512-61g9pCh0Vnh7IutZjtLGGpTA355+OPn2TyDv/6ivP2h/AdAVX9azsoxmg2/M6nZeQZNYBEwIcsne1mJd9oQItQ==}
-    engines: {node: '>= 18'}
-
-  set-cookie-parser@2.7.1:
-    resolution: {integrity: sha512-IOc8uWeOZgnb3ptbCURJWNjWUPcO3ZnTTdzsurqERrP6nPyv+paC55vJM0LpOlT2ne+Ix+9+CRG1MNLlyZ4GjQ==}
-
-  set-function-length@1.2.2:
-    resolution: {integrity: sha512-pgRc4hJ4/sNjWCSS9AmnS40x3bNMDTknHgL5UaMBTMyJnU90EgWh1Rz+MC9eFu4BuN/UwZjKQuY/1v3rM7HMfg==}
-    engines: {node: '>= 0.4'}
-
-  setimmediate@1.0.5:
-    resolution: {integrity: sha512-MATJdZp8sLqDl/68LfQmbP8zKPLQNV6BIZoIgrscFDQ+RsvK/BxeDQOgyxKKoh0y/8h3BqVFnCqQ/gd+reiIXA==}
-
-  setprototypeof@1.2.0:
-    resolution: {integrity: sha512-E5LDX7Wrp85Kil5bhZv46j8jOeboKq5JMmYM3gVGdGH8xFpPWXUMsNrlODCrkoxMEeNi/XZIwuRvY4XNwYMJpw==}
-
-  sha.js@2.4.12:
-    resolution: {integrity: sha512-8LzC5+bvI45BjpfXU8V5fdU2mfeKiQe1D1gIMn7XUlF3OTUrpdJpPPH4EMAnF0DsHHdSZqCdSss5qCmJKuiO3w==}
-    engines: {node: '>= 0.10'}
-    hasBin: true
-
-  shebang-command@2.0.0:
-    resolution: {integrity: sha512-kHxr2zZpYtdmrN1qDjrrX/Z1rR1kG8Dx+gkpK1G4eXmvXswmcE1hTWBWYUzlraYw1/yZp6YuDY77YtvbN0dmDA==}
-    engines: {node: '>=8'}
-
-  shebang-regex@3.0.0:
-    resolution: {integrity: sha512-7++dFhtcx3353uBaq8DDR4NuxBetBzC7ZQOhmTQInHEd6bSrXdiEyzCvG07Z44UYdLShWUyXt5M/yhz8ekcb1A==}
-    engines: {node: '>=8'}
-
-  shell-quote@1.8.3:
-    resolution: {integrity: sha512-ObmnIF4hXNg1BqhnHmgbDETF8dLPCggZWBjkQfhZpbszZnYur5DUljTcCHii5LC3J5E0yeO/1LIMyH+UvHQgyw==}
-    engines: {node: '>= 0.4'}
-
-  side-channel-list@1.0.0:
-    resolution: {integrity: sha512-FCLHtRD/gnpCiCHEiJLOwdmFP+wzCmDEkc9y7NsYxeF4u7Btsn1ZuwgwJGxImImHicJArLP4R0yX4c2KCrMrTA==}
-    engines: {node: '>= 0.4'}
-
-  side-channel-map@1.0.1:
-    resolution: {integrity: sha512-VCjCNfgMsby3tTdo02nbjtM/ewra6jPHmpThenkTYh8pG9ucZ/1P8So4u4FGBek/BjpOVsDCMoLA/iuBKIFXRA==}
-    engines: {node: '>= 0.4'}
-
-  side-channel-weakmap@1.0.2:
-    resolution: {integrity: sha512-WPS/HvHQTYnHisLo9McqBHOJk2FkHO/tlpvldyrnem4aeQp4hai3gythswg6p01oSoTl58rcpiFAjF2br2Ak2A==}
-    engines: {node: '>= 0.4'}
-
-  side-channel@1.1.0:
-    resolution: {integrity: sha512-ZX99e6tRweoUXqR+VBrslhda51Nh5MTQwou5tnUDgbtyM0dBgmhEDtWGP/xbKn6hqfPRHujUNwz5fy/wbbhnpw==}
-    engines: {node: '>= 0.4'}
-
-  siginfo@2.0.0:
-    resolution: {integrity: sha512-ybx0WO1/8bSBLEWXZvEd7gMW3Sn3JFlW3TvX1nREbDLRNQNaeNN8WK0meBwPdAaOI7TtRRRJn/Es1zhrrCHu7g==}
-
-  signal-exit@3.0.7:
-    resolution: {integrity: sha512-wnD2ZE+l+SPC/uoS0vXeE9L1+0wuaMqKlfz9AMUo38JsyLSBWSFcHR1Rri62LZc12vLr1gb3jl7iwQhgwpAbGQ==}
-
-  signal-exit@4.1.0:
-    resolution: {integrity: sha512-bzyZ1e88w9O1iNJbKnOlvYTrWPDl46O1bG0D3XInv+9tkPrxrN8jUUTiFlDkkmKWgn1M6CfIA13SuGqOa9Korw==}
-    engines: {node: '>=14'}
-
-  simple-concat@1.0.1:
-    resolution: {integrity: sha512-cSFtAPtRhljv69IK0hTVZQ+OfE9nePi/rtJmw5UjHeVyVroEqJXP1sFztKUy1qU+xvz3u/sfYJLa947b7nAN2Q==}
-
-  simple-get@4.0.1:
-    resolution: {integrity: sha512-brv7p5WgH0jmQJr1ZDDfKDOSeWWg+OVypG99A/5vYGPqJ6pxiaHLy8nxtFjBA7oMa01ebA9gfh1uMCFqOuXxvA==}
-
-  sisteransi@1.0.5:
-    resolution: {integrity: sha512-bLGGlR1QxBcynn2d5YmDX4MGjlZvy2MRBDRNHLJ8VI6l6+9FUiyTFNJ0IveOSP0bcXgVDPRcfGqA0pjaqUpfVg==}
-
-  skin-tone@2.0.0:
-    resolution: {integrity: sha512-kUMbT1oBJCpgrnKoSr0o6wPtvRWT9W9UKvGLwfJYO2WuahZRHOpEyL1ckyMGgMWh0UdpmaoFqKKD29WTomNEGA==}
-    engines: {node: '>=8'}
-
-  slash@5.1.0:
-    resolution: {integrity: sha512-ZA6oR3T/pEyuqwMgAKT0/hAv8oAXckzbkmR0UkUosQ+Mc4RxGoJkRmwHgHufaenlyAgE1Mxgpdcrf75y6XcnDg==}
-    engines: {node: '>=14.16'}
-
-  slice-ansi@4.0.0:
-    resolution: {integrity: sha512-qMCMfhY040cVHT43K9BFygqYbUPFZKHOg7K73mtTWJRb8pyP3fzf4Ixd5SzdEJQ6MRUg/WBnOLxghZtKKurENQ==}
-    engines: {node: '>=10'}
-
-  slice-ansi@5.0.0:
-    resolution: {integrity: sha512-FC+lgizVPfie0kkhqUScwRu1O/lF6NOgJmlCgK+/LYxDCTk8sGelYaHDhFcDN+Sn3Cv+3VSa4Byeo+IMCzpMgQ==}
-    engines: {node: '>=12'}
-
-  slice-ansi@7.1.0:
-    resolution: {integrity: sha512-bSiSngZ/jWeX93BqeIAbImyTbEihizcwNjFoRUIY/T1wWQsfsm2Vw1agPKylXvQTU7iASGdHhyqRlqQzfz+Htg==}
-    engines: {node: '>=18'}
-
-  snake-case@3.0.4:
-    resolution: {integrity: sha512-LAOh4z89bGQvl9pFfNF8V146i7o7/CqFPbqzYgP+yYzDIDeS9HaNFtXABamRW+AQzEVODcvE79ljJ+8a9YSdMg==}
-
-  solid-js@1.9.7:
-    resolution: {integrity: sha512-/saTKi8iWEM233n5OSi1YHCCuh66ZIQ7aK2hsToPe4tqGm7qAejU1SwNuTPivbWAYq7SjuHVVYxxuZQNRbICiw==}
-
-  sonic-boom@4.2.0:
-    resolution: {integrity: sha512-INb7TM37/mAcsGmc9hyyI6+QR3rR1zVRu36B0NeGXKnOOLiZOfER5SA+N7X7k3yUYRzLWafduTDvJAfDswwEww==}
-
-  source-map-js@1.2.1:
-    resolution: {integrity: sha512-UXWMKhLOwVKb728IUtQPXxfYU+usdybtUrK/8uGE8CQMvrhOpwvzDBwj0QhSL7MQc7vIsISBG8VQ8+IDQxpfQA==}
-    engines: {node: '>=0.10.0'}
-
-  source-map@0.5.7:
-    resolution: {integrity: sha512-LbrmJOMUSdEVxIKvdcJzQC+nQhe8FUZQTXQy6+I75skNgn3OoQ0DZA8YnFa7gp8tqtL3KPf1kmo0R5DoApeSGQ==}
-    engines: {node: '>=0.10.0'}
-
-  source-map@0.6.1:
-    resolution: {integrity: sha512-UjgapumWlbMhkBgzT7Ykc5YXUT46F0iKu8SGXq0bcwP5dz/h0Plj6enJqjz1Zbq2l5WaqYnrVbwWOWMyF3F47g==}
-    engines: {node: '>=0.10.0'}
-
-  source-map@0.7.4:
-    resolution: {integrity: sha512-l3BikUxvPOcn5E74dZiq5BGsTb5yEwhaTSzccU6t4sDOH8NWJCstKO5QT2CvtFoK6F0saL7p9xHAqHOlCPJygA==}
-    engines: {node: '>= 8'}
-
-  space-separated-tokens@1.1.5:
-    resolution: {integrity: sha512-q/JSVd1Lptzhf5bkYm4ob4iWPjx0KiRe3sRFBNrVqbJkFaBm5vbbowy1mymoPNLRa52+oadOhJ+K49wsSeSjTA==}
-
-  space-separated-tokens@2.0.2:
-    resolution: {integrity: sha512-PEGlAwrG8yXGXRjW32fGbg66JAlOAwbObuqVoJpv/mRgoWDQfgH1wDPvtzWyUSNAXBGSk8h755YDbbcEy3SH2Q==}
-
-  spawn-rx@5.1.2:
-    resolution: {integrity: sha512-/y7tJKALVZ1lPzeZZB9jYnmtrL7d0N2zkorii5a7r7dhHkWIuLTzZpZzMJLK1dmYRgX/NCc4iarTO3F7BS2c/A==}
-
-  spdx-correct@3.2.0:
-    resolution: {integrity: sha512-kN9dJbvnySHULIluDHy32WHRUu3Og7B9sbY7tsFLctQkIqnMh3hErYgdMjTYuqmcXX+lK5T1lnUt3G7zNswmZA==}
-
-  spdx-exceptions@2.5.0:
-    resolution: {integrity: sha512-PiU42r+xO4UbUS1buo3LPJkjlO7430Xn5SVAhdpzzsPHsjbYVflnnFdATgabnLude+Cqu25p6N+g2lw/PFsa4w==}
-
-  spdx-expression-parse@3.0.1:
-    resolution: {integrity: sha512-cbqHunsQWnJNE6KhVSMsMeH5H/L9EpymbzqTQ3uLwNCLZ1Q481oWaofqH7nO6V07xlXwY6PhQdQ2IedWx/ZK4Q==}
-
-  spdx-license-ids@3.0.21:
-    resolution: {integrity: sha512-Bvg/8F5XephndSK3JffaRqdT+gyhfqIPwDHpX80tJrF8QQRYMo8sNMeaZ2Dp5+jhwKnUmIOyFFQfHRkjJm5nXg==}
-
-  split2@4.2.0:
-    resolution: {integrity: sha512-UcjcJOWknrNkF6PLX83qcHM6KHgVKNkV62Y8a5uYDVv9ydGQVwAHMKqHdJje1VTWpljG0WYpCDhrCdAOYH4TWg==}
-    engines: {node: '>= 10.x'}
-
-  sprintf-js@1.0.3:
-    resolution: {integrity: sha512-D9cPgkvLlV3t3IzL0D0YLvGA9Ahk4PcvVwUbN0dSGr1aP0Nrt4AEnTUbuGvquEC0mA64Gqt1fzirlRs5ibXx8g==}
-
-  stack-utils@2.0.6:
-    resolution: {integrity: sha512-XlkWvfIm6RmsWtNJx+uqtKLS8eqFbxUg0ZzLXqY0caEy9l7hruX8IpiDnjsLavoBgqCCR71TqWO8MaXYheJ3RQ==}
-    engines: {node: '>=10'}
-
-  stackback@0.0.2:
-    resolution: {integrity: sha512-1XMJE5fQo1jGH6Y/7ebnwPOBEkIEnT4QF32d5R1+VXdXveM0IBMJt8zfaxX1P3QhVwrYe+576+jkANtSS2mBbw==}
-
-  state-local@1.0.7:
-    resolution: {integrity: sha512-HTEHMNieakEnoe33shBYcZ7NX83ACUjCu8c40iOGEZsngj9zRnkqS9j1pqQPXwobB0ZcVTk27REb7COQ0UR59w==}
-
-  statuses@2.0.1:
-    resolution: {integrity: sha512-RwNA9Z/7PrK06rYLIzFMlaF+l73iwpzsqRIFgbMLbTcLD6cOao82TaWefPXQvB2fOC4AjuYSEndS7N/mTCbkdQ==}
-    engines: {node: '>= 0.8'}
-
-  statuses@2.0.2:
-    resolution: {integrity: sha512-DvEy55V3DB7uknRo+4iOGT5fP1slR8wQohVdknigZPMpMstaKJQWhwiYBACJE3Ul2pTnATihhBYnRhZQHGBiRw==}
-    engines: {node: '>= 0.8'}
-
-  std-env@3.9.0:
-    resolution: {integrity: sha512-UGvjygr6F6tpH7o2qyqR6QYpwraIjKSdtzyBdyytFOHmPZY917kwdwLG0RbOjWOnKmnm3PeHjaoLLMie7kPLQw==}
-
-  stdin-discarder@0.2.2:
-    resolution: {integrity: sha512-UhDfHmA92YAlNnCfhmq0VeNL5bDbiZGg7sZ2IvPsXubGkiNa9EC+tUTsjBRsYUAz87btI6/1wf4XoVvQ3uRnmQ==}
-    engines: {node: '>=18'}
-
-  stream-browserify@2.0.2:
-    resolution: {integrity: sha512-nX6hmklHs/gr2FuxYDltq8fJA1GDlxKQCz8O/IM4atRqBH8OORmBNgfvW5gG10GT/qQ9u0CzIvr2X5Pkt6ntqg==}
-
-  stream-http@2.8.3:
-    resolution: {integrity: sha512-+TSkfINHDo4J+ZobQLWiMouQYB+UVYFttRA94FpEzzJ7ZdqcL4uUUQ7WkdkI4DSozGmgBUE/a47L+38PenXhUw==}
-
-  stream-shift@1.0.3:
-    resolution: {integrity: sha512-76ORR0DO1o1hlKwTbi/DM3EXWGf3ZJYO8cXX5RJwnul2DEg2oyoZyjLNoQM8WsvZiFKCRfC1O0J7iCvie3RZmQ==}
-
-  string-argv@0.3.2:
-    resolution: {integrity: sha512-aqD2Q0144Z+/RqG52NeHEkZauTAUWJO8c6yTftGJKO3Tja5tUgIfmIl6kExvhtxSDP7fXB6DvzkfMpCd/F3G+Q==}
-    engines: {node: '>=0.6.19'}
-
-  string-convert@0.2.1:
-    resolution: {integrity: sha512-u/1tdPl4yQnPBjnVrmdLo9gtuLvELKsAoRapekWggdiQNvvvum+jYF329d84NAa660KQw7pB2n36KrIKVoXa3A==}
-
-  string-width@4.2.3:
-    resolution: {integrity: sha512-wKyQRQpjJ0sIp62ErSZdGsjMJWsap5oRNihHhu6G7JVO/9jIB6UyevL+tXuOqrng8j/cxKTWyWUwvSTriiZz/g==}
-    engines: {node: '>=8'}
-
-  string-width@5.1.2:
-    resolution: {integrity: sha512-HnLOCR3vjcY8beoNLtcjZ5/nxn2afmME6lhrDrebokqMap+XbeW8n9TXpPDOqdGK5qcI3oT0GKTW6wC7EMiVqA==}
-    engines: {node: '>=12'}
-
-  string-width@7.2.0:
-    resolution: {integrity: sha512-tsaTIkKW9b4N+AEj+SVA+WhJzV7/zMhcSu78mLKWSk7cXMOSHsBKFWUs0fWwq8QyK3MgJBQRX6Gbi4kYbdvGkQ==}
-    engines: {node: '>=18'}
-
-  string_decoder-okam@1.3.0:
-    resolution: {integrity: sha512-N5lJgLJ02sIs9xNyqPgIywlGaLUW6s5cYRpnmM3gbfhGA3sggW0+E2go26D7oZgEH7jHpXDe+ArDrBXeCaP9QA==}
-
-  string_decoder@1.1.1:
-    resolution: {integrity: sha512-n/ShnvDi6FHbbVfviro+WojiFzv+s8MPMHBczVePfUpDJLwoLT0ht1l4YwBCbi8pJAveEEdnkHyPyTP/mzRfwg==}
-
-  string_decoder@1.3.0:
-    resolution: {integrity: sha512-hkRX8U1WjJFd8LsDJ2yQ/wWWxaopEsABU1XfkM8A+j0+85JAGppt16cr1Whg6KIbb4okU6Mql6BOj+uup/wKeA==}
-
-  stringify-entities@4.0.4:
-    resolution: {integrity: sha512-IwfBptatlO+QCJUo19AqvrPNqlVMpW9YEL2LIVY+Rpv2qsjCGxaDLNRgeGsQWJhfItebuJhsGSLjaBbNSQ+ieg==}
-
-  strip-ansi@6.0.1:
-    resolution: {integrity: sha512-Y38VPSHcqkFrCpFnQ9vuSXmquuv5oXOKpGeT6aGrr3o3Gc9AlVa6JBfUSOCnbxGGZF+/0ooI7KrPuUSztUdU5A==}
-    engines: {node: '>=8'}
-
-  strip-ansi@7.1.0:
-    resolution: {integrity: sha512-iq6eVVI64nQQTRYq2KtEg2d2uU7LElhTJwsH4YzIHZshxlgZms/wIc4VoDQTlG/IvVIrBKG06CrZnp0qv7hkcQ==}
-    engines: {node: '>=12'}
-
-  strip-final-newline@3.0.0:
-    resolution: {integrity: sha512-dOESqjYr96iWYylGObzd39EuNTa5VJxyvVAEm5Jnh7KGo75V43Hk1odPQkNDyXNmUR6k+gEiDVXnjB8HJ3crXw==}
-    engines: {node: '>=12'}
-
-  strip-json-comments@2.0.1:
-    resolution: {integrity: sha512-4gB8na07fecVVkOI6Rs4e7T6NOTki5EmL7TUduTs6bu3EdnSycntVJ4re8kgZA+wx9IueI2Y11bfbgwtzuE0KQ==}
-    engines: {node: '>=0.10.0'}
-
-  strip-json-comments@3.1.1:
-    resolution: {integrity: sha512-6fPc+R4ihwqP6N/aIv2f1gMH8lOVtWQHoqC4yK6oSDVVocumAsfCqjkXnqiYMhmMwS/mEHLp7Vehlt3ql6lEig==}
-    engines: {node: '>=8'}
-
-  strip-literal@3.0.0:
-    resolution: {integrity: sha512-TcccoMhJOM3OebGhSBEmp3UZ2SfDMZUEBdRA/9ynfLi8yYajyWX3JiXArcJt4Umh4vISpspkQIY8ZZoCqjbviA==}
-
-  structured-source@4.0.0:
-    resolution: {integrity: sha512-qGzRFNJDjFieQkl/sVOI2dUjHKRyL9dAJi2gCPGJLbJHBIkyOHxjuocpIEfbLioX+qSJpvbYdT49/YCdMznKxA==}
-
-  style-to-js@1.1.17:
-    resolution: {integrity: sha512-xQcBGDxJb6jjFCTzvQtfiPn6YvvP2O8U1MDIPNfJQlWMYfktPy+iGsHE7cssjs7y84d9fQaK4UF3RIJaAHSoYA==}
-
-  style-to-object@1.0.9:
-    resolution: {integrity: sha512-G4qppLgKu/k6FwRpHiGiKPaPTFcG3g4wNVX/Qsfu+RqQM30E7Tyu/TEgxcL9PNLF5pdRLwQdE3YKKf+KF2Dzlw==}
-
-  stylis@4.2.0:
-    resolution: {integrity: sha512-Orov6g6BB1sDfYgzWfTHDOxamtX1bE/zo104Dh9e6fqJ3PooipYyfJ0pUmrZO2wAvO8YbEyeFrkV91XTsGMSrw==}
-
-  stylis@4.3.6:
-    resolution: {integrity: sha512-yQ3rwFWRfwNUY7H5vpU0wfdkNSnvnJinhF9830Swlaxl03zsOjCfmX0ugac+3LtK0lYSgwL/KXc8oYL3mG4YFQ==}
-
-  supports-color@7.2.0:
-    resolution: {integrity: sha512-qpCAvRl9stuOHveKsn7HncJRvv501qIacKzQlO/+Lwxc9+0q2wLyv4Dfvt80/DPn2pqOBsJdDiogXGR9+OvwRw==}
-    engines: {node: '>=8'}
-
-  supports-color@8.1.1:
-    resolution: {integrity: sha512-MpUEN2OodtUzxvKQl72cUF7RQ5EiHsGvSsVG0ia9c5RbWGL2CI4C7EpPS8UTBIplnlzZiNuV56w+FuNxy3ty2Q==}
-    engines: {node: '>=10'}
-
-  supports-color@9.4.0:
-    resolution: {integrity: sha512-VL+lNrEoIXww1coLPOmiEmK/0sGigko5COxI09KzHc2VJXJsQ37UaQ+8quuxjDeA7+KnLGTWRyOXSLLR2Wb4jw==}
-    engines: {node: '>=12'}
-
-  supports-hyperlinks@3.2.0:
-    resolution: {integrity: sha512-zFObLMyZeEwzAoKCyu1B91U79K2t7ApXuQfo8OuxwXLDgcKxuwM+YvcbIhm6QWqz7mHUH1TVytR1PwVVjEuMig==}
-    engines: {node: '>=14.18'}
-
-  supports-preserve-symlinks-flag@1.0.0:
-    resolution: {integrity: sha512-ot0WnXS9fgdkgIcePe6RHNk1WA8+muPa6cSjeR3V8K27q9BB1rTE3R1p7Hv0z1ZyAc8s6Vvv8DIyWf681MAt0w==}
-    engines: {node: '>= 0.4'}
-
-  svg-parser@2.0.4:
-    resolution: {integrity: sha512-e4hG1hRwoOdRb37cIMSgzNsxyzKfayW6VOflrwvR+/bzrkyxY/31WkbgnQpgtrNp1SdpJvpUAGTa/ZoiPNDuRQ==}
-
-  swr@2.3.3:
-    resolution: {integrity: sha512-dshNvs3ExOqtZ6kJBaAsabhPdHyeY4P2cKwRCniDVifBMoG/SVI7tfLWqPXriVspf2Rg4tPzXJTnwaihIeFw2A==}
-    peerDependencies:
-      react: ^16.11.0 || ^17.0.0 || ^18.0.0 || ^19.0.0
-
-  system-architecture@0.1.0:
-    resolution: {integrity: sha512-ulAk51I9UVUyJgxlv9M6lFot2WP3e7t8Kz9+IS6D4rVba1tR9kON+Ey69f+1R4Q8cd45Lod6a4IcJIxnzGc/zA==}
-    engines: {node: '>=18'}
-
-  table@6.9.0:
-    resolution: {integrity: sha512-9kY+CygyYM6j02t5YFHbNz2FN5QmYGv9zAjVp4lCDjlCw7amdckXlEt/bjMhUIfj4ThGRE4gCUH5+yGnNuPo5A==}
-    engines: {node: '>=10.0.0'}
-
-  tailwind-merge@2.6.0:
-    resolution: {integrity: sha512-P+Vu1qXfzediirmHOC3xKGAYeZtPcV9g76X+xg2FD4tYgR71ewMA35Y3sCz3zhiN/dwefRpJX0yBcgwi1fXNQA==}
-
-  tailwindcss-animate@1.0.7:
-    resolution: {integrity: sha512-bl6mpH3T7I3UFxuvDEXLxy/VuFxBk5bbzplh7tXI68mwMokNYd1t9qPBHlnyTwfa4JGC4zP516I1hYYtQ/vspA==}
-    peerDependencies:
-      tailwindcss: '>=3.0.0 || insiders'
-
-  tailwindcss@4.1.10:
-    resolution: {integrity: sha512-P3nr6WkvKV/ONsTzj6Gb57sWPMX29EPNPopo7+FcpkQaNsrNpZ1pv8QmrYI2RqEKD7mlGqLnGovlcYnBK0IqUA==}
-
-  tapable@2.2.2:
-    resolution: {integrity: sha512-Re10+NauLTMCudc7T5WLFLAwDhQ0JWdrMK+9B2M8zR5hRExKmsRDCBA7/aV/pNJFltmBFO5BAMlQFi/vq3nKOg==}
-    engines: {node: '>=6'}
-
-  tar-fs@2.1.3:
-    resolution: {integrity: sha512-090nwYJDmlhwFwEW3QQl+vaNnxsO2yVsd45eTKRBzSzu+hlb1w2K9inVq5b0ngXuLVqQ4ApvsUHHnu/zQNkWAg==}
-
-  tar-stream@2.2.0:
-    resolution: {integrity: sha512-ujeqbceABgwMZxEJnk2HDY2DlnUZ+9oEcb1KzTVfYHio0UE6dG71n60d8D2I4qNvleWrrXpmjpt7vZeF1LnMZQ==}
-    engines: {node: '>=6'}
-
-  tar@7.4.3:
-    resolution: {integrity: sha512-5S7Va8hKfV7W5U6g3aYxXmlPoZVAwUMy9AOKyF2fVuZa2UD3qZjg578OrLRt8PcNN1PleVaL/5/yYATNL0ICUw==}
-    engines: {node: '>=18'}
-
-  terminal-link@4.0.0:
-    resolution: {integrity: sha512-lk+vH+MccxNqgVqSnkMVKx4VLJfnLjDBGzH16JVZjKE2DoxP57s6/vt6JmXV5I3jBcfGrxNrYtC+mPtU7WJztA==}
-    engines: {node: '>=18'}
-
-  test-exclude@6.0.0:
-    resolution: {integrity: sha512-cAGWPIyOHU6zlmg88jwm7VRyXnMN7iV68OGAbYDk/Mh/xC/pzVPlQtY6ngoIH/5/tciuhGfvESU8GrHrcxD56w==}
-    engines: {node: '>=8'}
-
-  text-table@0.2.0:
-    resolution: {integrity: sha512-N+8UisAXDGk8PFXP4HAzVR9nbfmVJ3zYLAWiTIoqC5v5isinhr+r5uaO8+7r3BMfuNIufIsA7RdpVgacC2cSpw==}
-
-  textextensions@6.11.0:
-    resolution: {integrity: sha512-tXJwSr9355kFJI3lbCkPpUH5cP8/M0GGy2xLO34aZCjMXBaK3SoPnZwr/oWmo1FdCnELcs4npdCIOFtq9W3ruQ==}
-    engines: {node: '>=4'}
-
-  thenify-all@1.6.0:
-    resolution: {integrity: sha512-RNxQH/qI8/t3thXJDwcstUO4zeqo64+Uy/+sNVRBx4Xn2OX+OZ9oP+iJnNFqplFra2ZUVeKCSa2oVWi3T4uVmA==}
-    engines: {node: '>=0.8'}
-
-  thenify@3.3.1:
-    resolution: {integrity: sha512-RVZSIV5IG10Hk3enotrhvz0T9em6cyHBLkH/YAZuKqd8hRkKhSfCGIcP2KUY0EPxndzANBmNllzWPwak+bheSw==}
-
-  thread-stream@3.1.0:
-    resolution: {integrity: sha512-OqyPZ9u96VohAyMfJykzmivOrY2wfMSf3C5TtFJVgN+Hm6aj+voFhlK+kZEIv2FBh1X6Xp3DlnCOfEQ3B2J86A==}
-
-  throttle-debounce@5.0.2:
-    resolution: {integrity: sha512-B71/4oyj61iNH0KeCamLuE2rmKuTO5byTOSVwECM5FA7TiAiAW+UqTKZ9ERueC4qvgSttUhdmq1mXC3kJqGX7A==}
-    engines: {node: '>=12.22'}
-
-  throttleit@2.1.0:
-    resolution: {integrity: sha512-nt6AMGKW1p/70DF/hGBdJB57B8Tspmbp5gfJ8ilhLnt7kkr2ye7hzD6NVG8GGErk2HWF34igrL2CXmNIkzKqKw==}
-    engines: {node: '>=18'}
-
-  through2@2.0.5:
-    resolution: {integrity: sha512-/mrRod8xqpA+IHSLyGCQ2s8SPHiCDEeQJSep1jqLYeEUClOFG2Qsh+4FU6G9VeqpZnGW/Su8LQGc4YKni5rYSQ==}
-
-  timers-browserify@2.0.12:
-    resolution: {integrity: sha512-9phl76Cqm6FhSX9Xe1ZUAMLtm1BLkKj2Qd5ApyWkXzsMRaA7dgr81kf4wJmQf/hAvg8EEyJxDo3du/0KlhPiKQ==}
-    engines: {node: '>=0.6.0'}
-
-  tiny-invariant@1.3.3:
-    resolution: {integrity: sha512-+FbBPE1o9QAYvviau/qC5SE3caw21q3xkvWKBtja5vgqOWIHHJ3ioaq1VPfn/Szqctz2bU/oYeKd9/z5BL+PVg==}
-
-  tiny-warning@1.0.3:
-    resolution: {integrity: sha512-lBN9zLN/oAf68o3zNXYrdCt1kP8WsiGW8Oo2ka41b2IM5JL/S1CTyX1rW0mb/zSuJun0ZUrDxx4sqvYS2FWzPA==}
-
-  tinybench@2.9.0:
-    resolution: {integrity: sha512-0+DUvqWMValLmha6lr4kD8iAMK1HzV0/aKnCtWb9v9641TnP/MFb7Pc2bxoxQjTXAErryXVgUOfv2YqNllqGeg==}
-
-  tinyexec@0.3.2:
-    resolution: {integrity: sha512-KQQR9yN7R5+OSwaK0XQoj22pwHoTlgYqmUscPYoknOoWCWfj/5/ABTMRi69FrKU5ffPVh5QcFikpWJI/P1ocHA==}
-
-  tinyglobby@0.2.14:
-    resolution: {integrity: sha512-tX5e7OM1HnYr2+a2C/4V0htOcSQcoSTH9KgJnVvNm5zm/cyEWKJ7j7YutsH9CxMdtOkkLFy2AHrMci9IM8IPZQ==}
-    engines: {node: '>=12.0.0'}
-
-  tinypool@1.1.1:
-    resolution: {integrity: sha512-Zba82s87IFq9A9XmjiX5uZA/ARWDrB03OHlq+Vw1fSdt0I+4/Kutwy8BP4Y/y/aORMo61FQ0vIb5j44vSo5Pkg==}
-    engines: {node: ^18.0.0 || >=20.0.0}
-
-  tinyrainbow@2.0.0:
-    resolution: {integrity: sha512-op4nsTR47R6p0vMUUoYl/a+ljLFVtlfaXkLQmqfLR1qHma1h/ysYk4hEXZ880bf2CYgTskvTa/e196Vd5dDQXw==}
-    engines: {node: '>=14.0.0'}
-
-  tinyspy@4.0.3:
-    resolution: {integrity: sha512-t2T/WLB2WRgZ9EpE4jgPJ9w+i66UZfDc8wHh0xrwiRNN+UwH98GIJkTeZqX9rg0i0ptwzqW+uYeIF0T4F8LR7A==}
-    engines: {node: '>=14.0.0'}
-
-  tmp@0.2.3:
-    resolution: {integrity: sha512-nZD7m9iCPC5g0pYmcaxogYKggSfLsdxl8of3Q/oIbqCqLLIO9IAF0GWjX1z9NZRHPiXv8Wex4yDCaZsgEw0Y8w==}
-    engines: {node: '>=14.14'}
-
-  to-arraybuffer@1.0.1:
-    resolution: {integrity: sha512-okFlQcoGTi4LQBG/PgSYblw9VOyptsz2KJZqc6qtgGdes8VktzUQkj4BI2blit072iS8VODNcMA+tvnS9dnuMA==}
-
-  to-buffer@1.2.1:
-    resolution: {integrity: sha512-tB82LpAIWjhLYbqjx3X4zEeHN6M8CiuOEy2JY8SEQVdYRe3CCHOFaqrBW1doLDrfpWhplcW7BL+bO3/6S3pcDQ==}
-    engines: {node: '>= 0.4'}
-
-  to-regex-range@5.0.1:
-    resolution: {integrity: sha512-65P7iz6X5yEr1cwcgvQxbbIw7Uk3gOy5dIdtZ4rDveLqhrdJP+Li/Hx6tyK0NEb+2GCyneCMJiGqrADCSNk8sQ==}
-    engines: {node: '>=8.0'}
-
-  to-rotated@1.0.0:
-    resolution: {integrity: sha512-KsEID8AfgUy+pxVRLsWp0VzCa69wxzUDZnzGbyIST/bcgcrMvTYoFBX/QORH4YApoD89EDuUovx4BTdpOn319Q==}
-    engines: {node: '>=18'}
-
-  toad-cache@3.7.0:
-    resolution: {integrity: sha512-/m8M+2BJUpoJdgAHoG+baCwBT+tf2VraSfkBgl0Y00qIWt41DJ8R5B8nsEw0I58YwF5IZH6z24/2TobDKnqSWw==}
-    engines: {node: '>=12'}
-
-  toggle-selection@1.0.6:
-    resolution: {integrity: sha512-BiZS+C1OS8g/q2RRbJmy59xpyghNBqrr6k5L/uKBGRsTfxmu3ffiRnd8mlGPUVayg8pvfi5urfnu8TU7DVOkLQ==}
-
-  toidentifier@1.0.1:
-    resolution: {integrity: sha512-o5sSPKEkg/DIQNmH43V0/uerLrpzVedkUh8tGNvaeXpfpuwjKenlSox/2O/BTlZUtEe+JG7s5YhEz608PlAHRA==}
-    engines: {node: '>=0.6'}
-
-  tree-kill@1.2.2:
-    resolution: {integrity: sha512-L0Orpi8qGpRG//Nd+H90vFB+3iHnue1zSSGmNOOCh1GLJ7rUKVwV2HvijphGQS2UmhUZewS9VgvxYIdgr+fG1A==}
-    hasBin: true
-
-  trim-lines@3.0.1:
-    resolution: {integrity: sha512-kRj8B+YHZCc9kQYdWfJB2/oUl9rA99qbowYYBtr4ui4mZyAQ2JpvVBd/6U2YloATfqBhBTSMhTpgBHtU0Mf3Rg==}
-
-  trough@2.2.0:
-    resolution: {integrity: sha512-tmMpK00BjZiUyVyvrBK7knerNgmgvcV/KLVyuma/SC+TQN167GrMRciANTz09+k3zW8L8t60jWO1GpfkZdjTaw==}
-
-  ts-node@10.9.2:
-    resolution: {integrity: sha512-f0FFpIdcHgn8zcPSbf1dRevwt047YMnaiJM3u2w2RewrB+fob/zePZcrOyQoLMMO7aBIddLcQIEK5dYjkLnGrQ==}
-    hasBin: true
-    peerDependencies:
-      '@swc/core': '>=1.2.50'
-      '@swc/wasm': '>=1.2.50'
-      '@types/node': '*'
-      typescript: '>=2.7'
-    peerDependenciesMeta:
-      '@swc/core':
-        optional: true
-      '@swc/wasm':
-        optional: true
-
-  tslib@2.8.1:
-    resolution: {integrity: sha512-oJFu94HQb+KVduSUQL7wnpmqnfmLsOA/nAh6b6EH0wCEoK0/mPeXU6c3wKDV83MkOuHPRHtSXKKU99IBazS/2w==}
-
-  tsx@4.20.3:
-    resolution: {integrity: sha512-qjbnuR9Tr+FJOMBqJCW5ehvIo/buZq7vH7qD7JziU98h6l3qGy0a/yPFjwO+y0/T7GFpNgNAvEcPPVfyT8rrPQ==}
-    engines: {node: '>=18.0.0'}
-    hasBin: true
-
-  tty-browserify@0.0.0:
-    resolution: {integrity: sha512-JVa5ijo+j/sOoHGjw0sxw734b1LhBkQ3bvUGNdxnVXDCX81Yx7TFgnZygxrIIWn23hbfTaMYLwRmAxFyDuFmIw==}
-
-  tunnel-agent@0.6.0:
-    resolution: {integrity: sha512-McnNiV1l8RYeY8tBgEpuodCC1mLUdbSN+CYBL7kJsJNInOP8UjDDEwdk6Mw60vdLLrr5NHKZhMAOSrR2NZuQ+w==}
-
-  tunnel@0.0.6:
-    resolution: {integrity: sha512-1h/Lnq9yajKY2PEbBadPXj3VxsDDu844OnaAo52UVmIzIvwwtBPIuNvkjuzBlTWpfJyUbG3ez0KSBibQkj4ojg==}
-    engines: {node: '>=0.6.11 <=0.7.0 || >=0.7.3'}
-
-  turndown@7.2.0:
-    resolution: {integrity: sha512-eCZGBN4nNNqM9Owkv9HAtWRYfLA4h909E/WGAWWBpmB275ehNhZyk87/Tpvjbp0jjNl9XwCsbe6bm6CqFsgD+A==}
-
-  type-fest@4.41.0:
-    resolution: {integrity: sha512-TeTSQ6H5YHvpqVwBRcnLDCBnDOHWYu7IvGbHT6N8AOymcr9PJGjc1GTtiWZTYg0NCgYwvnYWEkVChQAr9bjfwA==}
-    engines: {node: '>=16'}
-
-  type-is@1.6.18:
-    resolution: {integrity: sha512-TkRKr9sUTxEH8MdfuCSP7VizJyzRNMjj2J2do2Jr3Kym598JVdEksuzPQCnlFPW4ky9Q+iA+ma9BGm06XQBy8g==}
-    engines: {node: '>= 0.6'}
-
-  type-is@2.0.1:
-    resolution: {integrity: sha512-OZs6gsjF4vMp32qrCbiVSkrFmXtG/AZhY3t0iAMrMBiAZyV9oALtXO8hsrHbMXF9x6L3grlFuwW2oAz7cav+Gw==}
-    engines: {node: '>= 0.6'}
-
-  typed-array-buffer@1.0.3:
-    resolution: {integrity: sha512-nAYYwfY3qnzX30IkA6AQZjVbtK6duGontcQm1WSG1MD94YLqK0515GNApXkoxKOWMusVssAHWLh9SeaoefYFGw==}
-    engines: {node: '>= 0.4'}
-
-  typed-rest-client@1.8.11:
-    resolution: {integrity: sha512-5UvfMpd1oelmUPRbbaVnq+rHP7ng2cE4qoQkQeAqxRL6PklkxsM0g32/HL0yfvruK6ojQ5x8EE+HF4YV6DtuCA==}
-
-  typescript@5.8.2:
-    resolution: {integrity: sha512-aJn6wq13/afZp/jT9QZmwEjDqqvSGp1VT5GVg+f/t6/oVyrgXM6BY1h9BRh/O5p3PlUPAe+WuiEZOmb/49RqoQ==}
-    engines: {node: '>=14.17'}
-    hasBin: true
-
-  typescript@5.8.3:
-    resolution: {integrity: sha512-p1diW6TqL9L07nNxvRMM7hMMw4c5XOo/1ibL4aAIGmSAt9slTE1Xgw5KWuof2uTOvCg9BY7ZRi+GaF+7sfgPeQ==}
-    engines: {node: '>=14.17'}
-    hasBin: true
-
-  typescript@5.9.2:
-    resolution: {integrity: sha512-CWBzXQrc/qOkhidw1OzBTQuYRbfyxDXJMVJ1XNwUHGROVmuaeiEm3OslpZ1RV96d7SKKjZKrSJu3+t/xlw3R9A==}
-    engines: {node: '>=14.17'}
-    hasBin: true
-
-  uc.micro@2.1.0:
-    resolution: {integrity: sha512-ARDJmphmdvUk6Glw7y9DQ2bFkKBHwQHLi2lsaH6PPmz/Ka9sFOBsBluozhDltWmnv9u/cF6Rt87znRTPV+yp/A==}
-
-  underscore@1.13.7:
-    resolution: {integrity: sha512-GMXzWtsc57XAtguZgaQViUOzs0KTkk8ojr3/xAxXLITqf/3EMwxC0inyETfDFjH/Krbhuep0HNbbjI9i/q3F3g==}
-
-  undici-types@7.10.0:
-    resolution: {integrity: sha512-t5Fy/nfn+14LuOc2KNYg75vZqClpAiqscVvMygNnlsHBFpSXdJaYtXMcdNLpl/Qvc3P2cB3s6lOV51nqsFq4ag==}
-
-  undici@7.11.0:
-    resolution: {integrity: sha512-heTSIac3iLhsmZhUCjyS3JQEkZELateufzZuBaVM5RHXdSBMb1LPMQf5x+FH7qjsZYDP0ttAc3nnVpUB+wYbOg==}
-    engines: {node: '>=20.18.1'}
-
-  unicode-emoji-modifier-base@1.0.0:
-    resolution: {integrity: sha512-yLSH4py7oFH3oG/9K+XWrz1pSi3dfUrWEnInbxMfArOfc1+33BlGPQtLsOYwvdMy11AwUBetYuaRxSPqgkq+8g==}
-    engines: {node: '>=4'}
-
-  unicorn-magic@0.1.0:
-    resolution: {integrity: sha512-lRfVq8fE8gz6QMBuDM6a+LO3IAzTi05H6gCVaUpir2E1Rwpo4ZUog45KpNXKC/Mn3Yb9UDuHumeFTo9iV/D9FQ==}
-    engines: {node: '>=18'}
-
-  unicorn-magic@0.3.0:
-    resolution: {integrity: sha512-+QBBXBCvifc56fsbuxZQ6Sic3wqqc3WWaqxs58gvJrcOuN83HGTCwz3oS5phzU9LthRNE9VrJCFCLUgHeeFnfA==}
-    engines: {node: '>=18'}
-
-  unified@11.0.5:
-    resolution: {integrity: sha512-xKvGhPWw3k84Qjh8bI3ZeJjqnyadK+GEFtazSfZv/rKeTkTjOJho6mFqh2SM96iIcZokxiOpg78GazTSg8+KHA==}
-
-  unist-util-is@6.0.0:
-    resolution: {integrity: sha512-2qCTHimwdxLfz+YzdGfkqNlH0tLi9xjTnHddPmJwtIG9MGsdbutfTc4P+haPD7l7Cjxf/WZj+we5qfVPvvxfYw==}
-
-  unist-util-position@5.0.0:
-    resolution: {integrity: sha512-fucsC7HjXvkB5R3kTCO7kUjRdrS0BJt3M/FPxmHMBOm8JQi2BsHAHFsy27E0EolP8rp0NzXsJ+jNPyDWvOJZPA==}
-
-  unist-util-stringify-position@4.0.0:
-    resolution: {integrity: sha512-0ASV06AAoKCDkS2+xw5RXJywruurpbC4JZSm7nr7MOt1ojAzvyyaO+UxZf18j8FCF6kmzCZKcAgN/yu2gm2XgQ==}
-
-  unist-util-visit-parents@6.0.1:
-    resolution: {integrity: sha512-L/PqWzfTP9lzzEa6CKs0k2nARxTdZduw3zyh8d2NVBnsyvHjSX4TWse388YrrQKbvI8w20fGjGlhgT96WwKykw==}
-
-  unist-util-visit@5.0.0:
-    resolution: {integrity: sha512-MR04uvD+07cwl/yhVuVWAtw+3GOR/knlL55Nd/wAdblk27GCVt3lqpTivy/tkJcZoNPzTwS1Y+KMojlLDhoTzg==}
-
-  universalify@2.0.1:
-    resolution: {integrity: sha512-gptHNQghINnc/vTGIk0SOFGFNXw7JVrlRUtConJRlvaw6DuX0wO5Jeko9sWrMBhh+PsYAZ7oXAiOnf/UKogyiw==}
-    engines: {node: '>= 10.0.0'}
-
-  unpipe@1.0.0:
-    resolution: {integrity: sha512-pjy2bYhSsufwWlKwPc+l3cN7+wuJlK6uz0YdJEOlQDbl6jo/YlPi4mb8agUkVC8BF7V8NuzeyPNqRksA3hztKQ==}
-    engines: {node: '>= 0.8'}
-
-  unplugin@2.3.5:
-    resolution: {integrity: sha512-RyWSb5AHmGtjjNQ6gIlA67sHOsWpsbWpwDokLwTcejVdOjEkJZh7QKu14J00gDDVSh8kGH4KYC/TNBceXFZhtw==}
-    engines: {node: '>=18.12.0'}
-
-  update-browserslist-db@1.1.3:
-    resolution: {integrity: sha512-UxhIZQ+QInVdunkDAaiazvvT/+fXL5Osr0JZlJulepYu6Jd7qJtDZjlur0emRlT71EN3ScPoE7gvsuIKKNavKw==}
-    hasBin: true
-    peerDependencies:
-      browserslist: '>= 4.21.0'
-
-  upgear@0.0.3:
-    resolution: {integrity: sha512-VhrgvrCRJHtR3TH+4H8XC5VUOCqQohPJ7nRFSZHg5tflIwPu6Frf+7ytQxjyry0leinYoYkDrU12WV+mGtk4lg==}
-
-  uri-js@4.4.1:
-    resolution: {integrity: sha512-7rKUyy33Q1yc98pQ1DAmLtwX109F7TIfWlW1Ydo8Wl1ii1SeHieeh0HHfPeL2fMXK6z0s8ecKs9frCuLJvndBg==}
-
-  url-join@4.0.1:
-    resolution: {integrity: sha512-jk1+QP6ZJqyOiuEI9AEWQfju/nB2Pw466kbA0LEZljHwKeMgd9WrAEgEGxjPDD2+TNbbb37rTyhEfrCXfuKXnA==}
-
-  url-okam@0.11.1:
-    resolution: {integrity: sha512-AM6OVeZNwKiirK3IwKxHuopgjX1jB0F8srK9OlCXN+wdmTNg6vgnN9xyQ5abhxq8Oj/kTleLU8OCfZ1FaEW37w==}
-
-  use-callback-ref@1.3.3:
-    resolution: {integrity: sha512-jQL3lRnocaFtu3V00JToYz/4QkNWswxijDaCVNZRiRTO3HQDLsdu1ZtmIUvV4yPp+rvWm5j0y0TG/S61cuijTg==}
-    engines: {node: '>=10'}
-    peerDependencies:
-      '@types/react': '*'
-      react: ^16.8.0 || ^17.0.0 || ^18.0.0 || ^19.0.0 || ^19.0.0-rc
-    peerDependenciesMeta:
-      '@types/react':
-        optional: true
-
-  use-merge-value@1.2.0:
-    resolution: {integrity: sha512-DXgG0kkgJN45TcyoXL49vJnn55LehnrmoHc7MbKi+QDBvr8dsesqws8UlyIWGHMR+JXgxc1nvY+jDGMlycsUcw==}
-    peerDependencies:
-      react: '>= 16.x'
-
-  use-sidecar@1.1.3:
-    resolution: {integrity: sha512-Fedw0aZvkhynoPYlA5WXrMCAMm+nSWdZt6lzJQ7Ok8S6Q+VsHmHpRWndVRJ8Be0ZbkfPc5LRYH+5XrzXcEeLRQ==}
-    engines: {node: '>=10'}
-    peerDependencies:
-      '@types/react': '*'
-      react: ^16.8.0 || ^17.0.0 || ^18.0.0 || ^19.0.0 || ^19.0.0-rc
-    peerDependenciesMeta:
-      '@types/react':
-        optional: true
-
-  use-sync-external-store@1.5.0:
-    resolution: {integrity: sha512-Rb46I4cGGVBmjamjphe8L/UnvJD+uPPtTkNvX5mZgqdbavhI4EbgIWJiIHXJ8bc/i9EQGPRh4DwEURJ552Do0A==}
-    peerDependencies:
-      react: ^16.8.0 || ^17.0.0 || ^18.0.0 || ^19.0.0
-
-  util-deprecate@1.0.2:
-    resolution: {integrity: sha512-EPD5q1uXyFxJpCrLnCc1nHnq3gOa6DZBocAIiI2TaSCA7VCJ1UJDMagCzIkXNsUYfD1daK//LTEQ8xiIbrHtcw==}
-
-  util-okam@0.11.1:
-    resolution: {integrity: sha512-e2bG47F03vYx2MbA6znK6t6dwffnXGsVzh8BLpi0pcQ7dDRQf0zSAQ9IR7M+aoozALNibw8eCY53gEK8bBpSjg==}
-
-  util@0.10.3:
-    resolution: {integrity: sha512-5KiHfsmkqacuKjkRkdV7SsfDJ2EGiPsK92s2MhNSY0craxjTdKTtqKsJaCWp4LW33ZZ0OPUv1WO/TFvNQRiQxQ==}
-
-  utils-merge@1.0.1:
-    resolution: {integrity: sha512-pMZTvIkT1d+TFGvDOqodOclx0QWkkgi6Tdoa8gC8ffGAAqz9pzPTZWAybbsHHoED/ztMtkv/VoYTYyShUn81hA==}
-    engines: {node: '>= 0.4.0'}
-
-  uuid@8.3.2:
-    resolution: {integrity: sha512-+NYs2QeMWy+GWFOEm9xnn6HCDp0l7QBD7ml8zLUmJ+93Q5NF0NocErnwkTkXVFNiX3/fpC6afS8Dhb/gz7R7eg==}
-    hasBin: true
-
-  v8-compile-cache-lib@3.0.1:
-    resolution: {integrity: sha512-wa7YjyUGfNZngI/vtK0UHAN+lgDCxBPCylVXGp0zu59Fz5aiGtNXaq3DhIov063MorB+VfufLh3JlF2KdTK3xg==}
-
-  v8-to-istanbul@9.3.0:
-    resolution: {integrity: sha512-kiGUalWN+rgBJ/1OHZsBtU4rXZOfj/7rKQxULKlIzwzQSvMJUUNgPwJEEh7gU6xEVxC0ahoOBvN2YI8GH6FNgA==}
-    engines: {node: '>=10.12.0'}
-
-  validate-npm-package-license@3.0.4:
-    resolution: {integrity: sha512-DpKm2Ui/xN7/HQKCtpZxoRWBhZ9Z0kqtygG8XCgNQ8ZlDnxuQmWhj566j8fN4Cu3/JmbhsDo7fcAJq4s9h27Ew==}
-
-  valtio@2.1.5:
-    resolution: {integrity: sha512-vsh1Ixu5mT0pJFZm+Jspvhga5GzHUTYv0/+Th203pLfh3/wbHwxhu/Z2OkZDXIgHfjnjBns7SN9HNcbDvPmaGw==}
-    engines: {node: '>=12.20.0'}
-    peerDependencies:
-      '@types/react': '>=18.0.0'
-      react: '>=18.0.0'
-    peerDependenciesMeta:
-      '@types/react':
-        optional: true
-      react:
-        optional: true
-
-  vary@1.1.2:
-    resolution: {integrity: sha512-BNGbWLfd0eUPabhkXUVm0j8uuvREyTh5ovRa/dyow/BqAbZJyC+5fU+IzQOzmAKzYqYRAISoRhdQr3eIZ/PXqg==}
-    engines: {node: '>= 0.8'}
-
-  version-range@4.14.0:
-    resolution: {integrity: sha512-gjb0ARm9qlcBAonU4zPwkl9ecKkas+tC2CGwFfptTCWWIVTWY1YUbT2zZKsOAF1jR/tNxxyLwwG0cb42XlYcTg==}
-    engines: {node: '>=4'}
-
-  vfile-message@4.0.2:
-    resolution: {integrity: sha512-jRDZ1IMLttGj41KcZvlrYAaI3CfqpLpfpf+Mfig13viT6NKvRzWZ+lXz0Y5D60w6uJIBAOGq9mSHf0gktF0duw==}
-
-  vfile@6.0.3:
-    resolution: {integrity: sha512-KzIbH/9tXat2u30jf+smMwFCsno4wHVdNmzFyL+T/L3UGqqk6JKfVqOFOZEpZSHADH1k40ab6NUIXZq422ov3Q==}
-
-  vite-node@3.2.4:
-    resolution: {integrity: sha512-EbKSKh+bh1E1IFxeO0pg1n4dvoOTt0UDiXMd/qn++r98+jPO1xtJilvXldeuQ8giIB5IkpjCgMleHMNEsGH6pg==}
-    engines: {node: ^18.0.0 || ^20.0.0 || >=22.0.0}
-    hasBin: true
-
-  vite-plugin-svgr@4.3.0:
-    resolution: {integrity: sha512-Jy9qLB2/PyWklpYy0xk0UU3TlU0t2UMpJXZvf+hWII1lAmRHrOUKi11Uw8N3rxoNk7atZNYO3pR3vI1f7oi+6w==}
-    peerDependencies:
-      vite: '>=2.6.0'
-
-  vite@6.3.5:
-    resolution: {integrity: sha512-cZn6NDFE7wdTpINgs++ZJ4N49W2vRp8LCKrn3Ob1kYNtOo21vfDoaV5GzBfLU4MovSAB8uNRm4jgzVQZ+mBzPQ==}
-    engines: {node: ^18.0.0 || ^20.0.0 || >=22.0.0}
-    hasBin: true
-    peerDependencies:
-      '@types/node': ^18.0.0 || ^20.0.0 || >=22.0.0
-      jiti: '>=1.21.0'
-      less: '*'
-      lightningcss: ^1.21.0
-      sass: '*'
-      sass-embedded: '*'
-      stylus: '*'
-      sugarss: '*'
-      terser: ^5.16.0
-      tsx: ^4.8.1
-      yaml: ^2.4.2
-    peerDependenciesMeta:
-      '@types/node':
-        optional: true
-      jiti:
-        optional: true
-      less:
-        optional: true
-      lightningcss:
-        optional: true
-      sass:
-        optional: true
-      sass-embedded:
-        optional: true
-      stylus:
-        optional: true
-      sugarss:
-        optional: true
-      terser:
-        optional: true
-      tsx:
-        optional: true
-      yaml:
-        optional: true
-
-  vite@7.0.5:
-    resolution: {integrity: sha512-1mncVwJxy2C9ThLwz0+2GKZyEXuC3MyWtAAlNftlZZXZDP3AJt5FmwcMit/IGGaNZ8ZOB2BNO/HFUB+CpN0NQw==}
-    engines: {node: ^20.19.0 || >=22.12.0}
-    hasBin: true
-    peerDependencies:
-      '@types/node': ^20.19.0 || >=22.12.0
-      jiti: '>=1.21.0'
-      less: ^4.0.0
-      lightningcss: ^1.21.0
-      sass: ^1.70.0
-      sass-embedded: ^1.70.0
-      stylus: '>=0.54.8'
-      sugarss: ^5.0.0
-      terser: ^5.16.0
-      tsx: ^4.8.1
-      yaml: ^2.4.2
-    peerDependenciesMeta:
-      '@types/node':
-        optional: true
-      jiti:
-        optional: true
-      less:
-        optional: true
-      lightningcss:
-        optional: true
-      sass:
-        optional: true
-      sass-embedded:
-        optional: true
-      stylus:
-        optional: true
-      sugarss:
-        optional: true
-      terser:
-        optional: true
-      tsx:
-        optional: true
-      yaml:
-        optional: true
-
-  vitest@3.2.4:
-    resolution: {integrity: sha512-LUCP5ev3GURDysTWiP47wRRUpLKMOfPh+yKTx3kVIEiu5KOMeqzpnYNsKyOoVrULivR8tLcks4+lga33Whn90A==}
-    engines: {node: ^18.0.0 || ^20.0.0 || >=22.0.0}
-    hasBin: true
-    peerDependencies:
-      '@edge-runtime/vm': '*'
-      '@types/debug': ^4.1.12
-      '@types/node': ^18.0.0 || ^20.0.0 || >=22.0.0
-      '@vitest/browser': 3.2.4
-      '@vitest/ui': 3.2.4
-      happy-dom: '*'
-      jsdom: '*'
-    peerDependenciesMeta:
-      '@edge-runtime/vm':
-        optional: true
-      '@types/debug':
-        optional: true
-      '@types/node':
-        optional: true
-      '@vitest/browser':
-        optional: true
-      '@vitest/ui':
-        optional: true
-      happy-dom:
-        optional: true
-      jsdom:
-        optional: true
-
-  vm-browserify@1.1.2:
-    resolution: {integrity: sha512-2ham8XPWTONajOR0ohOKOHXkm3+gaBmGut3SRuu75xLd/RRaY6vqgh8NBYYk7+RW3u5AtzPQZG8F10LHkl0lAQ==}
-
-  void-elements@3.1.0:
-    resolution: {integrity: sha512-Dhxzh5HZuiHQhbvTW9AMetFfBHDMYpo23Uo9btPXgdYP+3T5S+p+jgNy7spra+veYhBP2dCSgxR/i2Y02h5/6w==}
-    engines: {node: '>=0.10.0'}
-
-  webpack-virtual-modules@0.6.2:
-    resolution: {integrity: sha512-66/V2i5hQanC51vBQKPH4aI8NMAcBW59FVBs+rC7eGHupMyfn34q7rZIE+ETlJ+XTevqfUhVVBgSUNSW2flEUQ==}
-
-  whatwg-encoding@3.1.1:
-    resolution: {integrity: sha512-6qN4hJdMwfYBtE3YBTTHhoeuUrDBPZmbQaxWAqSALV/MeEnR5z1xd8UKud2RAkFoPkmB+hli1TZSnyi84xz1vQ==}
-    engines: {node: '>=18'}
-
-  whatwg-mimetype@4.0.0:
-    resolution: {integrity: sha512-QaKxh0eNIi2mE9p2vEdzfagOKHCcj1pJ56EEHGQOVxp8r9/iszLUUV7v89x9O1p/T+NlTM5W7jW6+cz4Fq1YVg==}
-    engines: {node: '>=18'}
-
-  which-typed-array@1.1.19:
-    resolution: {integrity: sha512-rEvr90Bck4WZt9HHFC4DJMsjvu7x+r6bImz0/BrbWb7A2djJ8hnZMrWnHo9F8ssv0OMErasDhftrfROTyqSDrw==}
-    engines: {node: '>= 0.4'}
-
-  which@2.0.2:
-    resolution: {integrity: sha512-BLI3Tl1TW3Pvl70l3yq3Y64i+awpwXqsGBYWkkqMtnbXgrMD+yj7rhW0kuEDxzJaYXGjEW5ogapKNMEKNMjibA==}
-    engines: {node: '>= 8'}
-    hasBin: true
-
-  why-is-node-running@2.3.0:
-    resolution: {integrity: sha512-hUrmaWBdVDcxvYqnyh09zunKzROWjbZTiNy8dBEjkS7ehEDQibXJ7XvlmtbwuTclUiIyN+CyXQD4Vmko8fNm8w==}
-    engines: {node: '>=8'}
-    hasBin: true
-
-  widest-line@5.0.0:
-    resolution: {integrity: sha512-c9bZp7b5YtRj2wOe6dlj32MK+Bx/M/d+9VB2SHM1OtsUHR0aV0tdP6DWh/iMt0kWi1t5g1Iudu6hQRNd1A4PVA==}
-    engines: {node: '>=18'}
-
-  workerpool@9.3.3:
-    resolution: {integrity: sha512-slxCaKbYjEdFT/o2rH9xS1hf4uRDch1w7Uo+apxhZ+sf/1d9e0ZVkn42kPNGP2dgjIx6YFvSevj0zHvbWe2jdw==}
-
-  wrap-ansi@7.0.0:
-    resolution: {integrity: sha512-YVGIj2kamLSTxw6NsZjoBxfSwsn0ycdesmc4p+Q21c5zPuZ1pl+NfxVdxPtdHvmNVOQ6XSYG4AUtyt/Fi7D16Q==}
-    engines: {node: '>=10'}
-
-  wrap-ansi@8.1.0:
-    resolution: {integrity: sha512-si7QWI6zUMq56bESFvagtmzMdGOtoxfR+Sez11Mobfc7tm+VkUckk9bW2UeffTGVUbOksxmSw0AA2gs8g71NCQ==}
-    engines: {node: '>=12'}
-
-  wrap-ansi@9.0.0:
-    resolution: {integrity: sha512-G8ura3S+3Z2G+mkgNRq8dqaFZAuxfsxpBB8OCTGRTCtp+l/v9nbFNmCUP1BZMts3G1142MsZfn6eeUKrr4PD1Q==}
-    engines: {node: '>=18'}
-
-  wrappy@1.0.2:
-    resolution: {integrity: sha512-l4Sp/DRseor9wL6EvV2+TuQn63dMkPjZ/sp9XkghTEbV9KlPS1xUsZ3u7/IQO4wxtcFB4bgpQPRcR3QCvezPcQ==}
-
-  ws@8.18.3:
-    resolution: {integrity: sha512-PEIGCY5tSlUt50cqyMXfCzX+oOPqN0vuGqWzbcJ2xvnkzkq46oOpz7dQaTDBdfICb4N14+GARUDw2XV2N4tvzg==}
-    engines: {node: '>=10.0.0'}
-    peerDependencies:
-      bufferutil: ^4.0.1
-      utf-8-validate: '>=5.0.2'
-    peerDependenciesMeta:
-      bufferutil:
-        optional: true
-      utf-8-validate:
-        optional: true
-
-  wsl-utils@0.1.0:
-    resolution: {integrity: sha512-h3Fbisa2nKGPxCpm89Hk33lBLsnaGBvctQopaBSOW/uIs6FTe1ATyAnKFJrzVs9vpGdsTe73WF3V4lIsk4Gacw==}
-    engines: {node: '>=18'}
-
-  xml2js@0.5.0:
-    resolution: {integrity: sha512-drPFnkQJik/O+uPKpqSgr22mpuFHqKdbS835iAQrUC73L2F5WkboIRd63ai/2Yg6I1jzifPFKH2NTK+cfglkIA==}
-    engines: {node: '>=4.0.0'}
-
-  xmlbuilder@11.0.1:
-    resolution: {integrity: sha512-fDlsI/kFEx7gLvbecc0/ohLG50fugQp8ryHzMTuW9vSa1GJ0XYWKnhsUx7oie3G98+r56aTQIUB4kht42R3JvA==}
-    engines: {node: '>=4.0'}
-
-  xtend@4.0.2:
-    resolution: {integrity: sha512-LKYU1iAXJXUgAXn9URjiu+MWhyUXHsvfp7mcuYm9dSUKK0/CjtrUwFAxD82/mCWbtLsGjFIad0wIsod4zrTAEQ==}
-    engines: {node: '>=0.4'}
-
-  y18n@5.0.8:
-    resolution: {integrity: sha512-0pfFzegeDWJHJIAmTLRP2DwHjdF5s7jo9tuztdQxAhINCdvS+3nGINqPd00AphqJR/0LhANUS6/+7SCb98YOfA==}
-    engines: {node: '>=10'}
-
-  yallist@3.1.1:
-    resolution: {integrity: sha512-a4UGQaWPH59mOXUYnAG2ewncQS4i4F43Tv3JoAM+s2VDAmS9NsK8GpDMLrCHPksFT7h3K6TOoUNn2pb7RoXx4g==}
-
-  yallist@4.0.0:
-    resolution: {integrity: sha512-3wdGidZyq5PB084XLES5TpOSRA3wjXAlIWMhum2kRcv/41Sn2emQ0dycQW4uZXLejwKvg6EsvbdlVL+FYEct7A==}
-
-  yallist@5.0.0:
-    resolution: {integrity: sha512-YgvUTfwqyc7UXVMrB+SImsVYSmTS8X/tSrtdNZMImM+n7+QTriRXyXim0mBrTXNeqzVF0KWGgHPeiyViFFrNDw==}
-    engines: {node: '>=18'}
-
-  yaml@1.10.2:
-    resolution: {integrity: sha512-r3vXyErRCYJ7wg28yvBY5VSoAF8ZvlcW9/BwUzEtUsjvX/DKs24dIkuwjtuprwJJHsbyUbLApepYTR1BN4uHrg==}
-    engines: {node: '>= 6'}
-
-  yaml@2.8.1:
-    resolution: {integrity: sha512-lcYcMxX2PO9XMGvAJkJ3OsNMw+/7FKes7/hgerGUYWIoWu5j/+YQqcZr5JnPZWzOsEBgMbSbiSTn/dv/69Mkpw==}
-    engines: {node: '>= 14.6'}
-    hasBin: true
-
-  yargs-parser@20.2.9:
-    resolution: {integrity: sha512-y11nGElTIV+CT3Zv9t7VKl+Q3hTQoT9a1Qzezhhl6Rp21gJ/IVTW7Z3y9EWXhuUBC2Shnf+DX0antecpAwSP8w==}
-    engines: {node: '>=10'}
-
-  yargs-parser@21.1.1:
-    resolution: {integrity: sha512-tVpsJW7DdjecAiFpbIB1e3qxIQsE6NoPc5/eTdrbbIC4h0LVsWhnoa3g+m2HclBIujHzsxZ4VJVA+GUuc2/LBw==}
-    engines: {node: '>=12'}
-
-  yargs-parser@22.0.0:
-    resolution: {integrity: sha512-rwu/ClNdSMpkSrUb+d6BRsSkLUq1fmfsY6TOpYzTwvwkg1/NRG85KBy3kq++A8LKQwX6lsu+aWad+2khvuXrqw==}
-    engines: {node: ^20.19.0 || ^22.12.0 || >=23}
-
-  yargs-unparser@2.0.0:
-    resolution: {integrity: sha512-7pRTIA9Qc1caZ0bZ6RYRGbHJthJWuakf+WmHK0rVeLkNrrGhfoabBNdue6kdINI6r4if7ocq9aD/n7xwKOdzOA==}
-    engines: {node: '>=10'}
-
-  yargs@16.2.0:
-    resolution: {integrity: sha512-D1mvvtDG0L5ft/jGWkLpG1+m0eQxOfaBvTNELraWj22wSVUMWxZUvYgJYcKh6jGGIkJFhH4IZPQhR4TKpc8mBw==}
-    engines: {node: '>=10'}
-
-  yargs@17.7.2:
-    resolution: {integrity: sha512-7dSzzRQ++CKnNI/krKnYRV7JKKPUXMEh61soaHKg9mrWEhzFWhFnxPxGl+69cD1Ou63C13NUPCnmIcrvqCuM6w==}
-    engines: {node: '>=12'}
-
-  yauzl@2.10.0:
-    resolution: {integrity: sha512-p4a9I6X6nu6IhoGmBqAcbJy1mlC4j27vEPZX9F4L4/vZT3Lyq1VkFHw/V/PUcB9Buo+DG3iHkT0x3Qya58zc3g==}
-
-  yazl@2.5.1:
-    resolution: {integrity: sha512-phENi2PLiHnHb6QBVot+dJnaAZ0xosj7p3fWl+znIjBDlnMI2PsZCJZ306BPTFOaHf5qdDEI8x5qFrSOBN5vrw==}
-
-  yn@3.1.1:
-    resolution: {integrity: sha512-Ux4ygGWsu2c7isFWe8Yu1YluJmqVhxqK2cLXNQA5AcC3QfbGNpM7fu0Y8b/z16pXLnFxZYvWhd3fhBY9DLmC6Q==}
-    engines: {node: '>=6'}
-
-  yocto-queue@0.1.0:
-    resolution: {integrity: sha512-rVksvsnNCdJ/ohGc6xgPwyN8eheCxsiLM8mxuE/t/mOVqJewPuO1miLpTHQiRgTKCLexL4MeAFVagts7HmNZ2Q==}
-    engines: {node: '>=10'}
-
-  yoga-layout@3.2.1:
-    resolution: {integrity: sha512-0LPOt3AxKqMdFBZA3HBAt/t/8vIKq7VaQYbuA8WxCgung+p9TVyKRYdpvCb80HcdTN2NkbIKbhNwKUfm3tQywQ==}
-
-  zod-to-json-schema@3.24.5:
-    resolution: {integrity: sha512-/AuWwMP+YqiPbsJx5D6TfgRTc4kTLjsh5SOcd4bLsfUg2RcEXrFMJl1DGgdHy2aCfsIA/cr/1JM0xcB2GZji8g==}
-    peerDependencies:
-      zod: ^3.24.1
-
-  zod-to-json-schema@3.24.6:
-    resolution: {integrity: sha512-h/z3PKvcTcTetyjl1fkj79MHNEjm+HpD6NXheWjzOekY7kV+lwDYnHw+ivHkijnCSMz1yJaWBD9vu/Fcmk+vEg==}
-    peerDependencies:
-      zod: ^3.24.1
-
-  zod@3.25.67:
-    resolution: {integrity: sha512-idA2YXwpCdqUSKRCACDE6ItZD9TZzy3OZMtpfLoh6oPR47lipysRrJfjzMqFxQ3uJuUPyUeWe1r9vLH33xO/Qw==}
-
-  zod@3.25.76:
-    resolution: {integrity: sha512-gzUt/qt81nXsFGKIFcC3YnfEAx5NkunCfnDlvuBSSFS02bcXu4Lmea0AFIUwbLWxWPx3d9p8S5QoaujKcNQxcQ==}
-
-  zod@4.0.5:
-    resolution: {integrity: sha512-/5UuuRPStvHXu7RS+gmvRf4NXrNxpSllGwDnCBcJZtQsKrviYXm54yDGV2KYNLT5kq0lHGcl7lqWJLgSaG+tgA==}
-
-  zwitch@2.0.4:
-    resolution: {integrity: sha512-bXE4cR/kVZhKZX/RjPEflHaKVhUVl85noU3v6b8apfQEc1x4A+zBxjZ4lN8LqGd6WZ3dl98pY4o717VFmoPp+A==}
-
-  zx@8.7.1:
-    resolution: {integrity: sha512-28u1w2LlIfvyvJvYe6pmCipesk8oL5AFMVp+P/U445LcaPgzrU5lNDtAPd6nJvWmoCNyXZz37R/xKOGokccjsw==}
-    engines: {node: '>= 12.17.0'}
-    hasBin: true
-
-snapshots:
-
-  '@ai-sdk/anthropic@1.2.12(zod@3.25.76)':
-    dependencies:
-      '@ai-sdk/provider': 1.1.3
-      '@ai-sdk/provider-utils': 2.2.8(zod@3.25.76)
-      zod: 3.25.76
-
-  '@ai-sdk/deepseek@0.2.16(zod@3.25.76)':
-    dependencies:
-      '@ai-sdk/openai-compatible': 0.2.16(zod@3.25.76)
-      '@ai-sdk/provider': 1.1.3
-      '@ai-sdk/provider-utils': 2.2.8(zod@3.25.76)
-      zod: 3.25.76
-
-  '@ai-sdk/google@1.2.22(zod@3.25.76)':
-    dependencies:
-      '@ai-sdk/provider': 1.1.3
-      '@ai-sdk/provider-utils': 2.2.8(zod@3.25.76)
-      zod: 3.25.76
-
-  '@ai-sdk/openai-compatible@0.2.16(zod@3.25.76)':
-    dependencies:
-      '@ai-sdk/provider': 1.1.3
-      '@ai-sdk/provider-utils': 2.2.8(zod@3.25.76)
-      zod: 3.25.76
-
-  '@ai-sdk/openai@1.3.24(zod@3.25.76)':
-    dependencies:
-      '@ai-sdk/provider': 1.1.3
-      '@ai-sdk/provider-utils': 2.2.8(zod@3.25.76)
-      zod: 3.25.76
-
-  '@ai-sdk/provider-utils@2.2.8(zod@3.25.76)':
-    dependencies:
-      '@ai-sdk/provider': 1.1.3
-      nanoid: 3.3.11
-      secure-json-parse: 2.7.0
-      zod: 3.25.76
-
-  '@ai-sdk/provider-utils@2.2.8(zod@4.0.5)':
-    dependencies:
-      '@ai-sdk/provider': 1.1.3
-      nanoid: 3.3.11
-      secure-json-parse: 2.7.0
-      zod: 4.0.5
-
-  '@ai-sdk/provider@1.1.3':
-    dependencies:
-      json-schema: 0.4.0
-
-  '@ai-sdk/react@1.2.12(react@19.1.0)(zod@4.0.5)':
-    dependencies:
-      '@ai-sdk/provider-utils': 2.2.8(zod@4.0.5)
-      '@ai-sdk/ui-utils': 1.2.11(zod@4.0.5)
-      react: 19.1.0
-      swr: 2.3.3(react@19.1.0)
-      throttleit: 2.1.0
-    optionalDependencies:
-      zod: 4.0.5
-
-  '@ai-sdk/react@1.2.12(react@19.1.1)(zod@3.25.76)':
-    dependencies:
-      '@ai-sdk/provider-utils': 2.2.8(zod@3.25.76)
-      '@ai-sdk/ui-utils': 1.2.11(zod@3.25.76)
-      react: 19.1.1
-      swr: 2.3.3(react@19.1.1)
-      throttleit: 2.1.0
-    optionalDependencies:
-      zod: 3.25.76
-
-  '@ai-sdk/ui-utils@1.2.11(zod@3.25.76)':
-    dependencies:
-      '@ai-sdk/provider': 1.1.3
-      '@ai-sdk/provider-utils': 2.2.8(zod@3.25.76)
-      zod: 3.25.76
-      zod-to-json-schema: 3.24.5(zod@3.25.76)
-
-  '@ai-sdk/ui-utils@1.2.11(zod@4.0.5)':
-    dependencies:
-      '@ai-sdk/provider': 1.1.3
-      '@ai-sdk/provider-utils': 2.2.8(zod@4.0.5)
-      zod: 4.0.5
-      zod-to-json-schema: 3.24.5(zod@4.0.5)
-
-  '@ai-sdk/xai@1.2.18(zod@3.25.76)':
-    dependencies:
-      '@ai-sdk/openai-compatible': 0.2.16(zod@3.25.76)
-      '@ai-sdk/provider': 1.1.3
-      '@ai-sdk/provider-utils': 2.2.8(zod@3.25.76)
-      zod: 3.25.76
-
-  '@alcalzone/ansi-tokenize@0.1.3':
-    dependencies:
-      ansi-styles: 6.2.1
-      is-fullwidth-code-point: 4.0.0
-
-  '@ampproject/remapping@2.3.0':
-    dependencies:
-      '@jridgewell/gen-mapping': 0.3.12
-      '@jridgewell/trace-mapping': 0.3.29
-
-  '@ant-design/colors@7.2.1':
-    dependencies:
-      '@ant-design/fast-color': 2.0.6
-
-  '@ant-design/colors@8.0.0':
-    dependencies:
-      '@ant-design/fast-color': 3.0.0
-
-  '@ant-design/cssinjs-utils@1.1.3(react-dom@19.1.0(react@19.1.0))(react@19.1.0)':
-    dependencies:
-      '@ant-design/cssinjs': 1.23.0(react-dom@19.1.0(react@19.1.0))(react@19.1.0)
-      '@babel/runtime': 7.27.6
-      rc-util: 5.44.4(react-dom@19.1.0(react@19.1.0))(react@19.1.0)
-      react: 19.1.0
-      react-dom: 19.1.0(react@19.1.0)
-
-  '@ant-design/cssinjs@1.23.0(react-dom@19.1.0(react@19.1.0))(react@19.1.0)':
-    dependencies:
-      '@babel/runtime': 7.27.6
-      '@emotion/hash': 0.8.0
-      '@emotion/unitless': 0.7.5
-      classnames: 2.5.1
-      csstype: 3.1.3
-      rc-util: 5.44.4(react-dom@19.1.0(react@19.1.0))(react@19.1.0)
-      react: 19.1.0
-      react-dom: 19.1.0(react@19.1.0)
-      stylis: 4.3.6
-
-  '@ant-design/fast-color@2.0.6':
-    dependencies:
-      '@babel/runtime': 7.27.6
-
-  '@ant-design/fast-color@3.0.0': {}
-
-  '@ant-design/icons-svg@4.4.2': {}
-
-  '@ant-design/icons@5.6.1(react-dom@19.1.0(react@19.1.0))(react@19.1.0)':
-    dependencies:
-      '@ant-design/colors': 7.2.1
-      '@ant-design/icons-svg': 4.4.2
-      '@babel/runtime': 7.27.6
-      classnames: 2.5.1
-      rc-util: 5.44.4(react-dom@19.1.0(react@19.1.0))(react@19.1.0)
-      react: 19.1.0
-      react-dom: 19.1.0(react@19.1.0)
-
-  '@ant-design/icons@6.0.0(react-dom@19.1.0(react@19.1.0))(react@19.1.0)':
-    dependencies:
-      '@ant-design/colors': 8.0.0
-      '@ant-design/icons-svg': 4.4.2
-      '@rc-component/util': 1.2.1(react-dom@19.1.0(react@19.1.0))(react@19.1.0)
-      classnames: 2.5.1
-      react: 19.1.0
-      react-dom: 19.1.0(react@19.1.0)
-
-  '@ant-design/react-slick@1.1.2(react@19.1.0)':
-    dependencies:
-      '@babel/runtime': 7.27.6
-      classnames: 2.5.1
-      json2mq: 0.2.0
-      react: 19.1.0
-      resize-observer-polyfill: 1.5.1
-      throttle-debounce: 5.0.2
-
-  '@ant-design/x@1.4.0(antd@5.26.1(date-fns@4.1.0)(react-dom@19.1.0(react@19.1.0))(react@19.1.0))(react-dom@19.1.0(react@19.1.0))(react@19.1.0)':
-    dependencies:
-      '@ant-design/colors': 7.2.1
-      '@ant-design/cssinjs': 1.23.0(react-dom@19.1.0(react@19.1.0))(react@19.1.0)
-      '@ant-design/cssinjs-utils': 1.1.3(react-dom@19.1.0(react@19.1.0))(react@19.1.0)
-      '@ant-design/fast-color': 2.0.6
-      '@ant-design/icons': 5.6.1(react-dom@19.1.0(react@19.1.0))(react@19.1.0)
-      '@babel/runtime': 7.27.6
-      antd: 5.26.1(date-fns@4.1.0)(react-dom@19.1.0(react@19.1.0))(react@19.1.0)
-      classnames: 2.5.1
-      rc-motion: 2.9.5(react-dom@19.1.0(react@19.1.0))(react@19.1.0)
-      rc-util: 5.44.4(react-dom@19.1.0(react@19.1.0))(react@19.1.0)
-      react: 19.1.0
-      react-dom: 19.1.0(react@19.1.0)
-
-  '@azu/format-text@1.0.2': {}
-
-  '@azu/style-format@1.0.1':
-    dependencies:
-      '@azu/format-text': 1.0.2
-
-  '@azure/abort-controller@2.1.2':
-    dependencies:
-      tslib: 2.8.1
-
-  '@azure/core-auth@1.10.0':
-    dependencies:
-      '@azure/abort-controller': 2.1.2
-      '@azure/core-util': 1.13.0
-      tslib: 2.8.1
-    transitivePeerDependencies:
-      - supports-color
-
-  '@azure/core-client@1.10.0':
-    dependencies:
-      '@azure/abort-controller': 2.1.2
-      '@azure/core-auth': 1.10.0
-      '@azure/core-rest-pipeline': 1.22.0
-      '@azure/core-tracing': 1.3.0
-      '@azure/core-util': 1.13.0
-      '@azure/logger': 1.3.0
-      tslib: 2.8.1
-    transitivePeerDependencies:
-      - supports-color
-
-  '@azure/core-rest-pipeline@1.22.0':
-    dependencies:
-      '@azure/abort-controller': 2.1.2
-      '@azure/core-auth': 1.10.0
-      '@azure/core-tracing': 1.3.0
-      '@azure/core-util': 1.13.0
-      '@azure/logger': 1.3.0
-      '@typespec/ts-http-runtime': 0.3.0
-      tslib: 2.8.1
-    transitivePeerDependencies:
-      - supports-color
-
-  '@azure/core-tracing@1.3.0':
-    dependencies:
-      tslib: 2.8.1
-
-  '@azure/core-util@1.13.0':
-    dependencies:
-      '@azure/abort-controller': 2.1.2
-      '@typespec/ts-http-runtime': 0.3.0
-      tslib: 2.8.1
-    transitivePeerDependencies:
-      - supports-color
-
-  '@azure/identity@4.10.2':
-    dependencies:
-      '@azure/abort-controller': 2.1.2
-      '@azure/core-auth': 1.10.0
-      '@azure/core-client': 1.10.0
-      '@azure/core-rest-pipeline': 1.22.0
-      '@azure/core-tracing': 1.3.0
-      '@azure/core-util': 1.13.0
-      '@azure/logger': 1.3.0
-      '@azure/msal-browser': 4.15.0
-      '@azure/msal-node': 3.6.3
-      open: 10.2.0
-      tslib: 2.8.1
-    transitivePeerDependencies:
-      - supports-color
-
-  '@azure/logger@1.3.0':
-    dependencies:
-      '@typespec/ts-http-runtime': 0.3.0
-      tslib: 2.8.1
-    transitivePeerDependencies:
-      - supports-color
-
-  '@azure/msal-browser@4.15.0':
-    dependencies:
-      '@azure/msal-common': 15.8.1
-
-  '@azure/msal-common@15.8.1': {}
-
-  '@azure/msal-node@3.6.3':
-    dependencies:
-      '@azure/msal-common': 15.8.1
-      jsonwebtoken: 9.0.2
-      uuid: 8.3.2
-
-  '@babel/code-frame@7.27.1':
-    dependencies:
-      '@babel/helper-validator-identifier': 7.27.1
-      js-tokens: 4.0.0
-      picocolors: 1.1.1
-
-  '@babel/compat-data@7.27.5': {}
-
-  '@babel/core@7.27.4':
-    dependencies:
-      '@ampproject/remapping': 2.3.0
-      '@babel/code-frame': 7.27.1
-      '@babel/generator': 7.28.0
-      '@babel/helper-compilation-targets': 7.27.2
-      '@babel/helper-module-transforms': 7.27.3(@babel/core@7.27.4)
-      '@babel/helpers': 7.27.6
-      '@babel/parser': 7.28.0
-      '@babel/template': 7.27.2
-      '@babel/traverse': 7.27.4
-      '@babel/types': 7.27.6
-      convert-source-map: 2.0.0
-      debug: 4.4.1(supports-color@8.1.1)
-      gensync: 1.0.0-beta.2
-      json5: 2.2.3
-      semver: 6.3.1
-    transitivePeerDependencies:
-      - supports-color
-
-  '@babel/generator@7.28.0':
-    dependencies:
-      '@babel/parser': 7.28.0
-      '@babel/types': 7.28.1
-      '@jridgewell/gen-mapping': 0.3.12
-      '@jridgewell/trace-mapping': 0.3.29
-      jsesc: 3.1.0
-
-  '@babel/helper-annotate-as-pure@7.27.3':
-    dependencies:
-      '@babel/types': 7.27.6
-
-  '@babel/helper-compilation-targets@7.27.2':
-    dependencies:
-      '@babel/compat-data': 7.27.5
-      '@babel/helper-validator-option': 7.27.1
-      browserslist: 4.25.0
-      lru-cache: 5.1.1
-      semver: 6.3.1
-
-  '@babel/helper-create-class-features-plugin@7.27.1(@babel/core@7.27.4)':
-    dependencies:
-      '@babel/core': 7.27.4
-      '@babel/helper-annotate-as-pure': 7.27.3
-      '@babel/helper-member-expression-to-functions': 7.27.1
-      '@babel/helper-optimise-call-expression': 7.27.1
-      '@babel/helper-replace-supers': 7.27.1(@babel/core@7.27.4)
-      '@babel/helper-skip-transparent-expression-wrappers': 7.27.1
-      '@babel/traverse': 7.27.4
-      semver: 6.3.1
-    transitivePeerDependencies:
-      - supports-color
-
-  '@babel/helper-globals@7.28.0': {}
-
-  '@babel/helper-member-expression-to-functions@7.27.1':
-    dependencies:
-      '@babel/traverse': 7.27.4
-      '@babel/types': 7.27.6
-    transitivePeerDependencies:
-      - supports-color
-
-  '@babel/helper-module-imports@7.27.1':
-    dependencies:
-      '@babel/traverse': 7.27.4
-      '@babel/types': 7.27.6
-    transitivePeerDependencies:
-      - supports-color
-
-  '@babel/helper-module-transforms@7.27.3(@babel/core@7.27.4)':
-    dependencies:
-      '@babel/core': 7.27.4
-      '@babel/helper-module-imports': 7.27.1
-      '@babel/helper-validator-identifier': 7.27.1
-      '@babel/traverse': 7.27.4
-    transitivePeerDependencies:
-      - supports-color
-
-  '@babel/helper-optimise-call-expression@7.27.1':
-    dependencies:
-      '@babel/types': 7.27.6
-
-  '@babel/helper-plugin-utils@7.27.1': {}
-
-  '@babel/helper-replace-supers@7.27.1(@babel/core@7.27.4)':
-    dependencies:
-      '@babel/core': 7.27.4
-      '@babel/helper-member-expression-to-functions': 7.27.1
-      '@babel/helper-optimise-call-expression': 7.27.1
-      '@babel/traverse': 7.27.4
-    transitivePeerDependencies:
-      - supports-color
-
-  '@babel/helper-skip-transparent-expression-wrappers@7.27.1':
-    dependencies:
-      '@babel/traverse': 7.27.4
-      '@babel/types': 7.27.6
-    transitivePeerDependencies:
-      - supports-color
-
-  '@babel/helper-string-parser@7.27.1': {}
-
-  '@babel/helper-validator-identifier@7.27.1': {}
-
-  '@babel/helper-validator-option@7.27.1': {}
-
-  '@babel/helpers@7.27.6':
-    dependencies:
-      '@babel/template': 7.27.2
-      '@babel/types': 7.27.6
-
-  '@babel/parser@7.28.0':
-    dependencies:
-      '@babel/types': 7.28.1
-
-  '@babel/plugin-syntax-jsx@7.27.1(@babel/core@7.27.4)':
-    dependencies:
-      '@babel/core': 7.27.4
-      '@babel/helper-plugin-utils': 7.27.1
-
-  '@babel/plugin-syntax-typescript@7.27.1(@babel/core@7.27.4)':
-    dependencies:
-      '@babel/core': 7.27.4
-      '@babel/helper-plugin-utils': 7.27.1
-
-  '@babel/plugin-transform-modules-commonjs@7.27.1(@babel/core@7.27.4)':
-    dependencies:
-      '@babel/core': 7.27.4
-      '@babel/helper-module-transforms': 7.27.3(@babel/core@7.27.4)
-      '@babel/helper-plugin-utils': 7.27.1
-    transitivePeerDependencies:
-      - supports-color
-
-  '@babel/plugin-transform-react-jsx-self@7.27.1(@babel/core@7.27.4)':
-    dependencies:
-      '@babel/core': 7.27.4
-      '@babel/helper-plugin-utils': 7.27.1
-
-  '@babel/plugin-transform-react-jsx-source@7.27.1(@babel/core@7.27.4)':
-    dependencies:
-      '@babel/core': 7.27.4
-      '@babel/helper-plugin-utils': 7.27.1
-
-  '@babel/plugin-transform-typescript@7.27.1(@babel/core@7.27.4)':
-    dependencies:
-      '@babel/core': 7.27.4
-      '@babel/helper-annotate-as-pure': 7.27.3
-      '@babel/helper-create-class-features-plugin': 7.27.1(@babel/core@7.27.4)
-      '@babel/helper-plugin-utils': 7.27.1
-      '@babel/helper-skip-transparent-expression-wrappers': 7.27.1
-      '@babel/plugin-syntax-typescript': 7.27.1(@babel/core@7.27.4)
-    transitivePeerDependencies:
-      - supports-color
-
-  '@babel/preset-typescript@7.27.1(@babel/core@7.27.4)':
-    dependencies:
-      '@babel/core': 7.27.4
-      '@babel/helper-plugin-utils': 7.27.1
-      '@babel/helper-validator-option': 7.27.1
-      '@babel/plugin-syntax-jsx': 7.27.1(@babel/core@7.27.4)
-      '@babel/plugin-transform-modules-commonjs': 7.27.1(@babel/core@7.27.4)
-      '@babel/plugin-transform-typescript': 7.27.1(@babel/core@7.27.4)
-    transitivePeerDependencies:
-      - supports-color
-
-  '@babel/runtime@7.27.6': {}
-
-  '@babel/template@7.27.2':
-    dependencies:
-      '@babel/code-frame': 7.27.1
-      '@babel/parser': 7.28.0
-      '@babel/types': 7.27.6
-
-  '@babel/traverse@7.27.4':
-    dependencies:
-      '@babel/code-frame': 7.27.1
-      '@babel/generator': 7.28.0
-      '@babel/parser': 7.28.0
-      '@babel/template': 7.27.2
-      '@babel/types': 7.27.6
-      debug: 4.4.1(supports-color@8.1.1)
-      globals: 11.12.0
-    transitivePeerDependencies:
-      - supports-color
-
-  '@babel/traverse@7.28.0':
-    dependencies:
-      '@babel/code-frame': 7.27.1
-      '@babel/generator': 7.28.0
-      '@babel/helper-globals': 7.28.0
-      '@babel/parser': 7.28.0
-      '@babel/template': 7.27.2
-      '@babel/types': 7.28.1
-      debug: 4.4.1(supports-color@8.1.1)
-    transitivePeerDependencies:
-      - supports-color
-
-  '@babel/types@7.27.6':
-    dependencies:
-      '@babel/helper-string-parser': 7.27.1
-      '@babel/helper-validator-identifier': 7.27.1
-
-  '@babel/types@7.28.1':
-    dependencies:
-      '@babel/helper-string-parser': 7.27.1
-      '@babel/helper-validator-identifier': 7.27.1
-
-  '@bcoe/v8-coverage@0.2.3': {}
-
-  '@colors/colors@1.5.0':
-    optional: true
-
-  '@cspotcode/source-map-support@0.8.1':
-    dependencies:
-      '@jridgewell/trace-mapping': 0.3.9
-
-  '@emotion/babel-plugin@11.13.5':
-    dependencies:
-      '@babel/helper-module-imports': 7.27.1
-      '@babel/runtime': 7.27.6
-      '@emotion/hash': 0.9.2
-      '@emotion/memoize': 0.9.0
-      '@emotion/serialize': 1.3.3
-      babel-plugin-macros: 3.1.0
-      convert-source-map: 1.9.0
-      escape-string-regexp: 4.0.0
-      find-root: 1.1.0
-      source-map: 0.5.7
-      stylis: 4.2.0
-    transitivePeerDependencies:
-      - supports-color
-
-  '@emotion/cache@11.14.0':
-    dependencies:
-      '@emotion/memoize': 0.9.0
-      '@emotion/sheet': 1.4.0
-      '@emotion/utils': 1.4.2
-      '@emotion/weak-memoize': 0.4.0
-      stylis: 4.2.0
-
-  '@emotion/css@11.13.5':
-    dependencies:
-      '@emotion/babel-plugin': 11.13.5
-      '@emotion/cache': 11.14.0
-      '@emotion/serialize': 1.3.3
-      '@emotion/sheet': 1.4.0
-      '@emotion/utils': 1.4.2
-    transitivePeerDependencies:
-      - supports-color
-
-  '@emotion/hash@0.8.0': {}
-
-  '@emotion/hash@0.9.2': {}
-
-  '@emotion/memoize@0.9.0': {}
-
-  '@emotion/react@11.14.0(@types/react@19.1.8)(react@19.1.0)':
-    dependencies:
-      '@babel/runtime': 7.27.6
-      '@emotion/babel-plugin': 11.13.5
-      '@emotion/cache': 11.14.0
-      '@emotion/serialize': 1.3.3
-      '@emotion/use-insertion-effect-with-fallbacks': 1.2.0(react@19.1.0)
-      '@emotion/utils': 1.4.2
-      '@emotion/weak-memoize': 0.4.0
-      hoist-non-react-statics: 3.3.2
-      react: 19.1.0
-    optionalDependencies:
-      '@types/react': 19.1.8
-    transitivePeerDependencies:
-      - supports-color
-
-  '@emotion/serialize@1.3.3':
-    dependencies:
-      '@emotion/hash': 0.9.2
-      '@emotion/memoize': 0.9.0
-      '@emotion/unitless': 0.10.0
-      '@emotion/utils': 1.4.2
-      csstype: 3.1.3
-
-  '@emotion/sheet@1.4.0': {}
-
-  '@emotion/unitless@0.10.0': {}
-
-  '@emotion/unitless@0.7.5': {}
-
-  '@emotion/use-insertion-effect-with-fallbacks@1.2.0(react@19.1.0)':
-    dependencies:
-      react: 19.1.0
-
-  '@emotion/utils@1.4.2': {}
-
-  '@emotion/weak-memoize@0.4.0': {}
-
-  '@esbuild/aix-ppc64@0.25.5':
-    optional: true
-
-  '@esbuild/aix-ppc64@0.25.6':
-    optional: true
-
-  '@esbuild/aix-ppc64@0.25.8':
-    optional: true
-
-  '@esbuild/android-arm64@0.25.5':
-    optional: true
-
-  '@esbuild/android-arm64@0.25.6':
-    optional: true
-
-  '@esbuild/android-arm64@0.25.8':
-    optional: true
-
-  '@esbuild/android-arm@0.25.5':
-    optional: true
-
-  '@esbuild/android-arm@0.25.6':
-    optional: true
-
-  '@esbuild/android-arm@0.25.8':
-    optional: true
-
-  '@esbuild/android-x64@0.25.5':
-    optional: true
-
-  '@esbuild/android-x64@0.25.6':
-    optional: true
-
-  '@esbuild/android-x64@0.25.8':
-    optional: true
-
-  '@esbuild/darwin-arm64@0.25.5':
-    optional: true
-
-  '@esbuild/darwin-arm64@0.25.6':
-    optional: true
-
-  '@esbuild/darwin-arm64@0.25.8':
-    optional: true
-
-  '@esbuild/darwin-x64@0.25.5':
-    optional: true
-
-  '@esbuild/darwin-x64@0.25.6':
-    optional: true
-
-  '@esbuild/darwin-x64@0.25.8':
-    optional: true
-
-  '@esbuild/freebsd-arm64@0.25.5':
-    optional: true
-
-  '@esbuild/freebsd-arm64@0.25.6':
-    optional: true
-
-  '@esbuild/freebsd-arm64@0.25.8':
-    optional: true
-
-  '@esbuild/freebsd-x64@0.25.5':
-    optional: true
-
-  '@esbuild/freebsd-x64@0.25.6':
-    optional: true
-
-  '@esbuild/freebsd-x64@0.25.8':
-    optional: true
-
-  '@esbuild/linux-arm64@0.25.5':
-    optional: true
-
-  '@esbuild/linux-arm64@0.25.6':
-    optional: true
-
-  '@esbuild/linux-arm64@0.25.8':
-    optional: true
-
-  '@esbuild/linux-arm@0.25.5':
-    optional: true
-
-  '@esbuild/linux-arm@0.25.6':
-    optional: true
-
-  '@esbuild/linux-arm@0.25.8':
-    optional: true
-
-  '@esbuild/linux-ia32@0.25.5':
-    optional: true
-
-  '@esbuild/linux-ia32@0.25.6':
-    optional: true
-
-  '@esbuild/linux-ia32@0.25.8':
-    optional: true
-
-  '@esbuild/linux-loong64@0.25.5':
-    optional: true
-
-  '@esbuild/linux-loong64@0.25.6':
-    optional: true
-
-  '@esbuild/linux-loong64@0.25.8':
-    optional: true
-
-  '@esbuild/linux-mips64el@0.25.5':
-    optional: true
-
-  '@esbuild/linux-mips64el@0.25.6':
-    optional: true
-
-  '@esbuild/linux-mips64el@0.25.8':
-    optional: true
-
-  '@esbuild/linux-ppc64@0.25.5':
-    optional: true
-
-  '@esbuild/linux-ppc64@0.25.6':
-    optional: true
-
-  '@esbuild/linux-ppc64@0.25.8':
-    optional: true
-
-  '@esbuild/linux-riscv64@0.25.5':
-    optional: true
-
-  '@esbuild/linux-riscv64@0.25.6':
-    optional: true
-
-  '@esbuild/linux-riscv64@0.25.8':
-    optional: true
-
-  '@esbuild/linux-s390x@0.25.5':
-    optional: true
-
-  '@esbuild/linux-s390x@0.25.6':
-    optional: true
-
-  '@esbuild/linux-s390x@0.25.8':
-    optional: true
-
-  '@esbuild/linux-x64@0.25.5':
-    optional: true
-
-  '@esbuild/linux-x64@0.25.6':
-    optional: true
-
-  '@esbuild/linux-x64@0.25.8':
-    optional: true
-
-  '@esbuild/netbsd-arm64@0.25.5':
-    optional: true
-
-  '@esbuild/netbsd-arm64@0.25.6':
-    optional: true
-
-  '@esbuild/netbsd-arm64@0.25.8':
-    optional: true
-
-  '@esbuild/netbsd-x64@0.25.5':
-    optional: true
-
-  '@esbuild/netbsd-x64@0.25.6':
-    optional: true
-
-  '@esbuild/netbsd-x64@0.25.8':
-    optional: true
-
-  '@esbuild/openbsd-arm64@0.25.5':
-    optional: true
-
-  '@esbuild/openbsd-arm64@0.25.6':
-    optional: true
-
-  '@esbuild/openbsd-arm64@0.25.8':
-    optional: true
-
-  '@esbuild/openbsd-x64@0.25.5':
-    optional: true
-
-  '@esbuild/openbsd-x64@0.25.6':
-    optional: true
-
-  '@esbuild/openbsd-x64@0.25.8':
-    optional: true
-
-  '@esbuild/openharmony-arm64@0.25.6':
-    optional: true
-
-  '@esbuild/openharmony-arm64@0.25.8':
-    optional: true
-
-  '@esbuild/sunos-x64@0.25.5':
-    optional: true
-
-  '@esbuild/sunos-x64@0.25.6':
-    optional: true
-
-  '@esbuild/sunos-x64@0.25.8':
-    optional: true
-
-  '@esbuild/win32-arm64@0.25.5':
-    optional: true
-
-  '@esbuild/win32-arm64@0.25.6':
-    optional: true
-
-  '@esbuild/win32-arm64@0.25.8':
-    optional: true
-
-  '@esbuild/win32-ia32@0.25.5':
-    optional: true
-
-  '@esbuild/win32-ia32@0.25.6':
-    optional: true
-
-  '@esbuild/win32-ia32@0.25.8':
-    optional: true
-
-  '@esbuild/win32-x64@0.25.5':
-    optional: true
-
-  '@esbuild/win32-x64@0.25.6':
-    optional: true
-
-  '@esbuild/win32-x64@0.25.8':
-    optional: true
-
-  '@fastify/accept-negotiator@2.0.1': {}
-
-  '@fastify/ajv-compiler@4.0.2':
-    dependencies:
-      ajv: 8.17.1
-      ajv-formats: 3.0.1(ajv@8.17.1)
-      fast-uri: 3.0.6
-
-  '@fastify/compress@8.1.0':
-    dependencies:
-      '@fastify/accept-negotiator': 2.0.1
-      fastify-plugin: 5.0.1
-      mime-db: 1.54.0
-      minipass: 7.1.2
-      peek-stream: 1.1.3
-      pump: 3.0.3
-      pumpify: 2.0.1
-      readable-stream: 4.7.0
-
-  '@fastify/cors@11.1.0':
-    dependencies:
-      fastify-plugin: 5.0.1
-      toad-cache: 3.7.0
-
-  '@fastify/error@4.2.0': {}
-
-  '@fastify/fast-json-stringify-compiler@5.0.3':
-    dependencies:
-      fast-json-stringify: 6.0.1
-
-  '@fastify/forwarded@3.0.0': {}
-
-  '@fastify/merge-json-schemas@0.2.1':
-    dependencies:
-      dequal: 2.0.3
-
-  '@fastify/proxy-addr@5.0.0':
-    dependencies:
-      '@fastify/forwarded': 3.0.0
-      ipaddr.js: 2.2.0
-
-  '@fastify/send@4.1.0':
-    dependencies:
-      '@lukeed/ms': 2.0.2
-      escape-html: 1.0.3
-      fast-decode-uri-component: 1.0.1
-      http-errors: 2.0.0
-      mime: 3.0.0
-
-  '@fastify/static@8.2.0':
-    dependencies:
-      '@fastify/accept-negotiator': 2.0.1
-      '@fastify/send': 4.1.0
-      content-disposition: 0.5.4
-      fastify-plugin: 5.0.1
-      fastq: 1.19.1
-      glob: 11.0.3
-
-  '@fastify/type-provider-typebox@5.2.0(@sinclair/typebox@0.34.38)':
-    dependencies:
-      '@sinclair/typebox': 0.34.38
-
-  '@floating-ui/core@1.7.3':
-    dependencies:
-      '@floating-ui/utils': 0.2.10
-
-  '@floating-ui/dom@1.7.3':
-    dependencies:
-      '@floating-ui/core': 1.7.3
-      '@floating-ui/utils': 0.2.10
-
-  '@floating-ui/react-dom@2.1.5(react-dom@18.3.1(react@18.3.1))(react@18.3.1)':
-    dependencies:
-      '@floating-ui/dom': 1.7.3
-      react: 18.3.1
-      react-dom: 18.3.1(react@18.3.1)
-
-  '@floating-ui/utils@0.2.10': {}
-
-  '@isaacs/balanced-match@4.0.1': {}
-
-  '@isaacs/brace-expansion@5.0.0':
-    dependencies:
-      '@isaacs/balanced-match': 4.0.1
-
-  '@isaacs/cliui@8.0.2':
-    dependencies:
-      string-width: 5.1.2
-      string-width-cjs: string-width@4.2.3
-      strip-ansi: 7.1.0
-      strip-ansi-cjs: strip-ansi@6.0.1
-      wrap-ansi: 8.1.0
-      wrap-ansi-cjs: wrap-ansi@7.0.0
-
-  '@isaacs/fs-minipass@4.0.1':
-    dependencies:
-      minipass: 7.1.2
-
-  '@istanbuljs/schema@0.1.3': {}
-
-  '@jridgewell/gen-mapping@0.3.12':
-    dependencies:
-      '@jridgewell/sourcemap-codec': 1.5.4
-      '@jridgewell/trace-mapping': 0.3.29
-
-  '@jridgewell/resolve-uri@3.1.2': {}
-
-  '@jridgewell/sourcemap-codec@1.5.4': {}
-
-  '@jridgewell/trace-mapping@0.3.29':
-    dependencies:
-      '@jridgewell/resolve-uri': 3.1.2
-      '@jridgewell/sourcemap-codec': 1.5.4
-
-  '@jridgewell/trace-mapping@0.3.9':
-    dependencies:
-      '@jridgewell/resolve-uri': 3.1.2
-      '@jridgewell/sourcemap-codec': 1.5.4
-
-  '@lukeed/ms@2.0.2': {}
-
-  '@microsoft/api-extractor-model@7.30.7(@types/node@24.2.1)':
-    dependencies:
-      '@microsoft/tsdoc': 0.15.1
-      '@microsoft/tsdoc-config': 0.17.1
-      '@rushstack/node-core-library': 5.14.0(@types/node@24.2.1)
-    transitivePeerDependencies:
-      - '@types/node'
-
-  '@microsoft/api-extractor@7.52.10(@types/node@24.2.1)':
-    dependencies:
-      '@microsoft/api-extractor-model': 7.30.7(@types/node@24.2.1)
-      '@microsoft/tsdoc': 0.15.1
-      '@microsoft/tsdoc-config': 0.17.1
-      '@rushstack/node-core-library': 5.14.0(@types/node@24.2.1)
-      '@rushstack/rig-package': 0.5.3
-      '@rushstack/terminal': 0.15.4(@types/node@24.2.1)
-      '@rushstack/ts-command-line': 5.0.2(@types/node@24.2.1)
-      lodash: 4.17.21
-      minimatch: 10.0.3
-      resolve: 1.22.10
-      semver: 7.5.4
-      source-map: 0.6.1
-      typescript: 5.8.2
-    transitivePeerDependencies:
-      - '@types/node'
-
-  '@microsoft/tsdoc-config@0.17.1':
-    dependencies:
-      '@microsoft/tsdoc': 0.15.1
-      ajv: 8.12.0
-      jju: 1.4.0
-      resolve: 1.22.10
-
-  '@microsoft/tsdoc@0.15.1': {}
-
-  '@mixmark-io/domino@2.2.0': {}
-
-  '@modelcontextprotocol/inspector-cli@0.16.3':
-    dependencies:
-      '@modelcontextprotocol/sdk': 1.17.2
-      commander: 13.1.0
-      spawn-rx: 5.1.2
-    transitivePeerDependencies:
-      - supports-color
-
-  '@modelcontextprotocol/inspector-client@0.16.3(@types/react-dom@19.1.6(@types/react@19.1.10))(@types/react@19.1.10)':
-    dependencies:
-      '@modelcontextprotocol/sdk': 1.17.2
-      '@radix-ui/react-checkbox': 1.3.2(@types/react-dom@19.1.6(@types/react@19.1.10))(@types/react@19.1.10)(react-dom@18.3.1(react@18.3.1))(react@18.3.1)
-      '@radix-ui/react-dialog': 1.1.14(@types/react-dom@19.1.6(@types/react@19.1.10))(@types/react@19.1.10)(react-dom@18.3.1(react@18.3.1))(react@18.3.1)
-      '@radix-ui/react-icons': 1.3.2(react@18.3.1)
-      '@radix-ui/react-label': 2.1.7(@types/react-dom@19.1.6(@types/react@19.1.10))(@types/react@19.1.10)(react-dom@18.3.1(react@18.3.1))(react@18.3.1)
-      '@radix-ui/react-popover': 1.1.14(@types/react-dom@19.1.6(@types/react@19.1.10))(@types/react@19.1.10)(react-dom@18.3.1(react@18.3.1))(react@18.3.1)
-      '@radix-ui/react-select': 2.2.5(@types/react-dom@19.1.6(@types/react@19.1.10))(@types/react@19.1.10)(react-dom@18.3.1(react@18.3.1))(react@18.3.1)
-      '@radix-ui/react-slot': 1.2.3(@types/react@19.1.10)(react@18.3.1)
-      '@radix-ui/react-tabs': 1.1.12(@types/react-dom@19.1.6(@types/react@19.1.10))(@types/react@19.1.10)(react-dom@18.3.1(react@18.3.1))(react@18.3.1)
-      '@radix-ui/react-toast': 1.2.14(@types/react-dom@19.1.6(@types/react@19.1.10))(@types/react@19.1.10)(react-dom@18.3.1(react@18.3.1))(react@18.3.1)
-      '@radix-ui/react-tooltip': 1.2.7(@types/react-dom@19.1.6(@types/react@19.1.10))(@types/react@19.1.10)(react-dom@18.3.1(react@18.3.1))(react@18.3.1)
-      ajv: 6.12.6
-      class-variance-authority: 0.7.1
-      clsx: 2.1.1
-      cmdk: 1.1.1(@types/react-dom@19.1.6(@types/react@19.1.10))(@types/react@19.1.10)(react-dom@18.3.1(react@18.3.1))(react@18.3.1)
-      lucide-react: 0.523.0(react@18.3.1)
-      pkce-challenge: 4.1.0
-      prismjs: 1.30.0
-      react: 18.3.1
-      react-dom: 18.3.1(react@18.3.1)
-      react-simple-code-editor: 0.14.1(react-dom@18.3.1(react@18.3.1))(react@18.3.1)
-      serve-handler: 6.1.6
-      tailwind-merge: 2.6.0
-      tailwindcss-animate: 1.0.7
-      zod: 3.25.76
-    transitivePeerDependencies:
-      - '@types/react'
-      - '@types/react-dom'
-      - supports-color
-      - tailwindcss
-
-  '@modelcontextprotocol/inspector-server@0.16.3':
-    dependencies:
-      '@modelcontextprotocol/sdk': 1.17.2
-      cors: 2.8.5
-      express: 5.1.0
-      ws: 8.18.3
-      zod: 3.25.76
-    transitivePeerDependencies:
-      - bufferutil
-      - supports-color
-      - utf-8-validate
-
-  '@modelcontextprotocol/inspector@0.16.3(@swc/core@1.12.1)(@types/node@24.2.1)(@types/react-dom@19.1.6(@types/react@19.1.10))(@types/react@19.1.10)(typescript@5.9.2)':
-    dependencies:
-      '@modelcontextprotocol/inspector-cli': 0.16.3
-      '@modelcontextprotocol/inspector-client': 0.16.3(@types/react-dom@19.1.6(@types/react@19.1.10))(@types/react@19.1.10)
-      '@modelcontextprotocol/inspector-server': 0.16.3
-      '@modelcontextprotocol/sdk': 1.17.2
-      concurrently: 9.2.0
-      open: 10.2.0
-      shell-quote: 1.8.3
-      spawn-rx: 5.1.2
-      ts-node: 10.9.2(@swc/core@1.12.1)(@types/node@24.2.1)(typescript@5.9.2)
-      zod: 3.25.76
-    transitivePeerDependencies:
-      - '@swc/core'
-      - '@swc/wasm'
-      - '@types/node'
-      - '@types/react'
-      - '@types/react-dom'
-      - bufferutil
-      - supports-color
-      - tailwindcss
-      - typescript
-      - utf-8-validate
-
-  '@modelcontextprotocol/sdk@1.16.0':
-    dependencies:
-      ajv: 6.12.6
-      content-type: 1.0.5
-      cors: 2.8.5
-      cross-spawn: 7.0.6
-      eventsource: 3.0.7
-      eventsource-parser: 3.0.3
-      express: 5.1.0
-      express-rate-limit: 7.5.1(express@5.1.0)
-      pkce-challenge: 5.0.0
-      raw-body: 3.0.0
-      zod: 3.25.76
-      zod-to-json-schema: 3.24.6(zod@3.25.76)
-    transitivePeerDependencies:
-      - supports-color
-    optional: true
-
-  '@modelcontextprotocol/sdk@1.17.2':
-    dependencies:
-      ajv: 6.12.6
-      content-type: 1.0.5
-      cors: 2.8.5
-      cross-spawn: 7.0.6
-      eventsource: 3.0.7
-      eventsource-parser: 3.0.3
-      express: 5.1.0
-      express-rate-limit: 7.5.1(express@5.1.0)
-      pkce-challenge: 5.0.0
-      raw-body: 3.0.0
-      zod: 3.25.76
-      zod-to-json-schema: 3.24.6(zod@3.25.76)
-    transitivePeerDependencies:
-      - supports-color
-
-  '@module-federation/error-codes@0.8.12': {}
-
-  '@module-federation/runtime-core@0.6.20':
-    dependencies:
-      '@module-federation/error-codes': 0.8.12
-      '@module-federation/sdk': 0.8.12
-
-  '@module-federation/runtime@0.8.12':
-    dependencies:
-      '@module-federation/error-codes': 0.8.12
-      '@module-federation/runtime-core': 0.6.20
-      '@module-federation/sdk': 0.8.12
-
-  '@module-federation/sdk@0.8.12':
-    dependencies:
-      isomorphic-rslog: 0.0.7
-
-  '@module-federation/webpack-bundler-runtime@0.8.12':
-    dependencies:
-      '@module-federation/runtime': 0.8.12
-      '@module-federation/sdk': 0.8.12
-
-  '@monaco-editor/loader@1.5.0':
-    dependencies:
-      state-local: 1.0.7
-
-  '@monaco-editor/react@4.7.0(monaco-editor@0.52.2)(react-dom@19.1.0(react@19.1.0))(react@19.1.0)':
-    dependencies:
-      '@monaco-editor/loader': 1.5.0
-      monaco-editor: 0.52.2
-      react: 19.1.0
-      react-dom: 19.1.0(react@19.1.0)
-
-  '@napi-rs/nice-android-arm-eabi@1.0.4':
-    optional: true
-
-  '@napi-rs/nice-android-arm64@1.0.4':
-    optional: true
-
-  '@napi-rs/nice-darwin-arm64@1.0.4':
-    optional: true
-
-  '@napi-rs/nice-darwin-x64@1.0.4':
-    optional: true
-
-  '@napi-rs/nice-freebsd-x64@1.0.4':
-    optional: true
-
-  '@napi-rs/nice-linux-arm-gnueabihf@1.0.4':
-    optional: true
-
-  '@napi-rs/nice-linux-arm64-gnu@1.0.4':
-    optional: true
-
-  '@napi-rs/nice-linux-arm64-musl@1.0.4':
-    optional: true
-
-  '@napi-rs/nice-linux-ppc64-gnu@1.0.4':
-    optional: true
-
-  '@napi-rs/nice-linux-riscv64-gnu@1.0.4':
-    optional: true
-
-  '@napi-rs/nice-linux-s390x-gnu@1.0.4':
-    optional: true
-
-  '@napi-rs/nice-linux-x64-gnu@1.0.4':
-    optional: true
-
-  '@napi-rs/nice-linux-x64-musl@1.0.4':
-    optional: true
-
-  '@napi-rs/nice-win32-arm64-msvc@1.0.4':
-    optional: true
-
-  '@napi-rs/nice-win32-ia32-msvc@1.0.4':
-    optional: true
-
-  '@napi-rs/nice-win32-x64-msvc@1.0.4':
-    optional: true
-
-  '@napi-rs/nice@1.0.4':
-    optionalDependencies:
-      '@napi-rs/nice-android-arm-eabi': 1.0.4
-      '@napi-rs/nice-android-arm64': 1.0.4
-      '@napi-rs/nice-darwin-arm64': 1.0.4
-      '@napi-rs/nice-darwin-x64': 1.0.4
-      '@napi-rs/nice-freebsd-x64': 1.0.4
-      '@napi-rs/nice-linux-arm-gnueabihf': 1.0.4
-      '@napi-rs/nice-linux-arm64-gnu': 1.0.4
-      '@napi-rs/nice-linux-arm64-musl': 1.0.4
-      '@napi-rs/nice-linux-ppc64-gnu': 1.0.4
-      '@napi-rs/nice-linux-riscv64-gnu': 1.0.4
-      '@napi-rs/nice-linux-s390x-gnu': 1.0.4
-      '@napi-rs/nice-linux-x64-gnu': 1.0.4
-      '@napi-rs/nice-linux-x64-musl': 1.0.4
-      '@napi-rs/nice-win32-arm64-msvc': 1.0.4
-      '@napi-rs/nice-win32-ia32-msvc': 1.0.4
-      '@napi-rs/nice-win32-x64-msvc': 1.0.4
-    optional: true
-
-  '@nodelib/fs.scandir@2.1.5':
-    dependencies:
-      '@nodelib/fs.stat': 2.0.5
-      run-parallel: 1.2.0
-
-  '@nodelib/fs.stat@2.0.5': {}
-
-  '@nodelib/fs.walk@1.2.8':
-    dependencies:
-      '@nodelib/fs.scandir': 2.1.5
-      fastq: 1.19.1
-
-  '@openai/agents-core@0.0.15(patch_hash=a539dae266454823c235916f83aa7e2da888fbf1baa65a0157cdb5f035520de3)(ws@8.18.3)(zod@3.25.76)':
-    dependencies:
-      '@openai/zod': zod@3.25.67
-      debug: 4.4.1(supports-color@8.1.1)
-      openai: 5.10.1(ws@8.18.3)(zod@3.25.76)
-    optionalDependencies:
-      '@modelcontextprotocol/sdk': 1.16.0
-      zod: 3.25.76
-    transitivePeerDependencies:
-      - supports-color
-      - ws
-
-  '@openai/agents-extensions@0.0.15(@openai/agents@0.0.15(ws@8.18.3)(zod@3.25.76))(ws@8.18.3)':
-    dependencies:
-      '@ai-sdk/provider': 1.1.3
-      '@openai/agents': 0.0.15(ws@8.18.3)(zod@3.25.76)
-      '@openai/zod': zod@3.25.67
-      '@types/ws': 8.18.1
-      debug: 4.4.1(supports-color@8.1.1)
-      ws: 8.18.3
-    transitivePeerDependencies:
-      - supports-color
-
-  '@openai/agents-openai@0.0.15(ws@8.18.3)(zod@3.25.76)':
-    dependencies:
-      '@openai/agents-core': 0.0.15(patch_hash=a539dae266454823c235916f83aa7e2da888fbf1baa65a0157cdb5f035520de3)(ws@8.18.3)(zod@3.25.76)
-      '@openai/zod': zod@3.25.67
-      debug: 4.4.1(supports-color@8.1.1)
-      openai: 5.10.1(ws@8.18.3)(zod@3.25.76)
-    transitivePeerDependencies:
-      - supports-color
-      - ws
-      - zod
-
-  '@openai/agents-realtime@0.0.15(zod@3.25.76)':
-    dependencies:
-      '@openai/agents-core': 0.0.15(patch_hash=a539dae266454823c235916f83aa7e2da888fbf1baa65a0157cdb5f035520de3)(ws@8.18.3)(zod@3.25.76)
-      '@openai/zod': zod@3.25.67
-      '@types/ws': 8.18.1
-      debug: 4.4.1(supports-color@8.1.1)
-      ws: 8.18.3
-    transitivePeerDependencies:
-      - bufferutil
-      - supports-color
-      - utf-8-validate
-      - zod
-
-  '@openai/agents@0.0.15(ws@8.18.3)(zod@3.25.76)':
-    dependencies:
-      '@openai/agents-core': 0.0.15(patch_hash=a539dae266454823c235916f83aa7e2da888fbf1baa65a0157cdb5f035520de3)(ws@8.18.3)(zod@3.25.76)
-      '@openai/agents-openai': 0.0.15(ws@8.18.3)(zod@3.25.76)
-      '@openai/agents-realtime': 0.0.15(zod@3.25.76)
-      debug: 4.4.1(supports-color@8.1.1)
-      openai: 5.10.1(ws@8.18.3)(zod@3.25.76)
-    transitivePeerDependencies:
-      - bufferutil
-      - supports-color
-      - utf-8-validate
-      - ws
-      - zod
-
-  '@openrouter/ai-sdk-provider@0.7.5(ai@4.3.19(react@19.1.1)(zod@3.25.76))(zod@3.25.76)':
-    dependencies:
-      '@ai-sdk/provider': 1.1.3
-      '@ai-sdk/provider-utils': 2.2.8(zod@3.25.76)
-      ai: 4.3.19(react@19.1.1)(zod@3.25.76)
-      zod: 3.25.76
-
-  '@opentelemetry/api@1.9.0': {}
-
-  '@pkgjs/parseargs@0.11.0':
-    optional: true
-
-  '@radix-ui/number@1.1.1': {}
-
-  '@radix-ui/primitive@1.1.2': {}
-
-  '@radix-ui/react-arrow@1.1.7(@types/react-dom@19.1.6(@types/react@19.1.10))(@types/react@19.1.10)(react-dom@18.3.1(react@18.3.1))(react@18.3.1)':
-    dependencies:
-      '@radix-ui/react-primitive': 2.1.3(@types/react-dom@19.1.6(@types/react@19.1.10))(@types/react@19.1.10)(react-dom@18.3.1(react@18.3.1))(react@18.3.1)
-      react: 18.3.1
-      react-dom: 18.3.1(react@18.3.1)
-    optionalDependencies:
-      '@types/react': 19.1.10
-      '@types/react-dom': 19.1.6(@types/react@19.1.10)
-
-  '@radix-ui/react-checkbox@1.3.2(@types/react-dom@19.1.6(@types/react@19.1.10))(@types/react@19.1.10)(react-dom@18.3.1(react@18.3.1))(react@18.3.1)':
-    dependencies:
-      '@radix-ui/primitive': 1.1.2
-      '@radix-ui/react-compose-refs': 1.1.2(@types/react@19.1.10)(react@18.3.1)
-      '@radix-ui/react-context': 1.1.2(@types/react@19.1.10)(react@18.3.1)
-      '@radix-ui/react-presence': 1.1.4(@types/react-dom@19.1.6(@types/react@19.1.10))(@types/react@19.1.10)(react-dom@18.3.1(react@18.3.1))(react@18.3.1)
-      '@radix-ui/react-primitive': 2.1.3(@types/react-dom@19.1.6(@types/react@19.1.10))(@types/react@19.1.10)(react-dom@18.3.1(react@18.3.1))(react@18.3.1)
-      '@radix-ui/react-use-controllable-state': 1.2.2(@types/react@19.1.10)(react@18.3.1)
-      '@radix-ui/react-use-previous': 1.1.1(@types/react@19.1.10)(react@18.3.1)
-      '@radix-ui/react-use-size': 1.1.1(@types/react@19.1.10)(react@18.3.1)
-      react: 18.3.1
-      react-dom: 18.3.1(react@18.3.1)
-    optionalDependencies:
-      '@types/react': 19.1.10
-      '@types/react-dom': 19.1.6(@types/react@19.1.10)
-
-  '@radix-ui/react-collection@1.1.7(@types/react-dom@19.1.6(@types/react@19.1.10))(@types/react@19.1.10)(react-dom@18.3.1(react@18.3.1))(react@18.3.1)':
-    dependencies:
-      '@radix-ui/react-compose-refs': 1.1.2(@types/react@19.1.10)(react@18.3.1)
-      '@radix-ui/react-context': 1.1.2(@types/react@19.1.10)(react@18.3.1)
-      '@radix-ui/react-primitive': 2.1.3(@types/react-dom@19.1.6(@types/react@19.1.10))(@types/react@19.1.10)(react-dom@18.3.1(react@18.3.1))(react@18.3.1)
-      '@radix-ui/react-slot': 1.2.3(@types/react@19.1.10)(react@18.3.1)
-      react: 18.3.1
-      react-dom: 18.3.1(react@18.3.1)
-    optionalDependencies:
-      '@types/react': 19.1.10
-      '@types/react-dom': 19.1.6(@types/react@19.1.10)
-
-  '@radix-ui/react-compose-refs@1.1.2(@types/react@19.1.10)(react@18.3.1)':
-    dependencies:
-      react: 18.3.1
-    optionalDependencies:
-      '@types/react': 19.1.10
-
-  '@radix-ui/react-context@1.1.2(@types/react@19.1.10)(react@18.3.1)':
-    dependencies:
-      react: 18.3.1
-    optionalDependencies:
-      '@types/react': 19.1.10
-
-  '@radix-ui/react-dialog@1.1.14(@types/react-dom@19.1.6(@types/react@19.1.10))(@types/react@19.1.10)(react-dom@18.3.1(react@18.3.1))(react@18.3.1)':
-    dependencies:
-      '@radix-ui/primitive': 1.1.2
-      '@radix-ui/react-compose-refs': 1.1.2(@types/react@19.1.10)(react@18.3.1)
-      '@radix-ui/react-context': 1.1.2(@types/react@19.1.10)(react@18.3.1)
-      '@radix-ui/react-dismissable-layer': 1.1.10(@types/react-dom@19.1.6(@types/react@19.1.10))(@types/react@19.1.10)(react-dom@18.3.1(react@18.3.1))(react@18.3.1)
-      '@radix-ui/react-focus-guards': 1.1.2(@types/react@19.1.10)(react@18.3.1)
-      '@radix-ui/react-focus-scope': 1.1.7(@types/react-dom@19.1.6(@types/react@19.1.10))(@types/react@19.1.10)(react-dom@18.3.1(react@18.3.1))(react@18.3.1)
-      '@radix-ui/react-id': 1.1.1(@types/react@19.1.10)(react@18.3.1)
-      '@radix-ui/react-portal': 1.1.9(@types/react-dom@19.1.6(@types/react@19.1.10))(@types/react@19.1.10)(react-dom@18.3.1(react@18.3.1))(react@18.3.1)
-      '@radix-ui/react-presence': 1.1.4(@types/react-dom@19.1.6(@types/react@19.1.10))(@types/react@19.1.10)(react-dom@18.3.1(react@18.3.1))(react@18.3.1)
-      '@radix-ui/react-primitive': 2.1.3(@types/react-dom@19.1.6(@types/react@19.1.10))(@types/react@19.1.10)(react-dom@18.3.1(react@18.3.1))(react@18.3.1)
-      '@radix-ui/react-slot': 1.2.3(@types/react@19.1.10)(react@18.3.1)
-      '@radix-ui/react-use-controllable-state': 1.2.2(@types/react@19.1.10)(react@18.3.1)
-      aria-hidden: 1.2.6
-      react: 18.3.1
-      react-dom: 18.3.1(react@18.3.1)
-      react-remove-scroll: 2.7.1(@types/react@19.1.10)(react@18.3.1)
-    optionalDependencies:
-      '@types/react': 19.1.10
-      '@types/react-dom': 19.1.6(@types/react@19.1.10)
-
-  '@radix-ui/react-direction@1.1.1(@types/react@19.1.10)(react@18.3.1)':
-    dependencies:
-      react: 18.3.1
-    optionalDependencies:
-      '@types/react': 19.1.10
-
-  '@radix-ui/react-dismissable-layer@1.1.10(@types/react-dom@19.1.6(@types/react@19.1.10))(@types/react@19.1.10)(react-dom@18.3.1(react@18.3.1))(react@18.3.1)':
-    dependencies:
-      '@radix-ui/primitive': 1.1.2
-      '@radix-ui/react-compose-refs': 1.1.2(@types/react@19.1.10)(react@18.3.1)
-      '@radix-ui/react-primitive': 2.1.3(@types/react-dom@19.1.6(@types/react@19.1.10))(@types/react@19.1.10)(react-dom@18.3.1(react@18.3.1))(react@18.3.1)
-      '@radix-ui/react-use-callback-ref': 1.1.1(@types/react@19.1.10)(react@18.3.1)
-      '@radix-ui/react-use-escape-keydown': 1.1.1(@types/react@19.1.10)(react@18.3.1)
-      react: 18.3.1
-      react-dom: 18.3.1(react@18.3.1)
-    optionalDependencies:
-      '@types/react': 19.1.10
-      '@types/react-dom': 19.1.6(@types/react@19.1.10)
-
-  '@radix-ui/react-focus-guards@1.1.2(@types/react@19.1.10)(react@18.3.1)':
-    dependencies:
-      react: 18.3.1
-    optionalDependencies:
-      '@types/react': 19.1.10
-
-  '@radix-ui/react-focus-scope@1.1.7(@types/react-dom@19.1.6(@types/react@19.1.10))(@types/react@19.1.10)(react-dom@18.3.1(react@18.3.1))(react@18.3.1)':
-    dependencies:
-      '@radix-ui/react-compose-refs': 1.1.2(@types/react@19.1.10)(react@18.3.1)
-      '@radix-ui/react-primitive': 2.1.3(@types/react-dom@19.1.6(@types/react@19.1.10))(@types/react@19.1.10)(react-dom@18.3.1(react@18.3.1))(react@18.3.1)
-      '@radix-ui/react-use-callback-ref': 1.1.1(@types/react@19.1.10)(react@18.3.1)
-      react: 18.3.1
-      react-dom: 18.3.1(react@18.3.1)
-    optionalDependencies:
-      '@types/react': 19.1.10
-      '@types/react-dom': 19.1.6(@types/react@19.1.10)
-
-  '@radix-ui/react-icons@1.3.2(react@18.3.1)':
-    dependencies:
-      react: 18.3.1
-
-  '@radix-ui/react-id@1.1.1(@types/react@19.1.10)(react@18.3.1)':
-    dependencies:
-      '@radix-ui/react-use-layout-effect': 1.1.1(@types/react@19.1.10)(react@18.3.1)
-      react: 18.3.1
-    optionalDependencies:
-      '@types/react': 19.1.10
-
-  '@radix-ui/react-label@2.1.7(@types/react-dom@19.1.6(@types/react@19.1.10))(@types/react@19.1.10)(react-dom@18.3.1(react@18.3.1))(react@18.3.1)':
-    dependencies:
-      '@radix-ui/react-primitive': 2.1.3(@types/react-dom@19.1.6(@types/react@19.1.10))(@types/react@19.1.10)(react-dom@18.3.1(react@18.3.1))(react@18.3.1)
-      react: 18.3.1
-      react-dom: 18.3.1(react@18.3.1)
-    optionalDependencies:
-      '@types/react': 19.1.10
-      '@types/react-dom': 19.1.6(@types/react@19.1.10)
-
-  '@radix-ui/react-popover@1.1.14(@types/react-dom@19.1.6(@types/react@19.1.10))(@types/react@19.1.10)(react-dom@18.3.1(react@18.3.1))(react@18.3.1)':
-    dependencies:
-      '@radix-ui/primitive': 1.1.2
-      '@radix-ui/react-compose-refs': 1.1.2(@types/react@19.1.10)(react@18.3.1)
-      '@radix-ui/react-context': 1.1.2(@types/react@19.1.10)(react@18.3.1)
-      '@radix-ui/react-dismissable-layer': 1.1.10(@types/react-dom@19.1.6(@types/react@19.1.10))(@types/react@19.1.10)(react-dom@18.3.1(react@18.3.1))(react@18.3.1)
-      '@radix-ui/react-focus-guards': 1.1.2(@types/react@19.1.10)(react@18.3.1)
-      '@radix-ui/react-focus-scope': 1.1.7(@types/react-dom@19.1.6(@types/react@19.1.10))(@types/react@19.1.10)(react-dom@18.3.1(react@18.3.1))(react@18.3.1)
-      '@radix-ui/react-id': 1.1.1(@types/react@19.1.10)(react@18.3.1)
-      '@radix-ui/react-popper': 1.2.7(@types/react-dom@19.1.6(@types/react@19.1.10))(@types/react@19.1.10)(react-dom@18.3.1(react@18.3.1))(react@18.3.1)
-      '@radix-ui/react-portal': 1.1.9(@types/react-dom@19.1.6(@types/react@19.1.10))(@types/react@19.1.10)(react-dom@18.3.1(react@18.3.1))(react@18.3.1)
-      '@radix-ui/react-presence': 1.1.4(@types/react-dom@19.1.6(@types/react@19.1.10))(@types/react@19.1.10)(react-dom@18.3.1(react@18.3.1))(react@18.3.1)
-      '@radix-ui/react-primitive': 2.1.3(@types/react-dom@19.1.6(@types/react@19.1.10))(@types/react@19.1.10)(react-dom@18.3.1(react@18.3.1))(react@18.3.1)
-      '@radix-ui/react-slot': 1.2.3(@types/react@19.1.10)(react@18.3.1)
-      '@radix-ui/react-use-controllable-state': 1.2.2(@types/react@19.1.10)(react@18.3.1)
-      aria-hidden: 1.2.6
-      react: 18.3.1
-      react-dom: 18.3.1(react@18.3.1)
-      react-remove-scroll: 2.7.1(@types/react@19.1.10)(react@18.3.1)
-    optionalDependencies:
-      '@types/react': 19.1.10
-      '@types/react-dom': 19.1.6(@types/react@19.1.10)
-
-  '@radix-ui/react-popper@1.2.7(@types/react-dom@19.1.6(@types/react@19.1.10))(@types/react@19.1.10)(react-dom@18.3.1(react@18.3.1))(react@18.3.1)':
-    dependencies:
-      '@floating-ui/react-dom': 2.1.5(react-dom@18.3.1(react@18.3.1))(react@18.3.1)
-      '@radix-ui/react-arrow': 1.1.7(@types/react-dom@19.1.6(@types/react@19.1.10))(@types/react@19.1.10)(react-dom@18.3.1(react@18.3.1))(react@18.3.1)
-      '@radix-ui/react-compose-refs': 1.1.2(@types/react@19.1.10)(react@18.3.1)
-      '@radix-ui/react-context': 1.1.2(@types/react@19.1.10)(react@18.3.1)
-      '@radix-ui/react-primitive': 2.1.3(@types/react-dom@19.1.6(@types/react@19.1.10))(@types/react@19.1.10)(react-dom@18.3.1(react@18.3.1))(react@18.3.1)
-      '@radix-ui/react-use-callback-ref': 1.1.1(@types/react@19.1.10)(react@18.3.1)
-      '@radix-ui/react-use-layout-effect': 1.1.1(@types/react@19.1.10)(react@18.3.1)
-      '@radix-ui/react-use-rect': 1.1.1(@types/react@19.1.10)(react@18.3.1)
-      '@radix-ui/react-use-size': 1.1.1(@types/react@19.1.10)(react@18.3.1)
-      '@radix-ui/rect': 1.1.1
-      react: 18.3.1
-      react-dom: 18.3.1(react@18.3.1)
-    optionalDependencies:
-      '@types/react': 19.1.10
-      '@types/react-dom': 19.1.6(@types/react@19.1.10)
-
-  '@radix-ui/react-portal@1.1.9(@types/react-dom@19.1.6(@types/react@19.1.10))(@types/react@19.1.10)(react-dom@18.3.1(react@18.3.1))(react@18.3.1)':
-    dependencies:
-      '@radix-ui/react-primitive': 2.1.3(@types/react-dom@19.1.6(@types/react@19.1.10))(@types/react@19.1.10)(react-dom@18.3.1(react@18.3.1))(react@18.3.1)
-      '@radix-ui/react-use-layout-effect': 1.1.1(@types/react@19.1.10)(react@18.3.1)
-      react: 18.3.1
-      react-dom: 18.3.1(react@18.3.1)
-    optionalDependencies:
-      '@types/react': 19.1.10
-      '@types/react-dom': 19.1.6(@types/react@19.1.10)
-
-  '@radix-ui/react-presence@1.1.4(@types/react-dom@19.1.6(@types/react@19.1.10))(@types/react@19.1.10)(react-dom@18.3.1(react@18.3.1))(react@18.3.1)':
-    dependencies:
-      '@radix-ui/react-compose-refs': 1.1.2(@types/react@19.1.10)(react@18.3.1)
-      '@radix-ui/react-use-layout-effect': 1.1.1(@types/react@19.1.10)(react@18.3.1)
-      react: 18.3.1
-      react-dom: 18.3.1(react@18.3.1)
-    optionalDependencies:
-      '@types/react': 19.1.10
-      '@types/react-dom': 19.1.6(@types/react@19.1.10)
-
-  '@radix-ui/react-primitive@2.1.3(@types/react-dom@19.1.6(@types/react@19.1.10))(@types/react@19.1.10)(react-dom@18.3.1(react@18.3.1))(react@18.3.1)':
-    dependencies:
-      '@radix-ui/react-slot': 1.2.3(@types/react@19.1.10)(react@18.3.1)
-      react: 18.3.1
-      react-dom: 18.3.1(react@18.3.1)
-    optionalDependencies:
-      '@types/react': 19.1.10
-      '@types/react-dom': 19.1.6(@types/react@19.1.10)
-
-  '@radix-ui/react-roving-focus@1.1.10(@types/react-dom@19.1.6(@types/react@19.1.10))(@types/react@19.1.10)(react-dom@18.3.1(react@18.3.1))(react@18.3.1)':
-    dependencies:
-      '@radix-ui/primitive': 1.1.2
-      '@radix-ui/react-collection': 1.1.7(@types/react-dom@19.1.6(@types/react@19.1.10))(@types/react@19.1.10)(react-dom@18.3.1(react@18.3.1))(react@18.3.1)
-      '@radix-ui/react-compose-refs': 1.1.2(@types/react@19.1.10)(react@18.3.1)
-      '@radix-ui/react-context': 1.1.2(@types/react@19.1.10)(react@18.3.1)
-      '@radix-ui/react-direction': 1.1.1(@types/react@19.1.10)(react@18.3.1)
-      '@radix-ui/react-id': 1.1.1(@types/react@19.1.10)(react@18.3.1)
-      '@radix-ui/react-primitive': 2.1.3(@types/react-dom@19.1.6(@types/react@19.1.10))(@types/react@19.1.10)(react-dom@18.3.1(react@18.3.1))(react@18.3.1)
-      '@radix-ui/react-use-callback-ref': 1.1.1(@types/react@19.1.10)(react@18.3.1)
-      '@radix-ui/react-use-controllable-state': 1.2.2(@types/react@19.1.10)(react@18.3.1)
-      react: 18.3.1
-      react-dom: 18.3.1(react@18.3.1)
-    optionalDependencies:
-      '@types/react': 19.1.10
-      '@types/react-dom': 19.1.6(@types/react@19.1.10)
-
-  '@radix-ui/react-select@2.2.5(@types/react-dom@19.1.6(@types/react@19.1.10))(@types/react@19.1.10)(react-dom@18.3.1(react@18.3.1))(react@18.3.1)':
-    dependencies:
-      '@radix-ui/number': 1.1.1
-      '@radix-ui/primitive': 1.1.2
-      '@radix-ui/react-collection': 1.1.7(@types/react-dom@19.1.6(@types/react@19.1.10))(@types/react@19.1.10)(react-dom@18.3.1(react@18.3.1))(react@18.3.1)
-      '@radix-ui/react-compose-refs': 1.1.2(@types/react@19.1.10)(react@18.3.1)
-      '@radix-ui/react-context': 1.1.2(@types/react@19.1.10)(react@18.3.1)
-      '@radix-ui/react-direction': 1.1.1(@types/react@19.1.10)(react@18.3.1)
-      '@radix-ui/react-dismissable-layer': 1.1.10(@types/react-dom@19.1.6(@types/react@19.1.10))(@types/react@19.1.10)(react-dom@18.3.1(react@18.3.1))(react@18.3.1)
-      '@radix-ui/react-focus-guards': 1.1.2(@types/react@19.1.10)(react@18.3.1)
-      '@radix-ui/react-focus-scope': 1.1.7(@types/react-dom@19.1.6(@types/react@19.1.10))(@types/react@19.1.10)(react-dom@18.3.1(react@18.3.1))(react@18.3.1)
-      '@radix-ui/react-id': 1.1.1(@types/react@19.1.10)(react@18.3.1)
-      '@radix-ui/react-popper': 1.2.7(@types/react-dom@19.1.6(@types/react@19.1.10))(@types/react@19.1.10)(react-dom@18.3.1(react@18.3.1))(react@18.3.1)
-      '@radix-ui/react-portal': 1.1.9(@types/react-dom@19.1.6(@types/react@19.1.10))(@types/react@19.1.10)(react-dom@18.3.1(react@18.3.1))(react@18.3.1)
-      '@radix-ui/react-primitive': 2.1.3(@types/react-dom@19.1.6(@types/react@19.1.10))(@types/react@19.1.10)(react-dom@18.3.1(react@18.3.1))(react@18.3.1)
-      '@radix-ui/react-slot': 1.2.3(@types/react@19.1.10)(react@18.3.1)
-      '@radix-ui/react-use-callback-ref': 1.1.1(@types/react@19.1.10)(react@18.3.1)
-      '@radix-ui/react-use-controllable-state': 1.2.2(@types/react@19.1.10)(react@18.3.1)
-      '@radix-ui/react-use-layout-effect': 1.1.1(@types/react@19.1.10)(react@18.3.1)
-      '@radix-ui/react-use-previous': 1.1.1(@types/react@19.1.10)(react@18.3.1)
-      '@radix-ui/react-visually-hidden': 1.2.3(@types/react-dom@19.1.6(@types/react@19.1.10))(@types/react@19.1.10)(react-dom@18.3.1(react@18.3.1))(react@18.3.1)
-      aria-hidden: 1.2.6
-      react: 18.3.1
-      react-dom: 18.3.1(react@18.3.1)
-      react-remove-scroll: 2.7.1(@types/react@19.1.10)(react@18.3.1)
-    optionalDependencies:
-      '@types/react': 19.1.10
-      '@types/react-dom': 19.1.6(@types/react@19.1.10)
-
-  '@radix-ui/react-slot@1.2.3(@types/react@19.1.10)(react@18.3.1)':
-    dependencies:
-      '@radix-ui/react-compose-refs': 1.1.2(@types/react@19.1.10)(react@18.3.1)
-      react: 18.3.1
-    optionalDependencies:
-      '@types/react': 19.1.10
-
-  '@radix-ui/react-tabs@1.1.12(@types/react-dom@19.1.6(@types/react@19.1.10))(@types/react@19.1.10)(react-dom@18.3.1(react@18.3.1))(react@18.3.1)':
-    dependencies:
-      '@radix-ui/primitive': 1.1.2
-      '@radix-ui/react-context': 1.1.2(@types/react@19.1.10)(react@18.3.1)
-      '@radix-ui/react-direction': 1.1.1(@types/react@19.1.10)(react@18.3.1)
-      '@radix-ui/react-id': 1.1.1(@types/react@19.1.10)(react@18.3.1)
-      '@radix-ui/react-presence': 1.1.4(@types/react-dom@19.1.6(@types/react@19.1.10))(@types/react@19.1.10)(react-dom@18.3.1(react@18.3.1))(react@18.3.1)
-      '@radix-ui/react-primitive': 2.1.3(@types/react-dom@19.1.6(@types/react@19.1.10))(@types/react@19.1.10)(react-dom@18.3.1(react@18.3.1))(react@18.3.1)
-      '@radix-ui/react-roving-focus': 1.1.10(@types/react-dom@19.1.6(@types/react@19.1.10))(@types/react@19.1.10)(react-dom@18.3.1(react@18.3.1))(react@18.3.1)
-      '@radix-ui/react-use-controllable-state': 1.2.2(@types/react@19.1.10)(react@18.3.1)
-      react: 18.3.1
-      react-dom: 18.3.1(react@18.3.1)
-    optionalDependencies:
-      '@types/react': 19.1.10
-      '@types/react-dom': 19.1.6(@types/react@19.1.10)
-
-  '@radix-ui/react-toast@1.2.14(@types/react-dom@19.1.6(@types/react@19.1.10))(@types/react@19.1.10)(react-dom@18.3.1(react@18.3.1))(react@18.3.1)':
-    dependencies:
-      '@radix-ui/primitive': 1.1.2
-      '@radix-ui/react-collection': 1.1.7(@types/react-dom@19.1.6(@types/react@19.1.10))(@types/react@19.1.10)(react-dom@18.3.1(react@18.3.1))(react@18.3.1)
-      '@radix-ui/react-compose-refs': 1.1.2(@types/react@19.1.10)(react@18.3.1)
-      '@radix-ui/react-context': 1.1.2(@types/react@19.1.10)(react@18.3.1)
-      '@radix-ui/react-dismissable-layer': 1.1.10(@types/react-dom@19.1.6(@types/react@19.1.10))(@types/react@19.1.10)(react-dom@18.3.1(react@18.3.1))(react@18.3.1)
-      '@radix-ui/react-portal': 1.1.9(@types/react-dom@19.1.6(@types/react@19.1.10))(@types/react@19.1.10)(react-dom@18.3.1(react@18.3.1))(react@18.3.1)
-      '@radix-ui/react-presence': 1.1.4(@types/react-dom@19.1.6(@types/react@19.1.10))(@types/react@19.1.10)(react-dom@18.3.1(react@18.3.1))(react@18.3.1)
-      '@radix-ui/react-primitive': 2.1.3(@types/react-dom@19.1.6(@types/react@19.1.10))(@types/react@19.1.10)(react-dom@18.3.1(react@18.3.1))(react@18.3.1)
-      '@radix-ui/react-use-callback-ref': 1.1.1(@types/react@19.1.10)(react@18.3.1)
-      '@radix-ui/react-use-controllable-state': 1.2.2(@types/react@19.1.10)(react@18.3.1)
-      '@radix-ui/react-use-layout-effect': 1.1.1(@types/react@19.1.10)(react@18.3.1)
-      '@radix-ui/react-visually-hidden': 1.2.3(@types/react-dom@19.1.6(@types/react@19.1.10))(@types/react@19.1.10)(react-dom@18.3.1(react@18.3.1))(react@18.3.1)
-      react: 18.3.1
-      react-dom: 18.3.1(react@18.3.1)
-    optionalDependencies:
-      '@types/react': 19.1.10
-      '@types/react-dom': 19.1.6(@types/react@19.1.10)
-
-  '@radix-ui/react-tooltip@1.2.7(@types/react-dom@19.1.6(@types/react@19.1.10))(@types/react@19.1.10)(react-dom@18.3.1(react@18.3.1))(react@18.3.1)':
-    dependencies:
-      '@radix-ui/primitive': 1.1.2
-      '@radix-ui/react-compose-refs': 1.1.2(@types/react@19.1.10)(react@18.3.1)
-      '@radix-ui/react-context': 1.1.2(@types/react@19.1.10)(react@18.3.1)
-      '@radix-ui/react-dismissable-layer': 1.1.10(@types/react-dom@19.1.6(@types/react@19.1.10))(@types/react@19.1.10)(react-dom@18.3.1(react@18.3.1))(react@18.3.1)
-      '@radix-ui/react-id': 1.1.1(@types/react@19.1.10)(react@18.3.1)
-      '@radix-ui/react-popper': 1.2.7(@types/react-dom@19.1.6(@types/react@19.1.10))(@types/react@19.1.10)(react-dom@18.3.1(react@18.3.1))(react@18.3.1)
-      '@radix-ui/react-portal': 1.1.9(@types/react-dom@19.1.6(@types/react@19.1.10))(@types/react@19.1.10)(react-dom@18.3.1(react@18.3.1))(react@18.3.1)
-      '@radix-ui/react-presence': 1.1.4(@types/react-dom@19.1.6(@types/react@19.1.10))(@types/react@19.1.10)(react-dom@18.3.1(react@18.3.1))(react@18.3.1)
-      '@radix-ui/react-primitive': 2.1.3(@types/react-dom@19.1.6(@types/react@19.1.10))(@types/react@19.1.10)(react-dom@18.3.1(react@18.3.1))(react@18.3.1)
-      '@radix-ui/react-slot': 1.2.3(@types/react@19.1.10)(react@18.3.1)
-      '@radix-ui/react-use-controllable-state': 1.2.2(@types/react@19.1.10)(react@18.3.1)
-      '@radix-ui/react-visually-hidden': 1.2.3(@types/react-dom@19.1.6(@types/react@19.1.10))(@types/react@19.1.10)(react-dom@18.3.1(react@18.3.1))(react@18.3.1)
-      react: 18.3.1
-      react-dom: 18.3.1(react@18.3.1)
-    optionalDependencies:
-      '@types/react': 19.1.10
-      '@types/react-dom': 19.1.6(@types/react@19.1.10)
-
-  '@radix-ui/react-use-callback-ref@1.1.1(@types/react@19.1.10)(react@18.3.1)':
-    dependencies:
-      react: 18.3.1
-    optionalDependencies:
-      '@types/react': 19.1.10
-
-  '@radix-ui/react-use-controllable-state@1.2.2(@types/react@19.1.10)(react@18.3.1)':
-    dependencies:
-      '@radix-ui/react-use-effect-event': 0.0.2(@types/react@19.1.10)(react@18.3.1)
-      '@radix-ui/react-use-layout-effect': 1.1.1(@types/react@19.1.10)(react@18.3.1)
-      react: 18.3.1
-    optionalDependencies:
-      '@types/react': 19.1.10
-
-  '@radix-ui/react-use-effect-event@0.0.2(@types/react@19.1.10)(react@18.3.1)':
-    dependencies:
-      '@radix-ui/react-use-layout-effect': 1.1.1(@types/react@19.1.10)(react@18.3.1)
-      react: 18.3.1
-    optionalDependencies:
-      '@types/react': 19.1.10
-
-  '@radix-ui/react-use-escape-keydown@1.1.1(@types/react@19.1.10)(react@18.3.1)':
-    dependencies:
-      '@radix-ui/react-use-callback-ref': 1.1.1(@types/react@19.1.10)(react@18.3.1)
-      react: 18.3.1
-    optionalDependencies:
-      '@types/react': 19.1.10
-
-  '@radix-ui/react-use-layout-effect@1.1.1(@types/react@19.1.10)(react@18.3.1)':
-    dependencies:
-      react: 18.3.1
-    optionalDependencies:
-      '@types/react': 19.1.10
-
-  '@radix-ui/react-use-previous@1.1.1(@types/react@19.1.10)(react@18.3.1)':
-    dependencies:
-      react: 18.3.1
-    optionalDependencies:
-      '@types/react': 19.1.10
-
-  '@radix-ui/react-use-rect@1.1.1(@types/react@19.1.10)(react@18.3.1)':
-    dependencies:
-      '@radix-ui/rect': 1.1.1
-      react: 18.3.1
-    optionalDependencies:
-      '@types/react': 19.1.10
-
-  '@radix-ui/react-use-size@1.1.1(@types/react@19.1.10)(react@18.3.1)':
-    dependencies:
-      '@radix-ui/react-use-layout-effect': 1.1.1(@types/react@19.1.10)(react@18.3.1)
-      react: 18.3.1
-    optionalDependencies:
-      '@types/react': 19.1.10
-
-  '@radix-ui/react-visually-hidden@1.2.3(@types/react-dom@19.1.6(@types/react@19.1.10))(@types/react@19.1.10)(react-dom@18.3.1(react@18.3.1))(react@18.3.1)':
-    dependencies:
-      '@radix-ui/react-primitive': 2.1.3(@types/react-dom@19.1.6(@types/react@19.1.10))(@types/react@19.1.10)(react-dom@18.3.1(react@18.3.1))(react@18.3.1)
-      react: 18.3.1
-      react-dom: 18.3.1(react@18.3.1)
-    optionalDependencies:
-      '@types/react': 19.1.10
-      '@types/react-dom': 19.1.6(@types/react@19.1.10)
-
-  '@radix-ui/rect@1.1.1': {}
-
-  '@rc-component/async-validator@5.0.4':
-    dependencies:
-      '@babel/runtime': 7.27.6
-
-  '@rc-component/color-picker@2.0.1(react-dom@19.1.0(react@19.1.0))(react@19.1.0)':
-    dependencies:
-      '@ant-design/fast-color': 2.0.6
-      '@babel/runtime': 7.27.6
-      classnames: 2.5.1
-      rc-util: 5.44.4(react-dom@19.1.0(react@19.1.0))(react@19.1.0)
-      react: 19.1.0
-      react-dom: 19.1.0(react@19.1.0)
-
-  '@rc-component/context@1.4.0(react-dom@19.1.0(react@19.1.0))(react@19.1.0)':
-    dependencies:
-      '@babel/runtime': 7.27.6
-      rc-util: 5.44.4(react-dom@19.1.0(react@19.1.0))(react@19.1.0)
-      react: 19.1.0
-      react-dom: 19.1.0(react@19.1.0)
-
-  '@rc-component/mini-decimal@1.1.0':
-    dependencies:
-      '@babel/runtime': 7.27.6
-
-  '@rc-component/mutate-observer@1.1.0(react-dom@19.1.0(react@19.1.0))(react@19.1.0)':
-    dependencies:
-      '@babel/runtime': 7.27.6
-      classnames: 2.5.1
-      rc-util: 5.44.4(react-dom@19.1.0(react@19.1.0))(react@19.1.0)
-      react: 19.1.0
-      react-dom: 19.1.0(react@19.1.0)
-
-  '@rc-component/portal@1.1.2(react-dom@19.1.0(react@19.1.0))(react@19.1.0)':
-    dependencies:
-      '@babel/runtime': 7.27.6
-      classnames: 2.5.1
-      rc-util: 5.44.4(react-dom@19.1.0(react@19.1.0))(react@19.1.0)
-      react: 19.1.0
-      react-dom: 19.1.0(react@19.1.0)
-
-  '@rc-component/qrcode@1.0.0(react-dom@19.1.0(react@19.1.0))(react@19.1.0)':
-    dependencies:
-      '@babel/runtime': 7.27.6
-      classnames: 2.5.1
-      rc-util: 5.44.4(react-dom@19.1.0(react@19.1.0))(react@19.1.0)
-      react: 19.1.0
-      react-dom: 19.1.0(react@19.1.0)
-
-  '@rc-component/tour@1.15.1(react-dom@19.1.0(react@19.1.0))(react@19.1.0)':
-    dependencies:
-      '@babel/runtime': 7.27.6
-      '@rc-component/portal': 1.1.2(react-dom@19.1.0(react@19.1.0))(react@19.1.0)
-      '@rc-component/trigger': 2.2.7(react-dom@19.1.0(react@19.1.0))(react@19.1.0)
-      classnames: 2.5.1
-      rc-util: 5.44.4(react-dom@19.1.0(react@19.1.0))(react@19.1.0)
-      react: 19.1.0
-      react-dom: 19.1.0(react@19.1.0)
-
-  '@rc-component/trigger@2.2.7(react-dom@19.1.0(react@19.1.0))(react@19.1.0)':
-    dependencies:
-      '@babel/runtime': 7.27.6
-      '@rc-component/portal': 1.1.2(react-dom@19.1.0(react@19.1.0))(react@19.1.0)
-      classnames: 2.5.1
-      rc-motion: 2.9.5(react-dom@19.1.0(react@19.1.0))(react@19.1.0)
-      rc-resize-observer: 1.4.3(react-dom@19.1.0(react@19.1.0))(react@19.1.0)
-      rc-util: 5.44.4(react-dom@19.1.0(react@19.1.0))(react@19.1.0)
-      react: 19.1.0
-      react-dom: 19.1.0(react@19.1.0)
-
-  '@rc-component/util@1.2.1(react-dom@19.1.0(react@19.1.0))(react@19.1.0)':
-    dependencies:
-      react: 19.1.0
-      react-dom: 19.1.0(react@19.1.0)
-      react-is: 18.3.1
-
-  '@rolldown/pluginutils@1.0.0-beta.11': {}
-
-  '@rollup/pluginutils@5.2.0(rollup@4.45.1)':
-    dependencies:
-      '@types/estree': 1.0.8
-      estree-walker: 2.0.2
-      picomatch: 4.0.2
-    optionalDependencies:
-      rollup: 4.45.1
-
-  '@rollup/rollup-android-arm-eabi@4.44.0':
-    optional: true
-
-  '@rollup/rollup-android-arm-eabi@4.45.1':
-    optional: true
-
-  '@rollup/rollup-android-arm64@4.44.0':
-    optional: true
-
-  '@rollup/rollup-android-arm64@4.45.1':
-    optional: true
-
-  '@rollup/rollup-darwin-arm64@4.44.0':
-    optional: true
-
-  '@rollup/rollup-darwin-arm64@4.45.1':
-    optional: true
-
-  '@rollup/rollup-darwin-x64@4.44.0':
-    optional: true
-
-  '@rollup/rollup-darwin-x64@4.45.1':
-    optional: true
-
-  '@rollup/rollup-freebsd-arm64@4.44.0':
-    optional: true
-
-  '@rollup/rollup-freebsd-arm64@4.45.1':
-    optional: true
-
-  '@rollup/rollup-freebsd-x64@4.44.0':
-    optional: true
-
-  '@rollup/rollup-freebsd-x64@4.45.1':
-    optional: true
-
-  '@rollup/rollup-linux-arm-gnueabihf@4.44.0':
-    optional: true
-
-  '@rollup/rollup-linux-arm-gnueabihf@4.45.1':
-    optional: true
-
-  '@rollup/rollup-linux-arm-musleabihf@4.44.0':
-    optional: true
-
-  '@rollup/rollup-linux-arm-musleabihf@4.45.1':
-    optional: true
-
-  '@rollup/rollup-linux-arm64-gnu@4.44.0':
-    optional: true
-
-  '@rollup/rollup-linux-arm64-gnu@4.45.1':
-    optional: true
-
-  '@rollup/rollup-linux-arm64-musl@4.44.0':
-    optional: true
-
-  '@rollup/rollup-linux-arm64-musl@4.45.1':
-    optional: true
-
-  '@rollup/rollup-linux-loongarch64-gnu@4.44.0':
-    optional: true
-
-  '@rollup/rollup-linux-loongarch64-gnu@4.45.1':
-    optional: true
-
-  '@rollup/rollup-linux-powerpc64le-gnu@4.44.0':
-    optional: true
-
-  '@rollup/rollup-linux-powerpc64le-gnu@4.45.1':
-    optional: true
-
-  '@rollup/rollup-linux-riscv64-gnu@4.44.0':
-    optional: true
-
-  '@rollup/rollup-linux-riscv64-gnu@4.45.1':
-    optional: true
-
-  '@rollup/rollup-linux-riscv64-musl@4.44.0':
-    optional: true
-
-  '@rollup/rollup-linux-riscv64-musl@4.45.1':
-    optional: true
-
-  '@rollup/rollup-linux-s390x-gnu@4.44.0':
-    optional: true
-
-  '@rollup/rollup-linux-s390x-gnu@4.45.1':
-    optional: true
-
-  '@rollup/rollup-linux-x64-gnu@4.44.0':
-    optional: true
-
-  '@rollup/rollup-linux-x64-gnu@4.45.1':
-    optional: true
-
-  '@rollup/rollup-linux-x64-musl@4.44.0':
-    optional: true
-
-  '@rollup/rollup-linux-x64-musl@4.45.1':
-    optional: true
-
-  '@rollup/rollup-win32-arm64-msvc@4.44.0':
-    optional: true
-
-  '@rollup/rollup-win32-arm64-msvc@4.45.1':
-    optional: true
-
-  '@rollup/rollup-win32-ia32-msvc@4.44.0':
-    optional: true
-
-  '@rollup/rollup-win32-ia32-msvc@4.45.1':
-    optional: true
-
-  '@rollup/rollup-win32-x64-msvc@4.44.0':
-    optional: true
-
-  '@rollup/rollup-win32-x64-msvc@4.45.1':
->>>>>>> 26baf695
+    requiresBuild: true
     optional: true
 
   /@rushstack/node-core-library@5.14.0(@types/node@24.3.0):
@@ -13064,15 +6324,9 @@
   /fast-deep-equal@3.1.3:
     resolution: {integrity: sha512-f3qQ9oQy9j2AhBe/H9VC91wLmKBCCU/gDOnKNAYG5hswO7BLKj09Hc5HYNz9cGI++xlpDCIgDaitVs03ATR84Q==}
 
-<<<<<<< HEAD
   /fast-glob@3.3.3:
     resolution: {integrity: sha512-7MptL8U0cqcFdzIzwOTHoilX9x5BrNqye7Z/LuC7kCMRio1EMSyqRK3BEAUD7sXRq4iT4AzTVuZdhgQ2TCvYLg==}
     engines: {node: '>=8.6.0'}
-=======
-  fast-diff@1.3.0: {}
-
-  fast-glob@3.3.3:
->>>>>>> 26baf695
     dependencies:
       '@nodelib/fs.stat': 2.0.5
       '@nodelib/fs.walk': 1.2.8
@@ -14475,29 +7729,17 @@
     resolution: {integrity: sha512-aVx8ztPv7/2ULbArGJ2Y42bG1mEQ5mGjpdvrbJcJFU3TbYybe+QlLS4pst9zV52ymy2in1KpFPiZnAOATxD4+Q==}
     dev: true
 
-<<<<<<< HEAD
   /lodash.includes@4.3.0:
     resolution: {integrity: sha512-W3Bx6mdkRTGtlJISOvVD/lbqjTlPPUDTMnlXZFnVwi9NKJ6tiAk6LVdlhZMm17VZisqhKcgzpO5Wz91PCt5b0w==}
     dev: true
-=======
-  lodash.clonedeep@4.5.0: {}
-
-  lodash.includes@4.3.0: {}
->>>>>>> 26baf695
 
   /lodash.isboolean@3.0.3:
     resolution: {integrity: sha512-Bz5mupy2SVbPHURB98VAcw+aHh4vRV5IPNhILUCsOzRmsTmSQ17jIuqopAentWoehktxGd9e/hbIXq980/1QJg==}
     dev: true
 
-<<<<<<< HEAD
   /lodash.isinteger@4.0.4:
     resolution: {integrity: sha512-DBwtEWN2caHQ9/imiNeEA5ys1JoRtRfY3d7V9wkqtbycnAmTvRRmbHKDV4a0EYc678/dia0jrte4tjYwVBaZUA==}
     dev: true
-=======
-  lodash.isequal@4.5.0: {}
-
-  lodash.isinteger@4.0.4: {}
->>>>>>> 26baf695
 
   /lodash.isnumber@3.0.3:
     resolution: {integrity: sha512-QYqzpfwO3/CWf3XP+Z+tkQsfaLL/EnUlXWVkIk5FUPc4sBdTehEqZONuyRt2P67PXAk+NXmTBcc97zw9t1FQrw==}
@@ -15636,15 +8878,9 @@
     resolution: {integrity: sha512-4hLB8Py4zZce5s4yd9XzopqwVv/yGNhV1Bl8NTmCq1763HeK2+EwVTv+leGeL13Dnh2wfbqowVPXCIO0z4taYw==}
     dev: true
 
-<<<<<<< HEAD
   /parent-module@1.0.1:
     resolution: {integrity: sha512-GQ2EWRpQV8/o+Aw8YqtfZZPfNRWZYkbidE9k5rpl/hC3vtHHBfGm2Ifi6qWV+coDGkrUKZAxE3Lot5kcsRlh+g==}
     engines: {node: '>=6'}
-=======
-  parchment@3.0.0: {}
-
-  parent-module@1.0.1:
->>>>>>> 26baf695
     dependencies:
       callsites: 3.1.0
 
@@ -16165,25 +9401,8 @@
     resolution: {integrity: sha512-tYC1Q1hgyRuHgloV/YXs2w15unPVh8qfu/qCTfhTYamaw7fyhumKa2yGpdSo87vY32rIclj+4fWYQXUMs9EHvg==}
     dev: true
 
-<<<<<<< HEAD
   /randombytes@2.1.0:
     resolution: {integrity: sha512-vYl3iOX+4CKUWuxGi9Ukhie6fsqXqS9FE2Zaic4tNFD2N2QQaXOMFbuKK4QmDHC0JO6B1Zp41J0LpT0oR68amQ==}
-=======
-  quill-delta@5.1.0:
-    dependencies:
-      fast-diff: 1.3.0
-      lodash.clonedeep: 4.5.0
-      lodash.isequal: 4.5.0
-
-  quill@2.0.3:
-    dependencies:
-      eventemitter3: 5.0.1
-      lodash-es: 4.17.21
-      parchment: 3.0.0
-      quill-delta: 5.1.0
-
-  randombytes@2.1.0:
->>>>>>> 26baf695
     dependencies:
       safe-buffer: 5.2.1
     dev: true
