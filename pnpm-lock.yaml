--- conflicted
+++ resolved
@@ -237,18 +237,9 @@
       dayjs:
         specifier: ^1.11.13
         version: 1.11.13
-<<<<<<< HEAD
       filesize:
         specifier: ^10.1.6
         version: 10.1.6
-=======
-      i18next:
-        specifier: ^25.2.1
-        version: 25.2.1(typescript@5.8.3)
-      i18next-browser-languagedetector:
-        specifier: ^8.2.0
-        version: 8.2.0
->>>>>>> 077a7fb4
       lexical:
         specifier: 0.32.1
         version: 0.32.1
