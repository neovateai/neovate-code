--- conflicted
+++ resolved
@@ -21,11 +21,8 @@
   productName: string;
   language: string;
   apiKeys: ApiKeys;
-<<<<<<< HEAD
   customSystemPrompt: string[];
-=======
   approvalModel: ApprovalModel;
->>>>>>> 4b8f1f45
 };
 
 export function getConfigPaths(opts: { productName: string; cwd: string }): {
@@ -234,12 +231,9 @@
     productName,
     language,
     apiKeys,
-<<<<<<< HEAD
     customSystemPrompt: combinedConfig.customSystemPrompt || [],
     pluginPaths: combinedConfig.pluginPaths || [],
-=======
     approvalModel: getApprovalModel(argv.approvalMode as ApprovalModel),
->>>>>>> 4b8f1f45
   };
 }
 
