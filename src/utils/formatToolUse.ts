import { AgentInputItem } from '@openai/agents';
import { isArray, isPlainObject } from 'lodash-es';

interface ToolResult {
  success: boolean;
  message?: string;
  data?: any;
  error?: string;
}

interface ToolUse {
  name: string;
  params: Record<string, any>;
  result: ToolResult | string;
  callId: string;
}

interface ImageData {
  type: 'image';
  data: string;
  mimeType: string;
}

const isImageData = (data: any): data is ImageData =>
  isPlainObject(data) && data.type === 'image';

const isUrl = (data: string): boolean =>
  data.startsWith('http://') || data.startsWith('https://');

export function parseImageData(data: string, mimeType: string): string {
  return isUrl(data) ? data : `data:${mimeType};base64,${data}`;
}

export function createStableToolKey(
  toolName: string,
  params: Record<string, any>,
): string {
  const sortedParams = Object.fromEntries(
    Object.entries(params).sort(([a], [b]) => a.localeCompare(b)),
  );
  return `${toolName}:${JSON.stringify(sortedParams)}`;
}

<<<<<<< HEAD
function createImageInputItem(data: string, mimeType: string): AgentInputItem {
  return {
    role: 'user',
    type: 'message',
    content: [
      {
        type: 'input_image',
        image: parseImageData(data, mimeType),
        providerData: { mimeType },
      },
    ],
  };
}

function createAssistantToolFormatItem(
  name: string,
  result: Record<string, any>,
=======
const TOOL_NAMES = {
  READ: 'read',
  BASH: 'bash',
  EDIT: 'edit',
  WRITE: 'write',
  FETCH: 'fetch',
  GLOB: 'glob',
  GREP: 'grep',
  LS: 'ls',
} as const;

function safeStringify(obj: any): string {
  try {
    return JSON.stringify(obj);
  } catch (error) {
    return '[Unable to serialize object]';
  }
}

const TOOL_DESCRIPTIONS: Record<
  string,
  (params: Record<string, any>) => string
> = {
  [TOOL_NAMES.READ]: (params) => `file_path: ${params.file_path}`,
  [TOOL_NAMES.BASH]: (params) => `command: ${params.command}`,
  [TOOL_NAMES.EDIT]: (params) => `file_path: ${params.file_path}`,
  [TOOL_NAMES.WRITE]: (params) => `file_path: ${params.file_path}`,
  [TOOL_NAMES.FETCH]: (params) => `url: ${params.url}`,
  [TOOL_NAMES.GLOB]: (params) => `pattern: ${params.pattern}`,
  [TOOL_NAMES.GREP]: (params) => `pattern: ${params.pattern}`,
  [TOOL_NAMES.LS]: (params) => `dir_path: ${params.dir_path}`,
};

function formatToolDescription(tool: ToolUse): string {
  const getDescription = TOOL_DESCRIPTIONS[tool.name];
  if (getDescription && tool.params) {
    return `[${tool.name} for '${getDescription(tool.params)}']`;
  }
  return `[${tool.name}]`;
}

function formatToolResult(result: any): string {
  if (typeof result === 'string') {
    return result;
  }

  if (!result) {
    return '(tool did not return anything)';
  }

  if (!result?.success) {
    return `The tool execution failed with the following error:\n<error>\n${result.error || 'Unknown error occurred'}\n</error>`;
  }

  const resultData = result.data
    ? `\n<function_results_data>\n${safeStringify(result.data)}\n</function_results_data>\n`
    : '';

  return `${result.message}${resultData}`;
}

function createAssistantFormatItem(
  name: string,
  result: ToolResult | string,
>>>>>>> 74b9d778
  callId: string,
): AgentInputItem {
  return {
    role: 'assistant',
    type: 'message',
    content: [
      {
        type: 'output_text',
<<<<<<< HEAD
        text: JSON.stringify({
=======
        text: safeStringify({
>>>>>>> 74b9d778
          type: 'function_call_result',
          name,
          result,
          callId,
        }),
      },
    ],
    status: 'completed',
  };
}
<<<<<<< HEAD

function createMultipleImagesInputItem(
  name: string,
  params: Record<string, any>,
  result: any[],
): AgentInputItem {
  return {
    role: 'user',
    type: 'message',
    content: result.map((item) => {
      if (item.type === 'image') {
        return {
          type: 'input_image',
          image: parseImageData(item.data, item.mimeType),
          providerData: { mimeType: item.mimeType },
        };
      }
      return {
        type: 'input_text',
        text: `[${name}${params ? ` for ${JSON.stringify(params)}` : ''}] result: \n<function_results>\n${JSON.stringify(
          item,
        )}\n</function_results>`,
      };
    }),
  };
}

function createDefaultInputItem(
  name: string,
  params: Record<string, any>,
  result: Record<string, any>,
): AgentInputItem {
=======

function createUserFormatItem(toolUse: ToolUse): AgentInputItem {
  if (process.env.USE_DETAILED_TOOL_FORMAT === '1') {
    const formattedResult = formatToolResult(toolUse.result);
    const description = formatToolDescription(toolUse);

    return {
      role: 'user',
      type: 'message',
      content: `${description} Result: \n <function_results>\n${formattedResult}\n</function_results>`,
    };
  }

  const { name, params, result } = toolUse;
>>>>>>> 74b9d778
  return {
    role: 'user',
    type: 'message',
    content: `[${name} for ${safeStringify(params)}] result: \n<function_results>\n${safeStringify(
      result,
    )}\n</function_results>`,
  };
}

export function formatToolUse(toolUse: ToolUse): AgentInputItem {
<<<<<<< HEAD
  const { name, params, result, callId } = toolUse;

  // Use simplified format if environment variable is set
  if (process.env.USE_ASSISTANT_TOOL_FORMAT === '1') {
    return createAssistantToolFormatItem(name, result, callId);
  }

  // Handle image results from read tool
  if (name === 'read' && result.success && result.type === 'image') {
    return createImageInputItem(result.data, result.mimeType);
  }

  // Handle direct image results
  if (isImageData(result)) {
    return createImageInputItem(result.data, result.mimeType);
  }

  // Handle array of results that may contain images
  if (isArray(result) && result.some(isImageData)) {
    return createMultipleImagesInputItem(name, params, result);
  }

  // Default case for text results
  return createDefaultInputItem(name, params, result);
=======
  const { name, result, callId } = toolUse;

  // Default to using original format. Set environment variable USE_ASSISTANT_TOOL_FORMAT=1 to enable simplified format
  if (process.env.USE_ASSISTANT_TOOL_FORMAT === '1') {
    return createAssistantFormatItem(name, result, callId);
  }

  return createUserFormatItem(toolUse);
>>>>>>> 74b9d778
}<|MERGE_RESOLUTION|>--- conflicted
+++ resolved
@@ -1,65 +1,6 @@
 import { AgentInputItem } from '@openai/agents';
 import { isArray, isPlainObject } from 'lodash-es';
 
-interface ToolResult {
-  success: boolean;
-  message?: string;
-  data?: any;
-  error?: string;
-}
-
-interface ToolUse {
-  name: string;
-  params: Record<string, any>;
-  result: ToolResult | string;
-  callId: string;
-}
-
-interface ImageData {
-  type: 'image';
-  data: string;
-  mimeType: string;
-}
-
-const isImageData = (data: any): data is ImageData =>
-  isPlainObject(data) && data.type === 'image';
-
-const isUrl = (data: string): boolean =>
-  data.startsWith('http://') || data.startsWith('https://');
-
-export function parseImageData(data: string, mimeType: string): string {
-  return isUrl(data) ? data : `data:${mimeType};base64,${data}`;
-}
-
-export function createStableToolKey(
-  toolName: string,
-  params: Record<string, any>,
-): string {
-  const sortedParams = Object.fromEntries(
-    Object.entries(params).sort(([a], [b]) => a.localeCompare(b)),
-  );
-  return `${toolName}:${JSON.stringify(sortedParams)}`;
-}
-
-<<<<<<< HEAD
-function createImageInputItem(data: string, mimeType: string): AgentInputItem {
-  return {
-    role: 'user',
-    type: 'message',
-    content: [
-      {
-        type: 'input_image',
-        image: parseImageData(data, mimeType),
-        providerData: { mimeType },
-      },
-    ],
-  };
-}
-
-function createAssistantToolFormatItem(
-  name: string,
-  result: Record<string, any>,
-=======
 const TOOL_NAMES = {
   READ: 'read',
   BASH: 'bash',
@@ -71,16 +12,41 @@
   LS: 'ls',
 } as const;
 
-function safeStringify(obj: any): string {
-  try {
-    return JSON.stringify(obj);
-  } catch (error) {
-    return '[Unable to serialize object]';
-  }
-}
+type ToolName = (typeof TOOL_NAMES)[keyof typeof TOOL_NAMES];
+
+interface ToolResult {
+  success: boolean;
+  message?: string;
+  data?: any;
+  error?: string;
+  type?: 'image' | 'text';
+  mimeType?: string;
+}
+
+interface ToolUse {
+  name: string;
+  params: Record<string, any>;
+  result: ToolResult | string;
+  callId: string;
+}
+
+interface ImageData {
+  type: 'image';
+  data: string;
+  mimeType: string;
+}
+
+const isImageData = (data: any): data is ImageData =>
+  isPlainObject(data) && data.type === 'image';
+
+const isUrl = (data: string): boolean =>
+  data.startsWith('http://') || data.startsWith('https://');
+
+const isSuccessToolResult = (result: any): result is ToolResult =>
+  isPlainObject(result) && 'success' in result;
 
 const TOOL_DESCRIPTIONS: Record<
-  string,
+  ToolName,
   (params: Record<string, any>) => string
 > = {
   [TOOL_NAMES.READ]: (params) => `file_path: ${params.file_path}`,
@@ -93,10 +59,42 @@
   [TOOL_NAMES.LS]: (params) => `dir_path: ${params.dir_path}`,
 };
 
+function parseImageData(data: string, mimeType: string): string {
+  return isUrl(data) ? data : `data:${mimeType};base64,${data}`;
+}
+
+export function createStableToolKey(
+  toolName: string,
+  params: Record<string, any>,
+): string {
+  const sortedEntries = Object.entries(params).sort(([a], [b]) =>
+    a.localeCompare(b),
+  );
+  const sortedParams = Object.fromEntries(sortedEntries);
+  return `${toolName}:${JSON.stringify(sortedParams)}`;
+}
+
+function safeStringify(
+  obj: any,
+  fallbackMessage = '[Unable to serialize object]',
+): string {
+  try {
+    return JSON.stringify(obj, null, 2);
+  } catch (error) {
+    console.warn('JSON stringify failed:', error);
+    return fallbackMessage;
+  }
+}
+
 function formatToolDescription(tool: ToolUse): string {
-  const getDescription = TOOL_DESCRIPTIONS[tool.name];
+  const getDescription = TOOL_DESCRIPTIONS[tool.name as ToolName];
   if (getDescription && tool.params) {
-    return `[${tool.name} for '${getDescription(tool.params)}']`;
+    try {
+      return `[${tool.name} for '${getDescription(tool.params)}']`;
+    } catch (error) {
+      console.warn('Failed to format tool description:', error);
+      return `[${tool.name}]`;
+    }
   }
   return `[${tool.name}]`;
 }
@@ -110,21 +108,39 @@
     return '(tool did not return anything)';
   }
 
-  if (!result?.success) {
-    return `The tool execution failed with the following error:\n<error>\n${result.error || 'Unknown error occurred'}\n</error>`;
+  if (!isSuccessToolResult(result)) {
+    return `\n<function_results_data>\n${safeStringify(result)}\n</function_results_data>\n`;
+  }
+
+  if (!result.success) {
+    const errorMessage = result.error || 'Unknown error occurred';
+    return `The tool execution failed with the following error:\n<error>\n${errorMessage}\n</error>`;
   }
 
   const resultData = result.data
     ? `\n<function_results_data>\n${safeStringify(result.data)}\n</function_results_data>\n`
     : '';
 
-  return `${result.message}${resultData}`;
-}
-
-function createAssistantFormatItem(
+  return `${result.message || ''}${resultData}`;
+}
+
+function createImageInputItem(data: string, mimeType: string): AgentInputItem {
+  return {
+    role: 'user',
+    type: 'message',
+    content: [
+      {
+        type: 'input_image',
+        image: parseImageData(data, mimeType),
+        providerData: { mimeType },
+      },
+    ],
+  };
+}
+
+function createAssistantToolFormatItem(
   name: string,
   result: ToolResult | string,
->>>>>>> 74b9d778
   callId: string,
 ): AgentInputItem {
   return {
@@ -133,11 +149,7 @@
     content: [
       {
         type: 'output_text',
-<<<<<<< HEAD
         text: JSON.stringify({
-=======
-        text: safeStringify({
->>>>>>> 74b9d778
           type: 'function_call_result',
           name,
           result,
@@ -148,7 +160,6 @@
     status: 'completed',
   };
 }
-<<<<<<< HEAD
 
 function createMultipleImagesInputItem(
   name: string,
@@ -159,29 +170,22 @@
     role: 'user',
     type: 'message',
     content: result.map((item) => {
-      if (item.type === 'image') {
+      if (isImageData(item)) {
         return {
           type: 'input_image',
           image: parseImageData(item.data, item.mimeType),
           providerData: { mimeType: item.mimeType },
         };
       }
+
+      const paramsText = params ? ` for ${safeStringify(params)}` : '';
       return {
         type: 'input_text',
-        text: `[${name}${params ? ` for ${JSON.stringify(params)}` : ''}] result: \n<function_results>\n${JSON.stringify(
-          item,
-        )}\n</function_results>`,
+        text: `[${name}${paramsText}] result: \n<function_results>\n${safeStringify(item)}\n</function_results>`,
       };
     }),
   };
 }
-
-function createDefaultInputItem(
-  name: string,
-  params: Record<string, any>,
-  result: Record<string, any>,
-): AgentInputItem {
-=======
 
 function createUserFormatItem(toolUse: ToolUse): AgentInputItem {
   if (process.env.USE_DETAILED_TOOL_FORMAT === '1') {
@@ -196,50 +200,36 @@
   }
 
   const { name, params, result } = toolUse;
->>>>>>> 74b9d778
   return {
     role: 'user',
     type: 'message',
-    content: `[${name} for ${safeStringify(params)}] result: \n<function_results>\n${safeStringify(
-      result,
-    )}\n</function_results>`,
+    content: `[${name} for ${safeStringify(params)}] result: \n<function_results>\n${safeStringify(result)}\n</function_results>`,
   };
 }
 
 export function formatToolUse(toolUse: ToolUse): AgentInputItem {
-<<<<<<< HEAD
   const { name, params, result, callId } = toolUse;
 
-  // Use simplified format if environment variable is set
+  if (
+    name === TOOL_NAMES.READ &&
+    isSuccessToolResult(result) &&
+    result.success &&
+    result.type === 'image'
+  ) {
+    return createImageInputItem(result.data, result.mimeType!);
+  }
+
+  if (isImageData(result)) {
+    return createImageInputItem(result.data, result.mimeType);
+  }
+
+  if (isArray(result) && result.some(isImageData)) {
+    return createMultipleImagesInputItem(name, params, result);
+  }
+
   if (process.env.USE_ASSISTANT_TOOL_FORMAT === '1') {
     return createAssistantToolFormatItem(name, result, callId);
   }
 
-  // Handle image results from read tool
-  if (name === 'read' && result.success && result.type === 'image') {
-    return createImageInputItem(result.data, result.mimeType);
-  }
-
-  // Handle direct image results
-  if (isImageData(result)) {
-    return createImageInputItem(result.data, result.mimeType);
-  }
-
-  // Handle array of results that may contain images
-  if (isArray(result) && result.some(isImageData)) {
-    return createMultipleImagesInputItem(name, params, result);
-  }
-
-  // Default case for text results
-  return createDefaultInputItem(name, params, result);
-=======
-  const { name, result, callId } = toolUse;
-
-  // Default to using original format. Set environment variable USE_ASSISTANT_TOOL_FORMAT=1 to enable simplified format
-  if (process.env.USE_ASSISTANT_TOOL_FORMAT === '1') {
-    return createAssistantFormatItem(name, result, callId);
-  }
-
   return createUserFormatItem(toolUse);
->>>>>>> 74b9d778
 }