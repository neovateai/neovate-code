--- conflicted
+++ resolved
@@ -1,22 +1,8 @@
 import { AgentInputItem } from '@openai/agents';
-<<<<<<< HEAD
 import { isArray, isPlainObject } from 'lodash-es';
-
-const TOOL_NAMES = {
-  READ: 'read',
-  BASH: 'bash',
-  EDIT: 'edit',
-  WRITE: 'write',
-  FETCH: 'fetch',
-  GLOB: 'glob',
-  GREP: 'grep',
-  LS: 'ls',
-} as const;
+import { TOOL_NAMES } from '../ui/constants.js';
 
 type ToolName = (typeof TOOL_NAMES)[keyof typeof TOOL_NAMES];
-=======
-import { TOOL_NAMES } from '../ui/constants.js';
->>>>>>> a7ea2ae5
 
 interface ToolResult {
   success: boolean;
@@ -40,7 +26,6 @@
   mimeType: string;
 }
 
-<<<<<<< HEAD
 const isImageData = (data: any): data is ImageData =>
   isPlainObject(data) && data.type === 'image';
 
@@ -49,15 +34,6 @@
 
 const isSuccessToolResult = (result: any): result is ToolResult =>
   isPlainObject(result) && 'success' in result;
-=======
-function safeStringify(obj: any): string {
-  try {
-    return JSON.stringify(obj);
-  } catch (error) {
-    return '[Unable to serialize object]';
-  }
-}
->>>>>>> a7ea2ae5
 
 const TOOL_DESCRIPTIONS: Record<
   ToolName,
