--- conflicted
+++ resolved
@@ -87,13 +87,8 @@
   | SystemMessage
   | UserMessage
   | AssistantMessage
-<<<<<<< HEAD
-  | ToolMessage;
-
-=======
   | ToolMessage
   | ToolMessage2;
->>>>>>> 64f58a3a
 export type NormalizedMessage = Message & {
   type: 'message';
   timestamp: string;
