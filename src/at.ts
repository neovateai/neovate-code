--- conflicted
+++ resolved
@@ -1,13 +1,8 @@
 import type { AgentInputItem, UserMessageItem } from '@openai/agents';
 import fs from 'fs';
-<<<<<<< HEAD
-import path from 'path';
+import path from 'pathe';
 import { IMAGE_EXTENSIONS, PRODUCT_NAME } from './constants';
 import { isIgnored } from './utils/ignore';
-=======
-import path from 'pathe';
-import { IMAGE_EXTENSIONS } from './constants';
->>>>>>> 2c8b74da
 
 const MAX_LINE_LENGTH_TEXT_FILE = 2000;
 const MAX_LINES_TO_READ = 2000;
