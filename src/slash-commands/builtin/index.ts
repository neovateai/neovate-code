--- conflicted
+++ resolved
@@ -5,12 +5,9 @@
 import { exitCommand } from './exit';
 import { helpCommand } from './help';
 import { createInitCommand } from './init';
-<<<<<<< HEAD
 import { createModelCommand } from './model';
-=======
 import { createReviewCommand } from './review';
 import { statusCommand } from './status';
->>>>>>> 750c746f
 
 export * from './clear';
 export * from './exit';
@@ -24,11 +21,8 @@
     exitCommand,
     helpCommand,
     createInitCommand(opts),
-<<<<<<< HEAD
     createModelCommand(opts),
-=======
     createReviewCommand(),
->>>>>>> 750c746f
     compactCommand,
     statusCommand,
   ];
