--- conflicted
+++ resolved
@@ -4,17 +4,7 @@
 import { editorCommand } from './editor';
 import { exitCommand } from './exit';
 import { helpCommand } from './help';
-<<<<<<< HEAD
-
-export const builtinCommands: SlashCommand[] = [
-  clearCommand,
-  exitCommand,
-  helpCommand,
-  editorCommand,
-];
-=======
 import { createInitCommand } from './init';
->>>>>>> 720fbd64
 
 export * from './clear';
 export * from './exit';
@@ -23,5 +13,11 @@
 export function createBuiltinCommands(opts: {
   context: Context;
 }): SlashCommand[] {
-  return [clearCommand, exitCommand, helpCommand, createInitCommand(opts)];
+  return [
+    clearCommand,
+    exitCommand,
+    helpCommand,
+    editorCommand,
+    createInitCommand(opts),
+  ];
 }