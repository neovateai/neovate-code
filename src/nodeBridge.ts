--- conflicted
+++ resolved
@@ -859,8 +859,6 @@
       },
     );
 
-<<<<<<< HEAD
-    //////////////////////////////////////////////
     this.messageBus.registerHandler(
       'executeTool',
       async ({ command, cwd }: { command: string; cwd: string }) => {
@@ -878,7 +876,9 @@
             error: error instanceof Error ? error.message : String(error),
           };
         }
-=======
+      },
+    );
+
     this.messageBus.registerHandler(
       'telemetry',
       async (data: {
@@ -901,7 +901,6 @@
         return {
           success: true,
         };
->>>>>>> 16216ad0
       },
     );
   }
