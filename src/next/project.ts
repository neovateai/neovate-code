--- conflicted
+++ resolved
@@ -114,13 +114,11 @@
     jsonlLogger.onMessage({
       message: userMessage,
     });
-<<<<<<< HEAD
 
-=======
     await opts.onMessage?.({
       message: userMessage,
     });
->>>>>>> 6857b3b8
+
     const input =
       this.session.history.messages.length > 0
         ? [...this.session.history.messages, userMessage]
