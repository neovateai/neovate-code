--- conflicted
+++ resolved
@@ -130,9 +130,7 @@
   togglePlanMode: () => void;
   approvePlan: (planResult: string) => void;
   denyPlan: () => void;
-<<<<<<< HEAD
   setModel: (model: string) => void;
-=======
   approveToolUse: ({
     toolUse,
     category,
@@ -140,7 +138,6 @@
     toolUse: ToolUse;
     category?: ApprovalCategory;
   }) => Promise<ApprovalResult>;
->>>>>>> 94e2183c
 }
 
 export type AppStore = AppState & AppActions;
@@ -418,10 +415,9 @@
         set({ planResult: null });
       },
 
-<<<<<<< HEAD
       setModel: (model: string) => {
         set({ model });
-=======
+      },
       approveToolUse: ({
         toolUse,
         category,
@@ -456,7 +452,6 @@
             },
           });
         });
->>>>>>> 94e2183c
       },
     }),
     { name: 'app-store' },
