import defu from 'defu';
import { z } from 'zod';

export enum PluginHookType {
  First = 'first',
  Series = 'series',
  SeriesMerge = 'seriesMerge',
  SeriesLast = 'seriesLast',
  Parallel = 'parallel',
}

export type PluginApplyOpts = {
  hook: keyof Plugin;
  args: any[];
  memo?: any;
  type: PluginHookType;
  pluginContext: any;
};

export class PluginManager {
  #plugins: Plugin[] = [];
  constructor(rawPlugins: Plugin[]) {
    this.#plugins = [
      ...rawPlugins.filter((p) => p.enforce === 'pre'),
      ...rawPlugins.filter((p) => !p.enforce),
      ...rawPlugins.filter((p) => p.enforce === 'post'),
    ];
  }

  async apply({
    hook,
    args,
    memo,
    type = PluginHookType.Series,
    pluginContext,
  }: PluginApplyOpts) {
    const plugins = this.#plugins.filter((p) => !!p[hook]);
    if (type === PluginHookType.First) {
      for (const plugin of plugins) {
        const hookFn: any = plugin[hook];
        if (typeof hookFn === 'function') {
          const result = await hookFn.apply(pluginContext, args);
          if (result != null) {
            return result;
          }
        }
      }
      return null;
    } else if (type === PluginHookType.Parallel) {
      const results = await Promise.all(
        plugins.map((p) => {
          const hookFn: any = p[hook];
          if (typeof hookFn === 'function') {
            return hookFn.apply(pluginContext, args);
          }
          return null;
        }),
      );
      return results.filter((r) => r != null);
    } else if (type === PluginHookType.Series) {
      for (const plugin of plugins) {
        const hookFn: any = plugin[hook];
        if (typeof hookFn === 'function') {
          await hookFn.apply(pluginContext, args);
        }
      }
    } else if (type === PluginHookType.SeriesLast) {
      let result = memo;
      for (const plugin of plugins) {
        const hookFn: any = plugin[hook];
        if (typeof hookFn === 'function') {
          result = await hookFn.apply(pluginContext, [result, ...args]);
        }
      }
      return result;
    } else if (type === PluginHookType.SeriesMerge) {
      let result = memo;
      const isArray = Array.isArray(result);
      for (const plugin of plugins) {
        const hookFn: any = plugin[hook];
        if (typeof hookFn === 'function') {
          if (isArray) {
            result = result.concat(await hookFn.apply(pluginContext, args));
          } else {
            result = defu(await hookFn.apply(pluginContext, args), result);
          }
        }
      }
      return result;
    } else {
      throw new Error(`Invalid hook type: ${type}`);
    }
  }
}

export const PluginSchema = z.object({
  enforce: z.enum(['pre', 'post']).optional(),
  name: z.string().optional(),
  config: z
    .function(z.tuple([]), z.union([z.any(), z.promise(z.any()), z.null()]))
    .optional(),
  configResolved: z
    .function(z.tuple([z.object({ resolvedConfig: z.any() })]), z.void())
    .optional(),
  cliStart: z.function(z.tuple([]), z.void()).optional(),
  cliEnd: z
    .function(
      z.tuple([
        z.object({
          startTime: z.number(),
          endTime: z.number(),
          error: z.any().optional(),
        }),
      ]),
      z.void(),
    )
    .optional(),
<<<<<<< HEAD
  contextStart: z
    .function(z.tuple([z.object({ prompt: z.string() })]), z.void())
    .optional(),
  context: z
    .function(z.tuple([z.object({ prompt: z.string() })]), z.void())
=======
  toolUse: z.function(
    z.tuple([
      z.object({
        callId: z.string(),
        name: z.string(),
        params: z.any(),
      }),
    ]),
    z.void(),
  ),
  toolUseResult: z.function(
    z.tuple([
      z.object({
        callId: z.string(),
        name: z.string(),
        params: z.any(),
        result: z.any(),
      }),
    ]),
    z.void(),
  ),
  query: z
    .function(
      z.tuple([
        z.object({
          text: z.string(),
          parsed: z.any(),
          input: z.any(),
        }),
      ]),
      z.void(),
    )
>>>>>>> 69fde29c
    .optional(),
});

type InferedPlugin = z.infer<typeof PluginSchema>;
type AddThisToMethods<T, ThisType> = {
  [K in keyof T]: T[K] extends (...args: infer Args) => infer Return
    ? (this: ThisType, ...args: Args) => Return
    : T[K];
};
export type Plugin = AddThisToMethods<InferedPlugin, any>;
// export type Plugin = InferedPlugin;<|MERGE_RESOLUTION|>--- conflicted
+++ resolved
@@ -115,13 +115,12 @@
       z.void(),
     )
     .optional(),
-<<<<<<< HEAD
   contextStart: z
     .function(z.tuple([z.object({ prompt: z.string() })]), z.void())
     .optional(),
   context: z
     .function(z.tuple([z.object({ prompt: z.string() })]), z.void())
-=======
+    .optional(),
   toolUse: z.function(
     z.tuple([
       z.object({
@@ -154,7 +153,6 @@
       ]),
       z.void(),
     )
->>>>>>> 69fde29c
     .optional(),
 });
 
