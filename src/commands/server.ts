--- conflicted
+++ resolved
@@ -94,14 +94,8 @@
 
     logger.logGeneralInfo({
       infos: {
-<<<<<<< HEAD
         'Log File': traceFile.replace(homedir(), '~'),
         ...context.generalInfo,
-=======
-        log: traceFile.replace(homedir(), '~'),
-        workspace: cwd.replace(homedir(), '~'),
-        model: context.config.model,
->>>>>>> 7b4bf518
       },
     });
 
