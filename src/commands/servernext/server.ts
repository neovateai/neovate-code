--- conflicted
+++ resolved
@@ -1,8 +1,4 @@
-<<<<<<< HEAD
 import portfinder from 'portfinder';
-import yargsParser from 'yargs-parser';
-=======
->>>>>>> 4cf63b2c
 import { WebServer } from './web-server';
 
 const DEFAULT_PORT = 1024;
