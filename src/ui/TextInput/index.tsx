--- conflicted
+++ resolved
@@ -257,22 +257,20 @@
               // Successfully loaded image from path, generate prompt and update text
               const imagePromptResult = await onImagePaste(imageResult.base64);
               if (imagePromptResult?.prompt) {
+                const { newValue, newCursorOffset } = insertTextAtCursor(
+                  imagePromptResult.prompt,
+                  originalValue,
+                  cursorOffset,
+                );
                 // If onImagePaste returns a prompt, append it to current value
-                const newValue = originalValue + imagePromptResult.prompt;
                 onChange(newValue);
                 // Update cursor position to end of new content
-                onChangeCursorOffset(newValue.length);
+                onChangeCursorOffset(newCursorOffset);
               }
             } else {
               // Not a valid image path, treat as regular text
               const result = await onPaste?.(mergedInput);
               if (result?.prompt) {
-<<<<<<< HEAD
-                const newValue = originalValue + result.prompt;
-                onChange(newValue);
-                // Update cursor position to end of new content
-                onChangeCursorOffset(newValue.length);
-=======
                 const { newValue, newCursorOffset } = insertTextAtCursor(
                   result.prompt,
                   originalValue,
@@ -280,7 +278,6 @@
                 );
                 onChange(newValue);
                 onChangeCursorOffset(newCursorOffset);
->>>>>>> 27ac2033
               }
             }
           } catch (error) {
@@ -288,12 +285,6 @@
             console.error('Failed to process image path:', error);
             const result = await onPaste?.(mergedInput);
             if (result?.prompt) {
-<<<<<<< HEAD
-              const newValue = originalValue + result.prompt;
-              onChange(newValue);
-              // Update cursor position to end of new content
-              onChangeCursorOffset(newValue.length);
-=======
               const { newValue, newCursorOffset } = insertTextAtCursor(
                 result.prompt,
                 originalValue,
@@ -301,7 +292,6 @@
               );
               onChange(newValue);
               onChangeCursorOffset(newCursorOffset);
->>>>>>> 27ac2033
             }
           }
         })();
@@ -325,12 +315,6 @@
           (async () => {
             const result = await onPaste?.(mergedInput);
             if (result?.prompt) {
-<<<<<<< HEAD
-              const newValue = originalValue + result.prompt;
-              onChange(newValue);
-              // Update cursor position to end of new content
-              onChangeCursorOffset(newValue.length);
-=======
               const { newValue, newCursorOffset } = insertTextAtCursor(
                 result.prompt,
                 originalValue,
@@ -338,7 +322,6 @@
               );
               onChange(newValue);
               onChangeCursorOffset(newCursorOffset);
->>>>>>> 27ac2033
             }
           })();
         } else {
