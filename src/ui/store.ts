import open from 'open';
import type { ReactNode } from 'react';
import { create } from 'zustand';
import { devtools } from 'zustand/middleware';
import type { ApprovalMode } from '../config';
import type { LoopResult } from '../loop';
import type { ImagePart, Message, UserMessage } from '../message';
import type { ProvidersMap } from '../model';
import { Paths } from '../paths';
import { SessionConfigManager, loadSessionMessages } from '../session';
import { Session } from '../session';
import {
  type CommandEntry,
  isSlashCommand,
  parseSlashCommand,
} from '../slashCommand';
import type { ToolUse } from '../tool';
import type { ApprovalCategory } from '../tool';
import type { UIBridge } from '../uiBridge';
import { Upgrade, type UpgradeOptions } from '../upgrade';
import { setTerminalTitle } from '../utils/setTerminalTitle';
import { clearTerminal } from '../utils/terminal';
import { countTokens } from '../utils/tokenCounter';
import { detectImageFormat } from './TextInput/utils/imagePaste';

export type ApprovalResult =
  | 'approve_once'
  | 'approve_always_edit'
  | 'approve_always_tool'
  | 'deny';

type Theme = 'light' | 'dark';
type AppStatus =
  | 'idle'
  | 'processing'
  | 'planning'
  | 'plan_approving'
  // | 'plan_approved'
  | 'tool_approving'
  // | 'tool_approved'
  | 'tool_executing'
  | 'compacting'
  | 'failed'
  | 'cancelled'
  | 'slash_command_executing'
  | 'help'
  | 'exit';

const APP_STATUS_MESSAGES = {
  processing: 'Processing...',
  planning: 'Planning...',
  plan_approving: 'Waiting for plan approval...',
  tool_approving: 'Waiting for tool approval...',
  tool_executing: 'Executing tool...',
  failed: 'Failed',
  cancelled: 'Cancelled',
};

function isExecuting(status: AppStatus) {
  return (
    status === 'processing' ||
    status === 'planning' ||
    status === 'tool_executing' ||
    status === 'compacting'
  );
}

interface AppState {
  bridge: UIBridge;

  cwd: string;
  productName: string;
  productASCIIArt: string;
  version: string;
  theme: Theme;
  model: string | null;

  modelContextLimit: number;
  providers: ProvidersMap;
  sessionId: string | null;
  initialPrompt: string | null;
  logFile: string;

  status: AppStatus;
  error: string | null;
  slashCommandJSX: ReactNode | null;
  planMode: boolean;
  bashMode: boolean;
  approvalMode: ApprovalMode;

  planResult: string | null;
  processingStartTime: number | null;
  processingTokens: number;

  messages: Message[];
  currentMessage: Message | null;
  queuedMessages: string[];

  draftInput: string;
  history: string[];
  historyIndex: number | null;

  // Input state fields
  inputValue: string;
  inputCursorPosition: number | undefined;
  inputShowExitWarning: boolean;
  inputCtrlCPressed: boolean;
  inputError: string | null;

  // Pasted text storage
  pastedTextMap: Record<string, string>;

  // Pasted image storage
  pastedImageMap: Record<string, string>;

  logs: string[];
  exitMessage: string | null;
  debugMode: boolean;

  approvalModal: {
    toolUse: ToolUse;
    category?: ApprovalCategory;
    resolve: (result: ApprovalResult) => Promise<void>;
  } | null;

  upgrade: {
    text: string;
    type?: 'success' | 'error';
  } | null;
}

type InitializeOpts = {
  bridge: UIBridge;
  cwd: string;
  initialPrompt: string;
  sessionId: string | undefined;
  messages: Message[];
  history: string[];
  logFile: string;
  upgrade?: UpgradeOptions;
};

interface AppActions {
  initialize: (opts: InitializeOpts) => Promise<void>;
  send: (message: string) => Promise<void>;
  sendMessage: (opts: {
    message: string | null;
    planMode?: boolean;
    model?: string;
  }) => Promise<LoopResult>;
  addMessage: (message: Message) => void;
  log: (log: string) => void;
  setExitMessage: (exitMessage: string | null) => void;
  cancel: () => Promise<void>;
  clear: () => Promise<void>;
  setDraftInput: (draftInput: string) => void;
  setHistoryIndex: (historyIndex: number | null) => void;
  togglePlanMode: () => void;
  approvePlan: (planResult: string) => void;
  denyPlan: () => void;
  resumeSession: (sessionId: string, logFile: string) => Promise<void>;
  setModel: (model: string) => void;

  approveToolUse: ({
    toolUse,
    category,
  }: {
    toolUse: ToolUse;
    category?: ApprovalCategory;
  }) => Promise<ApprovalResult>;
  addToQueue: (message: string) => void;
  clearQueue: () => void;
  processQueuedMessages: () => Promise<void>;
  toggleDebugMode: () => void;
  setStatus: (status: AppStatus) => void;

  // Input state actions
  setInputValue: (value: string) => void;
  setInputCursorPosition: (position: number | undefined) => void;
  setInputShowExitWarning: (show: boolean) => void;
  setInputCtrlCPressed: (pressed: boolean) => void;
  setInputError: (error: string | null) => void;
  resetInput: () => void;
  setPastedTextMap: (map: Record<string, string>) => Promise<void>;
  setPastedImageMap: (map: Record<string, string>) => Promise<void>;
}

export type AppStore = AppState & AppActions;

export const useAppStore = create<AppStore>()(
  devtools(
    (set, get) => ({
      // State
      bridge: null,
      cwd: null,
      productName: null,
      productASCIIArt: null,
      version: null,
      initialPrompt: null,
      logFile: null,
      theme: 'light',
      model: null,

      modelContextLimit: null,
      providers: {},
      status: 'idle',
      error: null,
      slashCommandJSX: null,
      planMode: false,
      bashMode: false,
      approvalMode: 'default',
      messages: [],
      currentMessage: null,
      queuedMessages: [],
      draftInput: '',
      history: [],
      historyIndex: null,
      sessionId: null,
      logs: [],
      debugMode: false,
      planResult: null,
      processingStartTime: null,
      processingTokens: 0,
      approvalModal: null,
      upgrade: null,

      // Input state
      inputValue: '',
      inputCursorPosition: undefined,
      inputShowExitWarning: false,
      inputCtrlCPressed: false,
      inputError: null,
      pastedTextMap: {},
      pastedImageMap: {},

      // Actions
      initialize: async (opts) => {
        const { bridge } = opts;
        const response = await bridge.request('initialize', {
          cwd: opts.cwd,
          sessionId: opts.sessionId,
        });
        if (!response.success) {
          throw new Error(response.error.message);
        }
        set({
          bridge,
          cwd: opts.cwd,
          productName: response.data.productName,
          productASCIIArt: response.data.productASCIIArt,
          version: response.data.version,
          model: response.data.model,
          modelContextLimit: response.data.modelContextLimit,
          providers: response.data.providers,
          sessionId: opts.sessionId,
          messages: opts.messages,
          history: opts.history,
          initialPrompt: opts.initialPrompt,
          logFile: opts.logFile,
          planMode: false,
          bashMode: false,
          approvalMode: response.data.approvalMode,
          pastedTextMap: response.data.pastedTextMap || {},
          pastedImageMap: response.data.pastedImageMap || {},
          // theme: 'light',
        });

        // Set terminal title from session config if available
        if (response.data.sessionSummary) {
          setTerminalTitle(response.data.sessionSummary);
        }

        bridge.onEvent('message', (data) => {
          const message = data.message as Message;
          get().addMessage(message);
        });
        bridge.onEvent('chunk', (data) => {
          // Match sessionId and cwd
          if (data.sessionId === get().sessionId && data.cwd === get().cwd) {
            const chunk = data.chunk;

            // Collect tokens from text-delta and reasoning events
            if (
              chunk.type === 'raw_model_stream_event' &&
              chunk.data?.type === 'model' &&
              (chunk.data.event?.type === 'text-delta' ||
                chunk.data.event?.type === 'reasoning')
            ) {
              const textDelta = chunk.data.event.textDelta || '';
              const tokenCount = countTokens(textDelta);
              set({ processingTokens: get().processingTokens + tokenCount });
            }
          }
        });
        setImmediate(async () => {
          if (opts.initialPrompt) {
            get().send(opts.initialPrompt);
          }
          // Upgrade
          if (opts.upgrade) {
            const upgrade = new Upgrade(opts.upgrade);
            const result = await upgrade.check();
            if (result.hasUpdate && result.tarballUrl) {
              set({
                upgrade: {
                  text: `v${result.latestVersion} available, upgrading...`,
                },
              });
              try {
                await upgrade.upgrade({ tarballUrl: result.tarballUrl });
                set({
                  upgrade: {
                    text: `Upgraded to v${result.latestVersion}, restart to apply changes.`,
                    type: 'success',
                  },
                });
              } catch (error) {
                set({
                  upgrade: {
                    text: `Failed to upgrade: ${String(error)}`,
                    type: 'error',
                  },
                });
              }
            }
          }
        });
      },

      send: async (message) => {
        const { bridge, cwd, sessionId, planMode, status, pastedTextMap } =
          get();

        // Check if processing, queue the message
        if (isExecuting(status)) {
          get().addToQueue(message);
          return;
        }

        // Expand pasted text references before processing
        let expandedMessage = message;
        const pastedTextRegex = /\[Pasted text (#\d+) \d+ lines\]/g;
        const matches = [...message.matchAll(pastedTextRegex)];
        for (const match of matches) {
          const pasteId = match[1];
          const pastedContent = pastedTextMap[pasteId];
          if (pastedContent) {
            const placeholder = new RegExp(
              `\\[Pasted text ${pasteId.replace(/[.*+?^${}()|[\]\\]/g, '\\$&')} \\d+ lines\\]`,
              'g',
            );
            expandedMessage = expandedMessage.replace(
              placeholder,
              pastedContent.replace(/\r/g, '\n'),
            );
          }
        }

        // Save history to session config (save the original message with placeholders)
        if (!isSlashCommand(message)) {
          const newHistory = [...get().history, message];
          set({
            history: newHistory,
            historyIndex: null,
          });
          await bridge.request('sessionConfig.addHistory', {
            cwd,
            sessionId,
            history: message,
          });
        }

        // slash command - use expanded message for processing
        if (isSlashCommand(expandedMessage)) {
          const parsed = parseSlashCommand(expandedMessage);
          const result = await bridge.request('getSlashCommand', {
            cwd,
            command: parsed.command,
          });
          const commandeEntry = result.data?.commandEntry as CommandEntry;
          if (commandeEntry) {
            const userMessage: Message = {
              role: 'user',
              content: message, // Use original message with placeholders for display
            };
            const command = commandeEntry.command;
            const type = command.type;
            const isLocal = type === 'local';
            const isLocalJSX = type === 'local-jsx';
            const isPrompt = type === 'prompt';
            if (isPrompt) {
              await bridge.request('addMessages', {
                cwd,
                sessionId,
                messages: [userMessage],
              });
            } else {
              set({
                messages: [...get().messages, userMessage],
              });
            }
            // TODO: save local type command's messages to history
            if (isLocal || isPrompt) {
              const result = await bridge.request('executeSlashCommand', {
                cwd,
                sessionId,
                command: parsed.command,
                args: parsed.args,
              });
              if (result.success) {
                const messages = result.data.messages;
                if (isPrompt) {
                  await bridge.request('addMessages', {
                    cwd,
                    sessionId,
                    messages,
                  });
                } else {
                  set({
                    messages: [...get().messages, ...messages],
                  });
                }
              }
              if (isPrompt) {
                await get().sendMessage({
                  message: null,
                  model: command.model,
                });
              }
            } else if (isLocalJSX) {
              const jsx = await command.call(async (result: string) => {
                set({
                  slashCommandJSX: null,
                });
                set({
                  messages: [
                    ...get().messages,
                    {
                      role: 'user',
                      content: [
                        {
                          type: 'text',
                          text: result,
                        },
                      ],
                    },
                  ],
                });
              }, {} as any);
              set({
                slashCommandJSX: jsx,
              });
            } else {
              throw new Error(
                `Unknown slash command type: ${commandeEntry.command.type}`,
              );
            }
            // set({ status: 'slash_command_executing' });
          } else {
            const userMessage: UserMessage = {
              role: 'user',
              content: `Unknown slash command: ${parsed.command}`,
            };
            get().addMessage(userMessage);
          }
          return;
        } else {
          // Use store's current model for regular message sending
          const result = await get().sendMessage({
            message: expandedMessage,
            planMode,
          });
          if (planMode && result.success) {
            set({
              planResult: result.data.text,
            });
          }

          // Update terminal title after successful send
          if (result.success) {
            try {
              const queryResult = await bridge.request('query', {
                cwd,
                systemPrompt:
                  "Analyze if this message indicates a new conversation topic. If it does, extract a 2-3 word title that captures the new topic. Format your response as a JSON object with one fields: 'title' (string). Only include these fields, no other text.",
                userPrompt: message,
              });

              if (queryResult.success && queryResult.data?.text) {
                try {
                  const response = JSON.parse(queryResult.data.text);
                  if (response && response.title) {
                    setTerminalTitle(response.title);
                    await bridge.request('sessionConfig.setSummary', {
                      cwd,
                      sessionId,
                      summary: response.title,
                    });
                  }
                } catch (parseError) {
                  get().log('Parse query result error: ' + String(parseError));
                  get().log('Query result: ' + queryResult.data.text);
                }
              }
            } catch (error) {
              get().log('Query error: ' + String(error));
            }

            // Check for queued messages
            if (get().queuedMessages.length > 0) {
              setTimeout(() => {
                get().processQueuedMessages();
              }, 100);
            }
          }
        }
      },

      sendMessage: async (opts: {
        message: string | null;
        planMode?: boolean;
        model?: string;
      }) => {
        set({
          status: 'processing',
          processingStartTime: Date.now(),
          processingTokens: 0,
        });
<<<<<<< HEAD
        const { bridge, cwd, sessionId } = get();
=======
        const { message } = opts;
        const { bridge, cwd, sessionId, pastedImageMap } = get();

        let attachments = [];
        // Handle pasted images
        if (message && Object.keys(pastedImageMap).length > 0) {
          const pastedImageRegex = /\[Image (#\d+)\]/g;
          const imageMatches = [...message.matchAll(pastedImageRegex)];

          for (const match of imageMatches) {
            const imageId = match[1];
            const imageData = pastedImageMap[imageId];
            if (imageData) {
              const mimeType = detectImageFormat(imageData);
              attachments.push({
                type: 'image',
                data: `data:image/${mimeType};base64,${imageData}`,
                mimeType: `image/${mimeType}`,
              });
            }
          }
        }
>>>>>>> 82e88c48

        const response: LoopResult = await bridge.request('send', {
          message: opts.message,
          cwd,
          sessionId,
          planMode: opts.planMode,
<<<<<<< HEAD
          model: opts.model,
=======
          attachments,
>>>>>>> 82e88c48
        });
        if (response.success) {
          set({
            status: 'idle',
            processingStartTime: null,
            processingTokens: 0,
          });
        } else {
          set({
            status: 'failed',
            error: response.error.message,
            processingStartTime: null,
            processingTokens: 0,
          });
        }
        return response;
      },

      cancel: async () => {
        const { bridge, cwd, sessionId, status } = get();
        if (!isExecuting(status)) {
          return;
        }
        await bridge.request('cancel', {
          cwd,
          sessionId,
        });
        set({
          status: 'idle',
          processingStartTime: null,
          processingTokens: 0,
        });
      },

      clear: async () => {
        const sessionId = Session.createSessionId();
        const paths = new Paths({
          productName: get().productName,
          cwd: get().cwd,
        });
        set({
          messages: [],
          history: [],
          historyIndex: null,
          sessionId,
          logFile: paths.getSessionLogPath(sessionId),
          // Also reset input state when clearing
          inputValue: '',
          inputCursorPosition: undefined,
          inputShowExitWarning: false,
          inputCtrlCPressed: false,
          inputError: null,
          pastedTextMap: {},
          pastedImageMap: {},
          processingTokens: 0,
        });
        return {
          sessionId,
        };
      },

      addMessage: (message) => {
        set({ messages: [...get().messages, message] });
      },

      log: (log: string) => {
        set({
          logs: [...get().logs, `[${new Date().toISOString()}] ${log}`],
        });
      },

      setExitMessage: (exitMessage: string | null) => {
        set({ exitMessage });
      },

      setDraftInput: (draftInput: string) => {
        set({ draftInput });
      },

      setHistoryIndex: (historyIndex: number | null) => {
        set({ historyIndex });
      },

      togglePlanMode: () => {
        set({ planMode: !get().planMode });
      },

      approvePlan: (planResult: string) => {
        set({ planResult: null, planMode: false });
        const bridge = get().bridge;
        bridge
          .request('addMessages', {
            cwd: get().cwd,
            sessionId: get().sessionId,
            messages: [
              {
                role: 'user',
                content: [{ type: 'text', text: planResult }],
                history: null,
              },
            ],
          })
          .catch((error) => {
            console.error('Failed to add messages:', error);
          });
        // Use store's model for plan approval - no need to pass explicitly
        get().sendMessage({ message: null });
      },

      denyPlan: () => {
        set({ planResult: null });
      },

      resumeSession: async (sessionId: string, logFile: string) => {
        await clearTerminal();
        const messages = loadSessionMessages({ logPath: logFile });
        const sessionConfigManager = new SessionConfigManager({
          logPath: logFile,
        });
        const history = sessionConfigManager.config.history || [];
        const pastedTextMap = sessionConfigManager.config.pastedTextMap || {};
        const pastedImageMap = sessionConfigManager.config.pastedImageMap || {};
        set({
          sessionId,
          logFile,
          messages,
          history,
          historyIndex: null,
          status: 'idle',
          error: null,
          slashCommandJSX: null,
          currentMessage: null,
          queuedMessages: [],
          draftInput: '',
          logs: [],
          exitMessage: null,
          planResult: null,
          processingStartTime: null,
          processingTokens: 0,
          planMode: false,
          bashMode: false,
          // Reset input state when resuming
          inputValue: '',
          inputCursorPosition: undefined,
          inputShowExitWarning: false,
          inputCtrlCPressed: false,
          inputError: null,
          pastedTextMap,
          pastedImageMap,
        });
      },

      setModel: async (model: string) => {
        const { bridge, cwd } = get();
        await bridge.request('setConfig', {
          cwd: cwd,
          key: 'model',
          value: model,
          isGlobal: true,
        });
        await bridge.request('clearContext', {});
        // Get the modelContextLimit for the selected model
        const modelsResponse = await bridge.request('getModels', { cwd });
        if (modelsResponse.success) {
          set({
            model,
            modelContextLimit:
              modelsResponse.data.currentModelInfo.modelContextLimit,
          });
        }
      },

      approveToolUse: ({
        toolUse,
        category,
      }: {
        toolUse: ToolUse;
        category?: ApprovalCategory;
      }) => {
        const { bridge, cwd, sessionId } = get();
        return new Promise<boolean>((resolve) => {
          set({
            approvalModal: {
              toolUse,
              category,
              resolve: async (result: ApprovalResult) => {
                set({ approvalModal: null });
                const isApproved = result !== 'deny';
                if (result === 'approve_always_edit') {
                  await bridge.request('sessionConfig.setApprovalMode', {
                    cwd,
                    sessionId,
                    approvalMode: 'autoEdit',
                  });
                } else if (result === 'approve_always_tool') {
                  await bridge.request('sessionConfig.addApprovalTools', {
                    cwd,
                    sessionId,
                    approvalTool: toolUse.name,
                  });
                }
                resolve(isApproved);
              },
            },
          });
        });
      },
      addToQueue: (message: string) => {
        set({ queuedMessages: [...get().queuedMessages, message] });
      },
      clearQueue: () => {
        set({ queuedMessages: [] });
      },
      processQueuedMessages: async () => {
        const queued = get().queuedMessages;
        if (queued.length === 0) return;

        get().clearQueue();
        // Send all queued messages as a single joined message
        const joinedMessage = queued.join('\n');
        await get().send(joinedMessage);
      },

      toggleDebugMode: () => {
        const newDebugMode = !get().debugMode;
        set({ debugMode: newDebugMode });
        if (newDebugMode) {
          open(get().logFile).catch((error) =>
            get().log(`Failed to open log file: ${error.message}`),
          );
        }
      },

      setStatus: (status: AppStatus) => {
        set({ status });
      },

      // Input state actions
      setInputValue: (value: string) => {
        set({ inputValue: value });
      },

      setInputCursorPosition: (position: number | undefined) => {
        set({ inputCursorPosition: position });
      },

      setInputShowExitWarning: (show: boolean) => {
        set({ inputShowExitWarning: show });
      },

      setInputCtrlCPressed: (pressed: boolean) => {
        set({ inputCtrlCPressed: pressed });
      },

      setInputError: (error: string | null) => {
        set({ inputError: error });
      },

      resetInput: () => {
        set({
          inputValue: '',
          inputCursorPosition: undefined,
          inputShowExitWarning: false,
          inputCtrlCPressed: false,
          inputError: null,
        });
      },

      setPastedTextMap: async (map: Record<string, string>) => {
        const { bridge, cwd, sessionId } = get();
        set({ pastedTextMap: map });
        // Save to session config
        if (sessionId) {
          await bridge.request('sessionConfig.setPastedTextMap', {
            cwd,
            sessionId,
            pastedTextMap: map,
          });
        }
      },

      setPastedImageMap: async (map: Record<string, string>) => {
        const { bridge, cwd, sessionId } = get();
        set({ pastedImageMap: map });
        // Save to session config
        if (sessionId) {
          await bridge.request('sessionConfig.setPastedImageMap', {
            cwd,
            sessionId,
            pastedImageMap: map,
          });
        }
      },
    }),
    { name: 'app-store' },
  ),
);<|MERGE_RESOLUTION|>--- conflicted
+++ resolved
@@ -526,9 +526,6 @@
           processingStartTime: Date.now(),
           processingTokens: 0,
         });
-<<<<<<< HEAD
-        const { bridge, cwd, sessionId } = get();
-=======
         const { message } = opts;
         const { bridge, cwd, sessionId, pastedImageMap } = get();
 
@@ -551,18 +548,14 @@
             }
           }
         }
->>>>>>> 82e88c48
 
         const response: LoopResult = await bridge.request('send', {
           message: opts.message,
           cwd,
           sessionId,
           planMode: opts.planMode,
-<<<<<<< HEAD
           model: opts.model,
-=======
           attachments,
->>>>>>> 82e88c48
         });
         if (response.success) {
           set({
