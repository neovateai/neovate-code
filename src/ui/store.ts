--- conflicted
+++ resolved
@@ -135,11 +135,8 @@
   forkModalVisible: boolean;
   forkParentUuid: string | null;
 
-<<<<<<< HEAD
   bashBackgroundPrompt: BashPromptBackgroundEvent | null;
-=======
   thinking: { effort: 'low' | 'medium' | 'high' } | undefined;
->>>>>>> c887f8df
 }
 
 type InitializeOpts = {
@@ -207,12 +204,9 @@
   showForkModal: () => void;
   hideForkModal: () => void;
   fork: (targetMessageUuid: string) => Promise<void>;
-<<<<<<< HEAD
   setBashBackgroundPrompt: (prompt: BashPromptBackgroundEvent) => void;
   clearBashBackgroundPrompt: () => void;
-=======
   toggleThinking: () => void;
->>>>>>> c887f8df
 }
 
 export type AppStore = AppState & AppActions;
