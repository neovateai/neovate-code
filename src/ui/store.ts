--- conflicted
+++ resolved
@@ -605,11 +605,8 @@
           inputCtrlCPressed: false,
           inputError: null,
           pastedTextMap: {},
-<<<<<<< HEAD
           pastedImageMap: {},
-=======
           processingTokens: 0,
->>>>>>> 27ac2033
         });
         return {
           sessionId,
