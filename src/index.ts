--- conflicted
+++ resolved
@@ -125,7 +125,6 @@
   logger.logGeneralInfo({
     infos,
   });
-<<<<<<< HEAD
   const requirements =
     commandRequirements[command] || commandRequirements.default;
   if (requirements.requireModel) {
@@ -134,14 +133,9 @@
   if (requirements.requireSmallModel) {
     assert(resolvedConfig.smallModel, 'Small model is required');
   }
-  const mcpClients = await createClients(config.mcpConfig.mcpServers || {});
-=======
-  assert(resolvedConfig.model, 'Model is required');
-  assert(resolvedConfig.smallModel, 'Small model is required');
   const mcpClients = await createClients(
     resolvedConfig.mcpConfig.mcpServers || {},
   );
->>>>>>> 20d86d02
   return {
     argv,
     command,
