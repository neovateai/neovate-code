--- conflicted
+++ resolved
@@ -45,13 +45,8 @@
       const { runRun } = await import('./commands/run');
       await runRun(opts);
       break;
-<<<<<<< HEAD
-    case 'browser':
-      const { runBrowser } = await import('./commands/browser');
-=======
     case 'server':
       const { runBrowser } = await import('./commands/server');
->>>>>>> b4422c2b
       await runBrowser(opts);
       break;
     default:
