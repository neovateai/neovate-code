--- conflicted
+++ resolved
@@ -13,11 +13,8 @@
 import type { Context } from './context';
 import { PluginHookType } from './plugin';
 import { GithubProvider } from './providers/githubCopilot';
-<<<<<<< HEAD
+import { getThinkingConfig } from './thinking-config';
 import * as logger from './utils/logger';
-=======
-import { getThinkingConfig } from './thinking-config';
->>>>>>> bfd71c8f
 
 export interface ModelModalities {
   input: ('text' | 'image' | 'audio' | 'video' | 'pdf')[];
