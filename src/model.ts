import { createAnthropic } from '@ai-sdk/anthropic';
import { createGoogleGenerativeAI } from '@ai-sdk/google';
import { createOpenAI } from '@ai-sdk/openai';
import { createXai } from '@ai-sdk/xai';
import {
  type LanguageModelV1,
  createOpenRouter,
} from '@openrouter/ai-sdk-provider';
import assert from 'assert';
import type { Context } from './context';
import { PluginHookType } from './plugin';
import { aisdk } from './utils/ai-sdk';
import type { AiSdkModel } from './utils/ai-sdk';

export interface ModelModalities {
  input: ('text' | 'image' | 'audio' | 'video' | 'pdf')[];
  output: ('text' | 'audio' | 'image')[];
}

interface ModelCost {
  input: number;
  output: number;
  cache_read?: number;
  cache_write?: number;
}

interface ModelLimit {
  context: number;
  output: number;
}

export interface Model {
  id: string;
  name: string;
  attachment: boolean;
  reasoning: boolean;
  temperature: boolean;
  tool_call: boolean;
  knowledge: string;
  release_date: string;
  last_updated: string;
  modalities: ModelModalities;
  open_weights: boolean;
  cost: ModelCost;
  limit: ModelLimit;
}

export interface Provider {
  id: string;
  env: string[];
  name: string;
  api?: string;
  doc: string;
  models: Record<string, Omit<Model, 'id' | 'cost'>>;
  createModel(name: string, provider: Provider): LanguageModelV1;
}

export type ProvidersMap = Record<string, Provider>;
export type ModelMap = Record<string, Omit<Model, 'id' | 'cost'>>;

export const models: ModelMap = {
  'deepseek-v3-0324': {
    name: 'DeepSeek-V3-0324',
    attachment: false,
    reasoning: true,
    temperature: true,
    tool_call: true,
    knowledge: '2024-06',
    release_date: '2025-03-24',
    last_updated: '2025-03-24',
    modalities: { input: ['text'], output: ['text'] },
    open_weights: true,
    limit: { context: 128000, output: 8192 },
  },
  'deepseek-v3-1': {
    name: 'DeepSeek-V3.1',
    attachment: false,
    reasoning: true,
    temperature: true,
    tool_call: true,
    knowledge: '2025-07',
    release_date: '2025-08-21',
    last_updated: '2025-08-21',
    modalities: { input: ['text'], output: ['text'] },
    open_weights: true,
    limit: { context: 163840, output: 163840 },
  },
  'deepseek-r1-0528': {
    name: 'DeepSeek-R1-0528',
    attachment: false,
    reasoning: true,
    temperature: true,
    tool_call: true,
    knowledge: '2024-06',
    release_date: '2025-05-28',
    last_updated: '2025-05-28',
    modalities: { input: ['text'], output: ['text'] },
    open_weights: true,
    limit: { context: 65536, output: 8192 },
  },
  'kimi-k2': {
    name: 'Kimi K2',
    attachment: false,
    reasoning: false,
    temperature: true,
    tool_call: true,
    knowledge: '2024-10',
    release_date: '2025-07-11',
    last_updated: '2025-07-11',
    modalities: { input: ['text'], output: ['text'] },
    open_weights: true,
    limit: { context: 131072, output: 16384 },
  },
  'kimi-k2-turbo-preview': {
    name: 'Kimi K2 Turbo',
    attachment: false,
    reasoning: false,
    temperature: true,
    tool_call: true,
    knowledge: '2024-10',
    release_date: '2025-07-14',
    last_updated: '2025-07-14',
    modalities: { input: ['text'], output: ['text'] },
    open_weights: true,
    limit: { context: 131072, output: 16384 },
  },
  'kimi-k2-0905': {
    name: 'Kimi K2 Instruct 0905',
    attachment: false,
    reasoning: false,
    temperature: true,
    tool_call: true,
    knowledge: '2024-10',
    release_date: '2025-09-05',
    last_updated: '2025-09-05',
    modalities: { input: ['text'], output: ['text'] },
    open_weights: true,
    limit: { context: 262144, output: 16384 },
  },
  'qwen3-coder-480b-a35b-instruct': {
    name: 'Qwen3-Coder-480B-A35B-Instruct',
    attachment: false,
    reasoning: false,
    temperature: true,
    tool_call: true,
    knowledge: '2025-04',
    release_date: '2025-07-23',
    last_updated: '2025-07-23',
    modalities: { input: ['text'], output: ['text'] },
    open_weights: true,
    limit: { context: 262144, output: 66536 },
  },
  'qwen3-235b-a22b-07-25': {
    name: 'Qwen3 235B A22B Instruct 2507',
    attachment: false,
    reasoning: false,
    temperature: true,
    tool_call: true,
    knowledge: '2025-04',
    release_date: '2025-04-28',
    last_updated: '2025-07-21',
    modalities: { input: ['text'], output: ['text'] },
    open_weights: true,
    limit: { context: 262144, output: 131072 },
  },
  'qwen3-max': {
    name: 'Qwen3 Max',
    attachment: false,
    reasoning: true,
    temperature: true,
    tool_call: true,
    knowledge: '2025-09',
    release_date: '2025-09-05',
    last_updated: '2025-09-05',
    modalities: { input: ['text'], output: ['text'] },
    open_weights: false,
    limit: { context: 262144, output: 32768 },
  },
  'gemini-2.5-flash': {
    name: 'Gemini 2.5 Flash',
    attachment: true,
    reasoning: true,
    temperature: true,
    tool_call: true,
    knowledge: '2025-01',
    release_date: '2025-03-20',
    last_updated: '2025-06-05',
    modalities: {
      input: ['text', 'image', 'audio', 'video', 'pdf'],
      output: ['text'],
    },
    open_weights: false,
    limit: { context: 1048576, output: 65536 },
  },
  'gemini-2.5-flash-lite-preview-06-17': {
    name: 'Gemini 2.5 Flash Lite Preview 06-17',
    attachment: true,
    reasoning: true,
    temperature: true,
    tool_call: true,
    knowledge: '2025-01',
    release_date: '2025-06-17',
    last_updated: '2025-06-17',
    modalities: {
      input: ['text', 'image', 'audio', 'video', 'pdf'],
      output: ['text'],
    },
    open_weights: false,
    limit: { context: 65536, output: 65536 },
  },
  'gemini-2.5-pro': {
    name: 'Gemini 2.5 Pro',
    attachment: true,
    reasoning: true,
    temperature: true,
    tool_call: true,
    knowledge: '2025-01',
    release_date: '2025-03-20',
    last_updated: '2025-06-05',
    modalities: {
      input: ['text', 'image', 'audio', 'video', 'pdf'],
      output: ['text'],
    },
    open_weights: false,
    limit: { context: 1048576, output: 65536 },
  },
  'grok-4': {
    name: 'Grok 4',
    attachment: false,
    reasoning: true,
    temperature: true,
    tool_call: true,
    knowledge: '2025-07',
    release_date: '2025-07-09',
    last_updated: '2025-07-09',
    modalities: { input: ['text'], output: ['text'] },
    open_weights: false,
    limit: { context: 256000, output: 64000 },
  },
  'grok-code-fast-1': {
    name: 'Grok Code Fast 1',
    attachment: true,
    reasoning: true,
    temperature: true,
    tool_call: true,
    knowledge: '2025-08',
    release_date: '2025-08-20',
    last_updated: '2025-08-20',
    modalities: { input: ['text', 'image'], output: ['text'] },
    open_weights: false,
    limit: { context: 256000, output: 32000 },
  },
  'claude-3-5-sonnet-20241022': {
    name: 'Claude Sonnet 3.5 v2',
    attachment: true,
    reasoning: false,
    temperature: true,
    tool_call: true,
    knowledge: '2024-04-30',
    release_date: '2024-10-22',
    last_updated: '2024-10-22',
    modalities: { input: ['text', 'image'], output: ['text'] },
    open_weights: false,
    limit: { context: 200000, output: 8192 },
  },
  'claude-3-7-sonnet': {
    name: 'Claude Sonnet 3.7',
    attachment: true,
    reasoning: true,
    temperature: true,
    tool_call: true,
    knowledge: '2024-10-31',
    release_date: '2025-02-19',
    last_updated: '2025-02-19',
    modalities: { input: ['text', 'image'], output: ['text'] },
    open_weights: false,
    limit: { context: 200000, output: 64000 },
  },
  'claude-4-sonnet': {
    name: 'Claude Sonnet 4',
    attachment: true,
    reasoning: true,
    temperature: true,
    tool_call: true,
    knowledge: '2025-03-31',
    release_date: '2025-05-22',
    last_updated: '2025-05-22',
    modalities: { input: ['text', 'image'], output: ['text'] },
    open_weights: false,
    limit: { context: 200000, output: 64000 },
  },
  'claude-4-opus': {
    name: 'Claude Opus 4',
    attachment: true,
    reasoning: true,
    temperature: true,
    tool_call: true,
    knowledge: '2025-03-31',
    release_date: '2025-05-22',
    last_updated: '2025-05-22',
    modalities: { input: ['text', 'image'], output: ['text'] },
    open_weights: false,
    limit: { context: 200000, output: 32000 },
  },
  'gpt-oss-120b': {
    name: 'GPT OSS 120B',
    attachment: false,
    reasoning: true,
    temperature: true,
    tool_call: true,
    knowledge: '2025-08',
    release_date: '2025-08-05',
    last_updated: '2025-08-05',
    modalities: { input: ['text'], output: ['text'] },
    open_weights: true,
    limit: { context: 131072, output: 32768 },
  },
  'gpt-5': {
    name: 'GPT-5',
    attachment: true,
    reasoning: true,
    temperature: false,
    tool_call: true,
    knowledge: '2024-09-30',
    release_date: '2025-08-07',
    last_updated: '2025-08-07',
    modalities: {
      input: ['text', 'audio', 'image', 'video'],
      output: ['text', 'audio', 'image'],
    },
    open_weights: false,
    limit: { context: 400000, output: 128000 },
  },
  'gpt-5-mini': {
    name: 'GPT-5 Mini',
    attachment: true,
    reasoning: true,
    temperature: false,
    tool_call: true,
    knowledge: '2024-05-30',
    release_date: '2025-08-07',
    last_updated: '2025-08-07',
    modalities: { input: ['text', 'image'], output: ['text'] },
    open_weights: false,
    limit: { context: 272000, output: 128000 },
  },
  'gpt-4.1': {
    name: 'GPT-4.1',
    attachment: true,
    reasoning: false,
    temperature: true,
    tool_call: true,
    knowledge: '2024-04',
    release_date: '2025-04-14',
    last_updated: '2025-04-14',
    modalities: { input: ['text', 'image'], output: ['text'] },
    open_weights: false,
    limit: { context: 1047576, output: 32768 },
  },
  'gpt-4': {
    name: 'GPT-4',
    attachment: true,
    reasoning: false,
    temperature: true,
    tool_call: true,
    knowledge: '2023-11',
    release_date: '2023-11-06',
    last_updated: '2024-04-09',
    modalities: { input: ['text'], output: ['text'] },
    open_weights: false,
    limit: { context: 8192, output: 8192 },
  },
  'gpt-4o': {
    name: 'GPT-4o',
    attachment: true,
    reasoning: false,
    temperature: true,
    tool_call: true,
    knowledge: '2023-09',
    release_date: '2024-05-13',
    last_updated: '2024-05-13',
    modalities: { input: ['text', 'image'], output: ['text'] },
    open_weights: false,
    limit: { context: 128000, output: 16384 },
  },
  o3: {
    name: 'o3',
    attachment: true,
    reasoning: true,
    temperature: false,
    tool_call: true,
    knowledge: '2024-05',
    release_date: '2025-04-16',
    last_updated: '2025-04-16',
    modalities: { input: ['text', 'image'], output: ['text'] },
    open_weights: false,
    limit: { context: 200000, output: 100000 },
  },
  'o3-pro': {
    name: 'o3-pro',
    attachment: true,
    reasoning: true,
    temperature: false,
    tool_call: true,
    knowledge: '2024-05',
    release_date: '2025-06-10',
    last_updated: '2025-06-10',
    modalities: { input: ['text', 'image'], output: ['text'] },
    open_weights: false,
    limit: { context: 200000, output: 100000 },
  },
  'o3-mini': {
    name: 'o3-mini',
    attachment: false,
    reasoning: true,
    temperature: false,
    tool_call: true,
    knowledge: '2024-05',
    release_date: '2024-12-20',
    last_updated: '2025-01-29',
    modalities: { input: ['text'], output: ['text'] },
    open_weights: false,
    limit: { context: 200000, output: 100000 },
  },
  'o4-mini': {
    name: 'o4-mini',
    attachment: true,
    reasoning: true,
    temperature: false,
    tool_call: true,
    knowledge: '2024-05',
    release_date: '2025-04-16',
    last_updated: '2025-04-16',
    modalities: { input: ['text', 'image'], output: ['text'] },
    open_weights: false,
    limit: { context: 200000, output: 100000 },
  },
  'glm-4.5': {
    name: 'GLM-4.5',
    attachment: false,
    reasoning: true,
    temperature: true,
    tool_call: true,
    knowledge: '2025-04',
    release_date: '2025-07-28',
    last_updated: '2025-07-28',
    modalities: { input: ['text'], output: ['text'] },
    open_weights: true,
    limit: { context: 131072, output: 98304 },
  },
  'sonoma-dusk-alpha': {
    name: 'Sonoma Dusk Alpha',
    attachment: true,
    reasoning: false,
    temperature: false,
    tool_call: true,
    knowledge: '2024-09',
    release_date: '2024-09-05',
    last_updated: '2024-09-05',
    modalities: { input: ['text', 'image'], output: ['text'] },
    open_weights: false,
    limit: { context: 2000000, output: 2000000 },
  },
  'sonoma-sky-alpha': {
    name: 'Sonoma Sky Alpha',
    attachment: true,
    reasoning: false,
    temperature: false,
    tool_call: true,
    knowledge: '2024-09',
    release_date: '2024-09-05',
    last_updated: '2024-09-05',
    modalities: { input: ['text', 'image'], output: ['text'] },
    open_weights: false,
    limit: { context: 2000000, output: 2000000 },
  },
};

export const defaultModelCreator = (name: string, provider: Provider) => {
  assert(provider.api, `Provider ${provider.id} must have an api`);
  return createOpenAI({
    baseURL: provider.api,
    apiKey: provider.env[0] ? process.env[provider.env[0]] : '',
  })(name);
};

export const providers: ProvidersMap = {
  openai: {
    id: 'openai',
    env: ['OPENAI_API_KEY'],
    name: 'OpenAI',
    doc: 'https://platform.openai.com/docs/models',
    models: {
      'gpt-4.1': models['gpt-4.1'],
      'gpt-4': models['gpt-4'],
      'gpt-4o': models['gpt-4o'],
      o3: models['o3'],
      'o3-mini': models['o3-mini'],
      'o4-mini': models['o4-mini'],
      'gpt-5': models['gpt-5'],
      'gpt-5-mini': models['gpt-5-mini'],
    },
    createModel: defaultModelCreator,
  },
  google: {
    id: 'google',
    env: ['GOOGLE_API_KEY', 'GOOGLE_GENERATIVE_AI_API_KEY'],
    name: 'Google',
    doc: 'https://ai.google.dev/gemini-api/docs/pricing',
    models: {
      'gemini-2.5-flash': models['gemini-2.5-flash'],
      'gemini-2.5-flash-lite': models['gemini-2.5-flash-lite-preview-06-17'],
      'gemini-2.5-pro': models['gemini-2.5-pro'],
    },
    createModel(name, provider) {
      const google = createGoogleGenerativeAI({
        apiKey: process.env[provider.env[0]] || process.env[provider.env[1]],
      });
      return google(name);
    },
  },
  deepseek: {
    id: 'deepseek',
    env: ['DEEPSEEK_API_KEY'],
    name: 'DeepSeek',
    api: 'https://api.deepseek.com',
    doc: 'https://platform.deepseek.com/api-docs/pricing',
    models: {
      'deepseek-chat': models['deepseek-v3-0324'],
      'deepseek-reasoner': models['deepseek-r1-0528'],
    },
    createModel: defaultModelCreator,
  },
  xai: {
    id: 'xai',
    env: ['XAI_API_KEY'],
    name: 'XAI',
    doc: 'https://xai.com/docs/models',
    models: {
      'grok-4': models['grok-4'],
      'grok-code-fast-1': models['grok-code-fast-1'],
    },
    createModel(name, provider) {
      return createXai({
        apiKey: process.env[provider.env[0]],
      })(name);
    },
  },
  anthropic: {
    id: 'anthropic',
    env: ['ANTHROPIC_API_KEY'],
    name: 'Anthropic',
    doc: 'https://docs.anthropic.com/en/docs/models',
    models: {
      'claude-opus-4-20250514': models['claude-4-opus'],
      'claude-sonnet-4-20250514': models['claude-4-sonnet'],
      'claude-3-7-sonnet-20250219': models['claude-3-7-sonnet'],
      'claude-3-7-sonnet-20250219-thinking': models['claude-3-7-sonnet'],
      'claude-3-5-sonnet-20241022': models['claude-3-5-sonnet-20241022'],
    },
    createModel(name, provider) {
      return createAnthropic({
        apiKey: process.env[provider.env[0]],
      })(name);
    },
  },
  aihubmix: {
    id: 'aihubmix',
    env: ['AIHUBMIX_API_KEY'],
    name: 'AIHubMix',
    api: 'https://aihubmix.com/v1',
    doc: 'https://docs.aihubmix.com/',
    models: {
      'gemini-2.5-pro': models['gemini-2.5-pro'],
      'gemini-2.5-flash': models['gemini-2.5-flash'],
      'gemini-2.5-flash-lite': models['gemini-2.5-flash-lite-preview-06-17'],
      'DeepSeek-R1': models['deepseek-r1-0528'],
      'DeepSeek-V3': models['deepseek-v3-0324'],
      'claude-opus-4-20250514': models['claude-4-opus'],
      'claude-sonnet-4-20250514': models['claude-4-sonnet'],
      'claude-3-7-sonnet-20250219': models['claude-3-7-sonnet'],
      'claude-3-5-sonnet-20241022': models['claude-3-5-sonnet-20241022'],
      'gpt-4.1': models['gpt-4.1'],
      'gpt-4': models['gpt-4'],
      'gpt-4o': models['gpt-4o'],
      o3: models['o3'],
      'o3-mini': models['o3-mini'],
      'o4-mini': models['o4-mini'],
      'gpt-5': models['gpt-5'],
      'gpt-5-mini': models['gpt-5-mini'],
    },
    createModel: defaultModelCreator,
  },
  openrouter: {
    id: 'openrouter',
    env: ['OPENROUTER_API_KEY', 'OPEN_ROUTER_API_KEY'],
    name: 'OpenRouter',
    doc: 'https://openrouter.ai/docs/models',
    models: {
      'anthropic/claude-3.5-sonnet': models['claude-3-5-sonnet-20241022'],
      'anthropic/claude-3.7-sonnet': models['claude-3-7-sonnet'],
      'anthropic/claude-sonnet-4': models['claude-4-sonnet'],
      'deepseek/deepseek-r1-0528': models['deepseek-r1-0528'],
      'deepseek/deepseek-chat-v3-0324': models['deepseek-v3-0324'],
      'deepseek/deepseek-chat-v3.1': models['deepseek-v3-1'],
      'openai/gpt-4.1': models['gpt-4.1'],
      'openai/gpt-4': models['gpt-4'],
      'openai/gpt-4o': models['gpt-4o'],
      'openai/o3': models['o3'],
      'openai/o3-pro': models['o3-pro'],
      'openai/o3-mini': models['o3-mini'],
      'openai/o4-mini': models['o4-mini'],
      'openai/gpt-oss-120b': models['gpt-oss-120b'],
      'moonshotai/kimi-k2': models['kimi-k2'],
      'moonshotai/kimi-k2-0905': models['kimi-k2-0905'],
      'qwen/qwen3-coder': models['qwen3-coder-480b-a35b-instruct'],
      'qwen/qwen3-max': models['qwen3-max'],
      'x-ai/grok-code-fast-1': models['grok-code-fast-1'],
      'openrouter/sonoma-dusk-alpha': models['sonoma-dusk-alpha'],
      'openrouter/sonoma-sky-alpha': models['sonoma-sky-alpha'],
    },
    createModel(name, provider) {
      return createOpenRouter({
        apiKey: process.env[provider.env[0]] || process.env[provider.env[1]],
      })(name);
    },
  },
  iflow: {
    id: 'iflow',
    env: ['IFLOW_API_KEY'],
    name: 'iFlow',
    api: 'https://apis.iflow.cn/v1/',
    doc: 'https://iflow.cn/',
    models: {
      'qwen3-coder': models['qwen3-coder-480b-a35b-instruct'],
      'kimi-k2': models['kimi-k2'],
      'kimi-k2-0905': models['kimi-k2-0905'],
      'deepseek-v3': models['deepseek-v3-0324'],
      'deepseek-v3.1': models['deepseek-v3-1'],
      'deepseek-r1': models['deepseek-r1-0528'],
      'glm-4.5': models['glm-4.5'],
      'qwen3-max-preview': models['qwen3-max'],
    },
    createModel: defaultModelCreator,
  },
  'moonshotai-cn': {
    id: 'moonshotai-cn',
    env: ['MOONSHOT_API_KEY'],
    name: 'Moonshot',
    api: 'https://api.moonshot.cn/v1',
    doc: 'https://platform.moonshot.cn/docs/api/chat',
    models: {
      'kimi-k2-0711-preview': models['kimi-k2'],
      'kimi-k2-turbo-preview': models['kimi-k2-turbo-preview'],
    },
    createModel(name, provider) {
<<<<<<< HEAD
      return aisdk(
        createOpenAI({
          baseURL: provider.api,
          apiKey: process.env[provider.env[0]],
          // include usage information in streaming mode why? https://platform.moonshot.cn/docs/guide/migrating-from-openai-to-kimi#stream-模式下的-usage-值
          compatibility: 'strict',
        })(name),
      );
=======
      return createOpenAI({
        baseURL: provider.api,
        apiKey: process.env[provider.env[0]],
        // include usage information in streaming mode
        compatibility: 'strict',
      })(name);
>>>>>>> 7f3f7e85
    },
  },
  groq: {
    id: 'groq',
    env: ['GROQ_API_KEY'],
    name: 'Groq',
    api: 'https://api.groq.com/openai/v1',
    doc: 'https://console.groq.com/docs/models',
    models: {},
    createModel: defaultModelCreator,
  },
};

// value format: provider/model
export type ModelAlias = Record<string, string>;
export const modelAlias: ModelAlias = {
  deepseek: 'deepseek/deepseek-chat',
  r1: 'deepseek/deepseek-reasoner',
  '41': 'openai/gpt-4.1',
  '4': 'openai/gpt-4',
  '4o': 'openai/gpt-4o',
  'flash-lite': 'google/gemini-2.5-flash-lite',
  flash: 'google/gemini-2.5-flash',
  gemini: 'google/gemini-2.5-pro',
  grok: 'xai/grok-4',
  'grok-code': 'xai/grok-code-fast-1',
  sonnet: 'anthropic/claude-sonnet-4-20250514',
  'sonnet-3.5': 'anthropic/claude-3-5-sonnet-20241022',
  'sonnet-3.7': 'anthropic/claude-3-7-sonnet-20250219',
  'sonnet-3.7-thinking': 'anthropic/claude-3-7-sonnet-20250219-thinking',
  'openrouter/sonnet-3.5': 'openrouter/anthropic/claude-3.5-sonnet',
  'openrouter/sonnet-3.7': 'openrouter/anthropic/claude-3.7-sonnet',
  'openrouter/sonnet': 'openrouter/anthropic/claude-sonnet-4',
  'openrouter/r1': 'openrouter/deepseek/deepseek-r1-0528',
  'openrouter/deepseek': 'openrouter/deepseek/deepseek-chat-v3-0324',
  'openrouter/k2': 'openrouter/moonshotai/kimi-k2',
  'openrouter/q3': 'openrouter/qwen/qwen3-235b-a22b-07-25',
  'openrouter/q3-coder': 'openrouter/qwen/qwen3-coder',
  'openrouter/horizon': 'openrouter/openrouter/horizon-beta',
  'aihubmix/sonnet-3.5': 'aihubmix/claude-3-5-sonnet-20241022',
  'aihubmix/sonnet-3.7': 'aihubmix/claude-3-7-sonnet-20250219',
  'aihubmix/sonnet': 'aihubmix/claude-sonnet-4-20250514',
  'aihubmix/opus': 'aihubmix/claude-opus-4-20250514',
  'aihubmix/r1': 'aihubmix/DeepSeek-R1',
  'aihubmix/deepseek': 'aihubmix/DeepSeek-V3',
  'aihubmix/gemini': 'aihubmix/gemini-2.5-pro',
  'aihubmix/flash': 'aihubmix/gemini-2.5-flash',
  'aihubmix/flash-lite': `aihubmix/gemini-2.5-flash-lite`,
  k2: 'moonshotai-cn/kimi-k2-0711-preview',
  'k2-turbo': 'moonshotai-cn/kimi-k2-turbo-preview',
  'iflow/q3-coder': 'iflow/Qwen3-Coder',
  'iflow/k2': 'iflow/KIMI-K2',
  'iflow/r1': 'iflow/DeepSeek-R1',
  'iflow/deepseek': 'iflow/DeepSeek-V3',
};

export type ModelInfo = {
  provider: Provider;
  model: Omit<Model, 'cost'>;
  aisdk: AiSdkModel;
};

export async function resolveModelWithContext(
  name: string | null,
  context: Context,
) {
  const hookedProviders = await context.apply({
    hook: 'provider',
    args: [
      {
        models,
        defaultModelCreator,
        createOpenAI,
      },
    ],
    memo: providers,
    type: PluginHookType.SeriesLast,
  });
  const hookedModelAlias = await context.apply({
    hook: 'modelAlias',
    args: [],
    memo: modelAlias,
    type: PluginHookType.SeriesLast,
  });
  const model = resolveModel(
    name || context.config.model,
    hookedProviders,
    hookedModelAlias,
  );
  return {
    providers: hookedProviders,
    modelAlias,
    model,
  };
}

export function resolveModel(
  name: string,
  providers: ProvidersMap,
  modelAlias: Record<string, string>,
): ModelInfo {
  const alias = modelAlias[name];
  if (alias) {
    name = alias;
  }
  const [providerStr, ...modelNameArr] = name.split('/');
  const provider = providers[providerStr];
  assert(
    provider,
    `Provider ${providerStr} not found, valid providers: ${Object.keys(providers).join(', ')}`,
  );
  const modelId = modelNameArr.join('/');
  const model = provider.models[modelId] as Model;
  assert(
    model,
    `Model ${modelId} not found in provider ${providerStr}, valid models: ${Object.keys(provider.models).join(', ')}`,
  );
  model.id = modelId;
  return {
    provider,
    model,
    aisdk: aisdk(provider.createModel(modelId, provider)),
  };
}<|MERGE_RESOLUTION|>--- conflicted
+++ resolved
@@ -654,23 +654,12 @@
       'kimi-k2-turbo-preview': models['kimi-k2-turbo-preview'],
     },
     createModel(name, provider) {
-<<<<<<< HEAD
-      return aisdk(
-        createOpenAI({
-          baseURL: provider.api,
-          apiKey: process.env[provider.env[0]],
-          // include usage information in streaming mode why? https://platform.moonshot.cn/docs/guide/migrating-from-openai-to-kimi#stream-模式下的-usage-值
-          compatibility: 'strict',
-        })(name),
-      );
-=======
       return createOpenAI({
         baseURL: provider.api,
         apiKey: process.env[provider.env[0]],
-        // include usage information in streaming mode
+        // include usage information in streaming mode why? https://platform.moonshot.cn/docs/guide/migrating-from-openai-to-kimi#stream-模式下的-usage-值
         compatibility: 'strict',
       })(name);
->>>>>>> 7f3f7e85
     },
   },
   groq: {
