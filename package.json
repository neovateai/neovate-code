--- conflicted
+++ resolved
@@ -17,13 +17,8 @@
     "format": "prettier --write .",
     "format:check": "prettier --check .",
     "build:type": "tsc --project tsconfig.json --emitDeclarationOnly --declarationDir dist-dts",
-<<<<<<< HEAD
-    "build:cli": "bun build src/cli.ts --external=react-devtools-core --minify --outfile dist/cli.mjs --target=node",
-    "build:index": "bun build src/index.ts --external=react-devtools-core --minify --outfile dist/index.mjs --target=node",
-=======
     "build:cli": "bun build src/cli.ts --external=react-devtools-core --external=ink --external=react --minify --outfile dist/cli.mjs --target=node",
     "build:index": "bun build src/index.ts --external=react-devtools-core --external=ink --external=react --minify --outfile dist/index.mjs --target=node",
->>>>>>> e3ec2fcb
     "build:dts": "npm run build:type && api-extractor run --local --verbose",
     "build": "npm run build:cli && npm run build:index && npm run build:dts",
     "ci": "npm run typecheck && npm run format:check && npm run test",
