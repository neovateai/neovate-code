{
  "name": "takumi",
  "version": "0.0.34",
  "type": "module",
  "files": [
    "dist",
    "vendor"
  ],
  "main": "./dist/index.mjs",
  "types": "./dist/index.d.ts",
  "bin": {
    "ta": "dist/cli.mjs",
    "takumi": "./dist/cli.mjs"
  },
  "scripts": {
    "dev": "tsx ./src/cli.ts",
    "format": "prettier --write .",
    "format:check": "prettier --check .",
    "build:type": "tsc --project tsconfig.json --emitDeclarationOnly --declarationDir dist-dts",
    "build:cli": "bun build src/cli.ts --external=react-devtools-core --minify --outfile dist/cli.mjs --target=node",
    "build:index": "bun build src/index.ts --minify --outfile dist/index.mjs --target=node",
    "build:dts": "npm run build:type && api-extractor run --local --verbose",
    "build": "npm run build:cli && npm run build:index && npm run build:dts",
    "ci": "npm run typecheck && npm run format:check && npm run test",
    "release": "npm run ci && utools release --git-tag --github-release --changelog",
    "test": "vitest run",
    "test:watch": "vitest",
    "typecheck": "tsc --noEmit",
    "prepare": "husky"
  },
  "keywords": [
    "cli",
    "takumi",
    "takumi-cli",
    "ai"
  ],
  "authors": [
    "chencheng <sorrycc@gmail.com> (https://github.com/sorrycc)"
  ],
  "license": "MIT",
  "description": "AI pair programming CLI.",
  "devDependencies": {
    "@ai-sdk/anthropic": "^1.2.12",
    "@ai-sdk/deepseek": "^0.2.14",
    "@ai-sdk/google": "^1.2.19",
    "@ai-sdk/openai": "^1.3.22",
    "@ai-sdk/provider": "^1.1.3",
    "@ai-sdk/xai": "^1.2.16",
    "@fastify/compress": "8.0.3",
    "@fastify/cors": "11.0.1",
    "@fastify/type-provider-typebox": "5.1.0",
    "@microsoft/api-extractor": "^7.52.8",
    "@modelcontextprotocol/inspector": "^0.14.2",
    "@openai/agents": "^0.0.8",
    "@openai/agents-extensions": "^0.0.8",
    "@openrouter/ai-sdk-provider": "^0.7.2",
    "@sinclair/typebox": "^0.34.35",
    "@trivago/prettier-plugin-sort-imports": "^5.2.2",
<<<<<<< HEAD
    "@types/body-parser": "1.19.6",
    "@types/compression": "1.8.1",
    "@types/connect": "3.4.38",
    "@types/cors": "^2.8.19",
=======
    "@types/debug": "^4.1.12",
>>>>>>> 16256ad5
    "@types/lodash-es": "^4.17.12",
    "@types/marked-terminal": "^6.1.1",
    "@types/node": "^24.0.3",
    "@types/react": "^19.1.8",
    "@types/resolve": "^1.20.6",
<<<<<<< HEAD
    "@types/ws": "^8.5.0",
=======
    "@types/turndown": "^5.0.5",
    "@types/ws": "^8.18.1",
>>>>>>> 16256ad5
    "@types/yargs-parser": "^21.0.3",
    "@umijs/clack-prompts": "^0.0.7",
    "@umijs/tools": "^0.1.36",
    "ai": "^4.3.16",
<<<<<<< HEAD
    "body-parser": "2.2.0",
=======
    "chalk": "^5.4.1",
>>>>>>> 16256ad5
    "chokidar": "^4.0.3",
    "clipboardy": "^4.0.0",
    "compression": "1.8.0",
    "connect": "3.7.0",
    "cors": "2.8.5",
    "date-fns": "^4.1.0",
    "debug": "^4.4.1",
    "defu": "^6.1.4",
    "dotenv": "^16.5.0",
    "fastify": "5.3.3",
    "fastmcp": "^3.3.1",
    "glob": "^11.0.3",
    "husky": "^9.1.7",
    "ink": "^6.0.0",
    "ink-select-input": "^6.2.0",
    "inquirer": "^12.6.3",
    "jsonrepair": "^3.12.0",
    "lint-staged": "^16.1.2",
    "lodash-es": "^4.17.21",
    "marked": "^15.0.12",
    "marked-terminal": "^7.3.0",
    "ollama-ai-provider": "^1.2.0",
    "open": "^10.1.2",
    "pathe": "^2.0.3",
    "picocolors": "^1.1.1",
    "prettier": "^3.5.3",
    "react": "^19.1.0",
    "resolve": "^1.22.10",
    "spawn-rx": "^5.1.2",
    "tsx": "^4.20.3",
    "turndown": "^7.2.0",
    "type-fest": "^4.41.0",
    "typescript": "^5.8.3",
    "upgear": "^0.0.3",
<<<<<<< HEAD
    "vitest": "^3.2.2",
    "ws": "8.18.2",
    "yargs-parser": "^22.0.0",
    "zod": "^3.25.56",
=======
    "valtio": "^2.1.5",
    "vitest": "^3.2.4",
    "ws": "^8.18.2",
    "yargs-parser": "18.1.3",
    "zod": "^3.25.67",
>>>>>>> 16256ad5
    "zod-to-json-schema": "^3.24.5"
  },
  "volta": {
    "node": "22.11.0",
    "pnpm": "10.8.0"
  },
  "lint-staged": {
    "*.{js,jsx,ts,tsx,json,css,md}": "prettier --write"
  },
  "upgear": {
    "files": [
      "vendor"
    ],
    "needReinstall": false,
    "changelogUrl": "https://github.com/umijs/takumi/blob/master/CHANGELOG.md"
  },
  "dependencies": {
    "@fastify/compress": "^8.0.3",
    "@fastify/cors": "^11.0.1",
    "fastify": "^5.3.3"
  },
  "pnpm": {
    "overrides": {
      "vite": "npm:rolldown-vite@latest"
    }
  }
}<|MERGE_RESOLUTION|>--- conflicted
+++ resolved
@@ -56,34 +56,19 @@
     "@openrouter/ai-sdk-provider": "^0.7.2",
     "@sinclair/typebox": "^0.34.35",
     "@trivago/prettier-plugin-sort-imports": "^5.2.2",
-<<<<<<< HEAD
-    "@types/body-parser": "1.19.6",
-    "@types/compression": "1.8.1",
-    "@types/connect": "3.4.38",
-    "@types/cors": "^2.8.19",
-=======
     "@types/debug": "^4.1.12",
->>>>>>> 16256ad5
     "@types/lodash-es": "^4.17.12",
     "@types/marked-terminal": "^6.1.1",
     "@types/node": "^24.0.3",
     "@types/react": "^19.1.8",
     "@types/resolve": "^1.20.6",
-<<<<<<< HEAD
-    "@types/ws": "^8.5.0",
-=======
     "@types/turndown": "^5.0.5",
     "@types/ws": "^8.18.1",
->>>>>>> 16256ad5
     "@types/yargs-parser": "^21.0.3",
     "@umijs/clack-prompts": "^0.0.7",
     "@umijs/tools": "^0.1.36",
     "ai": "^4.3.16",
-<<<<<<< HEAD
-    "body-parser": "2.2.0",
-=======
     "chalk": "^5.4.1",
->>>>>>> 16256ad5
     "chokidar": "^4.0.3",
     "clipboardy": "^4.0.0",
     "compression": "1.8.0",
@@ -118,18 +103,11 @@
     "type-fest": "^4.41.0",
     "typescript": "^5.8.3",
     "upgear": "^0.0.3",
-<<<<<<< HEAD
-    "vitest": "^3.2.2",
-    "ws": "8.18.2",
-    "yargs-parser": "^22.0.0",
-    "zod": "^3.25.56",
-=======
     "valtio": "^2.1.5",
     "vitest": "^3.2.4",
     "ws": "^8.18.2",
     "yargs-parser": "18.1.3",
     "zod": "^3.25.67",
->>>>>>> 16256ad5
     "zod-to-json-schema": "^3.24.5"
   },
   "volta": {
