--- conflicted
+++ resolved
@@ -1,7 +1,7 @@
 /* eslint-disable react-refresh/only-export-components */
 import { useChat } from '@ai-sdk/react';
-<<<<<<< HEAD
-import { createContext, useContext } from 'react';
+import type { UIMessage } from '@ai-sdk/ui-utils';
+import { createContext, useContext, useMemo } from 'react';
 import type { ContextItem } from '@/types/context';
 
 type ChatState = ReturnType<typeof useChat> & {
@@ -11,16 +11,8 @@
     plainText: string,
     contextItems: ContextItem[],
   ) => void;
-=======
-import type { UIMessage } from '@ai-sdk/ui-utils';
-import { createContext, useContext, useMemo } from 'react';
-
-type ChatState = ReturnType<typeof useChat> & {
-  loading: boolean;
-  onQuery: (prompt: string) => void;
   messagesWithPlaceholder: UIMessage[];
   originalMessages: UIMessage[];
->>>>>>> aa80e540
 };
 
 export const ChatContext = createContext<ChatState | null>(null);
@@ -47,13 +39,6 @@
 
   const loading = chatState.status === 'submitted';
 
-<<<<<<< HEAD
-  const onQuery = async (
-    originalContent: string,
-    plainText: string,
-    contextItems: ContextItem[],
-  ) => {
-=======
   const messagesWithPlaceholder = useMemo(() => {
     if (loading && chatState.messages.length > 0) {
       const placeholderMessage: UIMessage = {
@@ -78,8 +63,11 @@
     return chatState.messages;
   }, [chatState.messages, loading]);
 
-  const onQuery = async (prompt: string) => {
->>>>>>> aa80e540
+  const onQuery = async (
+    originalContent: string,
+    plainText: string,
+    contextItems: ContextItem[],
+  ) => {
     chatState.append({
       role: 'user',
       content: plainText,
