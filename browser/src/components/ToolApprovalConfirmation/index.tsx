import { CloseOutlined, RedoOutlined } from '@ant-design/icons';
import { Button, Spin, Tooltip } from 'antd';
import { useTranslation } from 'react-i18next';
import { useSnapshot } from 'valtio';
import ApproveToolIcon from '@/icons/approveTool.svg?react';
import BashIcon from '@/icons/bash.svg?react';
import EditIcon from '@/icons/edit.svg?react';
import SearchIcon from '@/icons/search.svg?react';
import { toolApprovalActions, toolApprovalState } from '@/state/toolApproval';
import type { ToolApprovalRequestMessage } from '@/types/message';
import MessageWrapper from '../MessageWrapper';
import styles from './index.module.css';

interface ToolApprovalConfirmationProps {
  message: ToolApprovalRequestMessage;
}

export default function ToolApprovalConfirmation({
  message,
}: ToolApprovalConfirmationProps) {
  const { t } = useTranslation();
  const snap = useSnapshot(toolApprovalState);

  // Check if current message is the current pending request
  if (
    !snap.currentRequest ||
    snap.currentRequest.toolCallId !== message.toolCallId
  ) {
    return null;
  }

<<<<<<< HEAD
  // 格式化工具参数描述，实际上只有fetch，bash，edit会有审批
=======
  // Don't show approval confirmation for edit or write tools
  if (message.toolName === 'edit' || message.toolName === 'write') {
    return null;
  }

  // Format tool parameter description, only fetch, bash, edit tools require approval
>>>>>>> 252be47e
  const getToolDescription = (
    toolName: string,
    params: Record<string, any>,
  ) => {
    switch (toolName) {
      case 'read':
        return params.file_path;
      case 'bash':
        return (
          <div className="flex items-center gap-2">
            <BashIcon />
            {params.command}
          </div>
        );
      case 'edit':
        return (
          <div className="flex items-center gap-2">
            <EditIcon />
            {params.file_path}
          </div>
        );
      case 'write':
        return (
          <div className="flex items-center gap-2">
            <EditIcon />
            {params.file_path}
          </div>
        );
      case 'fetch':
        return (
          <div className="flex items-center gap-2">
            <SearchIcon />
            {params.url}
          </div>
        );
      case 'glob':
        return params.pattern;
      case 'grep':
        return params.pattern;
      case 'ls':
        return params.dir_path;
      default:
        return toolName;
    }
  };

  const onApprove = (option: 'once' | 'always' | 'always_tool') => {
    toolApprovalActions.approveToolUse(true, option);
  };

  const onDeny = () => {
    toolApprovalActions.approveToolUse(false);
  };

  const onRetry = () => {
    toolApprovalActions.retrySubmit();
  };

  const isSubmitting = snap.submitting;
  const hasError = !!snap.submitError;

  const iconWrapper = (icon: React.ReactNode, tooltip: string) => {
    return (
      <Tooltip title={tooltip}>
        <Spin spinning={isSubmitting}>{icon}</Spin>
      </Tooltip>
    );
  };

  if (hasError) {
    return (
      <MessageWrapper
        title={
          <div className="flex items-center gap-2">
            <CloseOutlined style={{ color: '#ff4d4f' }} />
            <span>{t('toolApproval.submitFailed')}</span>
          </div>
        }
        actions={[
          {
            key: 'retry',
            icon: iconWrapper(
              <RedoOutlined />,
              t('toolApproval.retry', '重试'),
            ),
            onClick: onRetry,
          },
        ]}
      >
        <div className="text-sm text-gray-500">{snap.submitError}</div>
      </MessageWrapper>
    );
  }

  return (
    <div className={styles.container}>
      <MessageWrapper
        title={getToolDescription(message.toolName, message.args)}
        expandable={false}
        showExpandIcon={false}
        defaultExpanded={false}
      />
      <div className={styles.actions}>
        <Button
          className={styles.actionButton}
          icon={<ApproveToolIcon />}
          variant="outlined"
          onClick={() => onApprove('once')}
        >
          {t('toolApproval.approveOnce', '本次允许')}
        </Button>
        <Button
          className={styles.actionButton}
          variant="outlined"
          onClick={() => onApprove('always_tool')}
        >
          {t('toolApproval.approveAlwaysTool', '永久允许{{toolName}}', {
            toolName: message.toolName,
          })}
        </Button>
        <Button
          className={styles.actionButton}
          color="danger"
          variant="outlined"
          onClick={() => onDeny()}
        >
          {t('toolApproval.deny', '本次拒绝')}
        </Button>
      </div>
    </div>
  );
}<|MERGE_RESOLUTION|>--- conflicted
+++ resolved
@@ -29,16 +29,12 @@
     return null;
   }
 
-<<<<<<< HEAD
-  // 格式化工具参数描述，实际上只有fetch，bash，edit会有审批
-=======
   // Don't show approval confirmation for edit or write tools
   if (message.toolName === 'edit' || message.toolName === 'write') {
     return null;
   }
 
   // Format tool parameter description, only fetch, bash, edit tools require approval
->>>>>>> 252be47e
   const getToolDescription = (
     toolName: string,
     params: Record<string, any>,
