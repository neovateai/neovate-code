import React from 'react';
<<<<<<< HEAD
import type {
  MixedMessage,
  NonTextMessage,
  ToolCallMessage,
=======
import ReactMarkdown from 'react-markdown';
import {
  type BubbleMessage,
  MessageType,
  type NonTextMessage,
  type ToolCallMessage,
>>>>>>> 94884912
} from '@/types/chat';
import {
  DebugInfo,
  MixedMessageRenderer,
  NonTextMessageRenderer,
  StringMessageRenderer,
  ToolCallMessageRenderer,
} from './components';

interface MessageRendererProps {
  message: BubbleMessage;
}

// 主消息渲染器
const MessageRenderer: React.FC<MessageRendererProps> = ({ message }) => {
  console.log('message', message);

  // 渲染内容的包装器，包含调试信息
  const renderWithDebug = (content: React.ReactNode) => {
    return (
      <div>
        {content}
        <DebugInfo message={message} />
      </div>
    );
  };

<<<<<<< HEAD
  // 处理字符串消息
=======
      {args && (
        <div style={{ marginBottom: 8 }}>
          <div style={MESSAGE_STYLES.paramLabel}>参数:</div>
          <pre style={MESSAGE_STYLES.codeBlock}>
            {JSON.stringify(args, null, 2)}
          </pre>
        </div>
      )}

      {result && (
        <div>
          <div style={MESSAGE_STYLES.paramLabel}>结果:</div>
          <pre style={MESSAGE_STYLES.codeBlock}>
            {typeof result === 'string'
              ? result
              : JSON.stringify(result, null, 2)}
          </pre>
        </div>
      )}
    </div>
  );
};

// 非文本消息渲染器
const NonTextMessageRenderer: React.FC<{
  message: NonTextMessage;
  index: number;
}> = ({ message }) => {
  switch (message.type) {
    case 'tool-call':
      return <ToolCallMessageRenderer message={message as ToolCallMessage} />;
    default:
      return (
        <div style={MESSAGE_STYLES.unknownMessage}>
          <div style={MESSAGE_STYLES.unknownMessageTitle}>
            未知消息类型: {message.type}
          </div>
          <pre style={{ fontSize: '12px', margin: '8px 0 0 0' }}>
            {JSON.stringify(message, null, 2)}
          </pre>
        </div>
      );
  }
};

// 混合消息渲染器
const MixedMessageRenderer: React.FC<{
  message: BubbleMessage;
}> = ({ message }) => {
  return (
    <div>
      {/* 渲染非文本消息 */}
      {message.nonTextMessages?.map(
        (nonTextMsg: NonTextMessage, index: number) => {
          return (
            <div key={index} style={MESSAGE_STYLES.mixedMessageItem}>
              <NonTextMessageRenderer message={nonTextMsg} index={index} />
            </div>
          );
        },
      )}

      {/* 渲染文本内容 */}
      {message.content && (
        <div
          style={{
            ...MESSAGE_STYLES.mixedTextContent,
            marginBottom:
              message.nonTextMessages && message.nonTextMessages.length > 0
                ? 16
                : 0,
          }}
        >
          <ReactMarkdown>{message.content}</ReactMarkdown>
        </div>
      )}
    </div>
  );
};

// 主消息渲染器
const MessageRenderer: React.FC<MessageRendererProps> = ({ message }) => {
>>>>>>> 94884912
  if (typeof message === 'string') {
    return renderWithDebug(<StringMessageRenderer message={message} />);
  }

  if (!message || typeof message !== 'object') {
    return renderWithDebug(<>{message}</>);
  }

<<<<<<< HEAD
  // 处理混合消息格式
  if (message.type === 'mixed') {
    return renderWithDebug(
      <MixedMessageRenderer message={message as MixedMessage} />,
    );
  }

  // 处理单一类型的消息
  switch (message.type) {
    case 'tool-call':
      return renderWithDebug(
        <ToolCallMessageRenderer message={message as ToolCallMessage} />,
      );
    default:
      return renderWithDebug(
        <NonTextMessageRenderer
          message={message as NonTextMessage}
          index={0}
        />,
      );
  }
=======
  if (message.type === MessageType.TEXT_DELTA) {
    return <ReactMarkdown>{message.content}</ReactMarkdown>;
  }

  return <MixedMessageRenderer message={message} />;
>>>>>>> 94884912
};

export default MessageRenderer;<|MERGE_RESOLUTION|>--- conflicted
+++ resolved
@@ -1,28 +1,19 @@
 import React from 'react';
-<<<<<<< HEAD
-import type {
-  MixedMessage,
-  NonTextMessage,
-  ToolCallMessage,
-=======
-import ReactMarkdown from 'react-markdown';
 import {
   type BubbleMessage,
+  type ChatMixedMessage,
+  MessageRole,
   MessageType,
-  type NonTextMessage,
-  type ToolCallMessage,
->>>>>>> 94884912
 } from '@/types/chat';
 import {
   DebugInfo,
   MixedMessageRenderer,
   NonTextMessageRenderer,
   StringMessageRenderer,
-  ToolCallMessageRenderer,
 } from './components';
 
 interface MessageRendererProps {
-  message: BubbleMessage;
+  message: BubbleMessage | string;
 }
 
 // 主消息渲染器
@@ -39,92 +30,7 @@
     );
   };
 
-<<<<<<< HEAD
   // 处理字符串消息
-=======
-      {args && (
-        <div style={{ marginBottom: 8 }}>
-          <div style={MESSAGE_STYLES.paramLabel}>参数:</div>
-          <pre style={MESSAGE_STYLES.codeBlock}>
-            {JSON.stringify(args, null, 2)}
-          </pre>
-        </div>
-      )}
-
-      {result && (
-        <div>
-          <div style={MESSAGE_STYLES.paramLabel}>结果:</div>
-          <pre style={MESSAGE_STYLES.codeBlock}>
-            {typeof result === 'string'
-              ? result
-              : JSON.stringify(result, null, 2)}
-          </pre>
-        </div>
-      )}
-    </div>
-  );
-};
-
-// 非文本消息渲染器
-const NonTextMessageRenderer: React.FC<{
-  message: NonTextMessage;
-  index: number;
-}> = ({ message }) => {
-  switch (message.type) {
-    case 'tool-call':
-      return <ToolCallMessageRenderer message={message as ToolCallMessage} />;
-    default:
-      return (
-        <div style={MESSAGE_STYLES.unknownMessage}>
-          <div style={MESSAGE_STYLES.unknownMessageTitle}>
-            未知消息类型: {message.type}
-          </div>
-          <pre style={{ fontSize: '12px', margin: '8px 0 0 0' }}>
-            {JSON.stringify(message, null, 2)}
-          </pre>
-        </div>
-      );
-  }
-};
-
-// 混合消息渲染器
-const MixedMessageRenderer: React.FC<{
-  message: BubbleMessage;
-}> = ({ message }) => {
-  return (
-    <div>
-      {/* 渲染非文本消息 */}
-      {message.nonTextMessages?.map(
-        (nonTextMsg: NonTextMessage, index: number) => {
-          return (
-            <div key={index} style={MESSAGE_STYLES.mixedMessageItem}>
-              <NonTextMessageRenderer message={nonTextMsg} index={index} />
-            </div>
-          );
-        },
-      )}
-
-      {/* 渲染文本内容 */}
-      {message.content && (
-        <div
-          style={{
-            ...MESSAGE_STYLES.mixedTextContent,
-            marginBottom:
-              message.nonTextMessages && message.nonTextMessages.length > 0
-                ? 16
-                : 0,
-          }}
-        >
-          <ReactMarkdown>{message.content}</ReactMarkdown>
-        </div>
-      )}
-    </div>
-  );
-};
-
-// 主消息渲染器
-const MessageRenderer: React.FC<MessageRendererProps> = ({ message }) => {
->>>>>>> 94884912
   if (typeof message === 'string') {
     return renderWithDebug(<StringMessageRenderer message={message} />);
   }
@@ -133,35 +39,35 @@
     return renderWithDebug(<>{message}</>);
   }
 
-<<<<<<< HEAD
   // 处理混合消息格式
-  if (message.type === 'mixed') {
+  if (message.type === MessageType.MIXED) {
+    const mixedMessage: ChatMixedMessage = {
+      role: MessageRole.ASSISTANT,
+      content: message.content,
+      nonTextMessages: message.nonTextMessages || [],
+    };
+    return renderWithDebug(<MixedMessageRenderer message={mixedMessage} />);
+  }
+
+  // 检查是否有非文本消息需要渲染
+  if (message.nonTextMessages && message.nonTextMessages.length > 0) {
+    // 如果有非文本消息，渲染每一个
     return renderWithDebug(
-      <MixedMessageRenderer message={message as MixedMessage} />,
+      <div>
+        {message.nonTextMessages.map((nonTextMsg, index) => (
+          <NonTextMessageRenderer
+            key={`nontext-${index}`}
+            message={nonTextMsg}
+            index={index}
+          />
+        ))}
+        {message.content && <StringMessageRenderer message={message.content} />}
+      </div>,
     );
   }
 
-  // 处理单一类型的消息
-  switch (message.type) {
-    case 'tool-call':
-      return renderWithDebug(
-        <ToolCallMessageRenderer message={message as ToolCallMessage} />,
-      );
-    default:
-      return renderWithDebug(
-        <NonTextMessageRenderer
-          message={message as NonTextMessage}
-          index={0}
-        />,
-      );
-  }
-=======
-  if (message.type === MessageType.TEXT_DELTA) {
-    return <ReactMarkdown>{message.content}</ReactMarkdown>;
-  }
-
-  return <MixedMessageRenderer message={message} />;
->>>>>>> 94884912
+  // 处理普通文本消息
+  return renderWithDebug(<StringMessageRenderer message={message.content} />);
 };
 
 export default MessageRenderer;