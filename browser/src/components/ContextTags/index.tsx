import Icon, { CloseOutlined, FileUnknownOutlined } from '@ant-design/icons';
import { Image, Popover, Tag } from 'antd';
import { createStyles } from 'antd-style';
import { useState } from 'react';
import { readFile } from '@/api/files';
import type { FileItem, ImageItem } from '@/api/model';
import * as codeViewer from '@/state/codeViewer';
import DevFileIcon from '../DevFileIcon';

const useStyle = createStyles(({ css }) => {
  return {
    icon: css`
      margin-right: 4px;
      width: 12px;
      height: 12px;
    `,
    tag: css`
      user-select: none;
      margin: 0 2px;
      line-height: inherit;
    `,
  };
});

export const FileContextTag = ({
  displayText,
  onClose,
  context,
}: {
  displayText: string;
  onClose?: () => void;
  context?: FileItem;
}) => {
  const [hover, setHover] = useState(false);

  const { styles } = useStyle();

  const isFile = context?.type === 'file';

  return (
    <Tag
      color="blue"
      className={styles.tag}
      style={{ cursor: isFile ? 'pointer' : undefined }}
      data-ai-context-id="file"
      contentEditable={false}
      onMouseEnter={() => setHover(true)}
      onMouseLeave={() => setHover(false)}
      onClick={async () => {
        if (isFile) {
          const fileContent = (await readFile(displayText)).data.content;
          codeViewer.actions.updateNormalViewerConfig({
            path: displayText,
            code: fileContent,
          });
          codeViewer.actions.setVisible(true);
        }
      }}
    >
      {onClose && hover ? (
        <CloseOutlined
          className={styles.icon}
          onClick={(e) => {
            e.stopPropagation();
            onClose?.();
          }}
        />
      ) : (
<<<<<<< HEAD
        <DevFileIcon
          isFolder={context && !isFile}
          className={styles.icon}
          fileExt={displayText.split('.').pop() ?? ''}
        />
=======
        context && (
          <DevFileIcon
            isFolder={context?.type === 'directory'}
            className={styles.icon}
            fileExt={displayText.split('.').pop() ?? ''}
          />
        )
>>>>>>> 9dd2dca7
      )}
      {displayText}
    </Tag>
  );
};

export const AttachmentContextTag = ({
  displayText,
  onClose,
}: {
  displayText: string;
  onClose?: () => void;
}) => {
  const [hover, setHover] = useState(false);
  const { styles } = useStyle();

  return (
    <Tag
      color="purple"
      className={styles.tag}
      data-ai-context-id="attachment"
      contentEditable={false}
      onMouseEnter={() => setHover(true)}
      onMouseLeave={() => setHover(false)}
    >
      {onClose && hover ? (
        <CloseOutlined className={styles.icon} onClick={onClose} />
      ) : (
        <FileUnknownOutlined className={styles.icon} />
      )}
      {displayText}
    </Tag>
  );
};

export const ImageContextTag = ({
  displayText,
  onClose,
  context,
}: {
  displayText: string;
  onClose?: () => void;
  context?: ImageItem;
}) => {
  const [hover, setHover] = useState(false);
  const { styles } = useStyle();

  return (
    <Popover
      popupVisible={hover}
      content={
        <Image
          style={{
            maxHeight: 600,
            maxWidth: 600,
          }}
          src={context?.src}
          preview={false}
        />
      }
    >
      <Tag
        color="cyan"
        className={styles.tag}
        data-ai-context-id="image"
        contentEditable={false}
        onMouseEnter={() => setHover(true)}
        onMouseLeave={() => setHover(false)}
      >
        {onClose && hover ? (
          <CloseOutlined className={styles.icon} onClick={onClose} />
        ) : (
          <Icon
            className={styles.icon}
            component={() => (
              <Image
                src={context?.src}
                width={12}
                height={12}
                preview={false}
              />
            )}
          />
        )}
        {displayText}
      </Tag>
    </Popover>
  );
};<|MERGE_RESOLUTION|>--- conflicted
+++ resolved
@@ -66,13 +66,6 @@
           }}
         />
       ) : (
-<<<<<<< HEAD
-        <DevFileIcon
-          isFolder={context && !isFile}
-          className={styles.icon}
-          fileExt={displayText.split('.').pop() ?? ''}
-        />
-=======
         context && (
           <DevFileIcon
             isFolder={context?.type === 'directory'}
@@ -80,7 +73,6 @@
             fileExt={displayText.split('.').pop() ?? ''}
           />
         )
->>>>>>> 9dd2dca7
       )}
       {displayText}
     </Tag>
