import { Sender } from '@ant-design/x';
import { createStyles } from 'antd-style';
import { differenceWith } from 'lodash-es';
import { useEffect, useRef, useState } from 'react';
import { useTranslation } from 'react-i18next';
import { useSnapshot } from 'valtio';
import { AI_CONTEXT_NODE_CONFIGS, ContextType } from '@/constants/context';
import { useChatState } from '@/hooks/provider';
import { useSlashCommands } from '@/hooks/useSlashCommands';
import { useSuggestion } from '@/hooks/useSuggestion';
import * as context from '@/state/context';
import { actions, state } from '@/state/sender';
import { getInputInfo } from '@/utils/chat';
<<<<<<< HEAD
import SlashCommandsList from '../SlashCommandsList';
import Suggestion from '../Suggestion';
=======
import SuggestionList from '../SuggestionList';
>>>>>>> dc0dff0a
import LexicalTextArea from './LexicalTextArea';
import { LexicalTextAreaContext } from './LexicalTextAreaContext';
import SenderFooter from './SenderFooter';
import SenderFooterBoard from './SenderFooterBoard';
import SenderHeader from './SenderHeader';

const useStyle = createStyles(({ token, css }) => {
  const maxWidth = 800;
  return {
    sender: css`
      width: 100%;
      max-width: ${maxWidth}px;
      margin: 0 auto;
    `,
    senderRoot: css`
      margin: 0;
      max-width: none;
    `,
    suggestion: css`
      max-width: ${maxWidth}px;
      margin: auto;
      width: 100%;
    `,
    speechButton: css`
      font-size: 18px;
      color: ${token.colorText} !important;
    `,
    senderPrompt: css`
      width: 100%;
      max-width: ${maxWidth}px;
      margin: 0 auto;
      color: ${token.colorText};
    `,
  };
});

const ChatSender: React.FC = () => {
  const { styles } = useStyle();
  const { loading, stop, onQuery } = useChatState();
  const { t } = useTranslation();
  const [insertNodePosition, setInsertNodePosition] = useState(0);
<<<<<<< HEAD
  const [contextSearchInput, setContextSearchInput] = useState('');
  const [keepMenuOpen, setKeepMenuOpen] = useState(false);
  const [showSlashCommands, setShowSlashCommands] = useState(false);
  const [slashCommandPosition, setSlashCommandPosition] = useState(0);
=======

  const [openPopup, setOpenPopup] = useState(false);

>>>>>>> dc0dff0a
  const prevInputValue = useRef<string>(state.prompt);
  const { prompt } = useSnapshot(state);

  const {
    defaultSuggestions,
    handleSearch,
    getOriginalContextByValue,
    loading: suggestionLoading,
  } = useSuggestion();

  const { commands } = useSlashCommands();

  const handleSubmit = () => {
    onQuery({
      prompt,
      attachedContexts: context.state.attachedContexts,
      originalContent: state.plainText,
    });
    actions.updatePrompt('');
  };

  const handleEnterPress = () => {
    if (!loading && prompt.trim()) {
      handleSubmit();
    }
  };

  const handleSlashCommandSelect = (command: any) => {
    const nextInputValue =
      prompt.slice(0, slashCommandPosition) +
      `/${command.name} ` +
      prompt.slice(slashCommandPosition + 1);
    actions.updatePrompt(nextInputValue);
    setShowSlashCommands(false);
  };

  const handleClickOutside = () => {
    if (showSlashCommands) {
      setShowSlashCommands(false);
    }
  };

  // 处理 ESC 键关闭 slash commands popup
  useEffect(() => {
    const handleKeyDown = (e: KeyboardEvent) => {
      if (e.key === 'Escape' && showSlashCommands) {
        setShowSlashCommands(false);
      }
    };

    if (showSlashCommands) {
      document.addEventListener('keydown', handleKeyDown);
      return () => {
        document.removeEventListener('keydown', handleKeyDown);
      };
    }
  }, [showSlashCommands]);

  return (
<<<<<<< HEAD
    <div style={{ position: 'relative' }} onClick={handleClickOutside}>
      <Suggestion
        className={styles.suggestion}
        items={suggestions}
        showSearch={
          showSearch && {
            placeholder: t('common.placeholder'),
            onSearch: (text) => {
              setContextSearchInput(text);
            },
          }
        }
        showBackButton={currentContextType !== ContextType.UNKNOWN}
        onBack={() => {
          setContextSearchInput('');
          setCurrentContextType(ContextType.UNKNOWN);
        }}
        outsideOpen={keepMenuOpen}
        onBlur={() => setKeepMenuOpen(false)}
        onSelect={(value) => {
          setKeepMenuOpen(true);
          const contextItem = handleSelectValue(value);
          if (contextItem) {
            setKeepMenuOpen(false);
            const nextInputValue =
              prompt.slice(0, insertNodePosition) +
              contextItem.value +
              prompt.slice(insertNodePosition + 1);
            actions.updatePrompt(nextInputValue);
=======
    <>
      <LexicalTextAreaContext.Provider
        value={{
          onEnterPress: handleEnterPress,
          onChangeNodes: (prevNodes, nextNodes) => {
            // remove old nodes
            differenceWith(prevNodes, nextNodes, (prev, next) => {
              return prev.originalText === next.originalText;
            }).forEach((node) => {
              context.actions.removeContext(node.originalText);
            });
>>>>>>> dc0dff0a

            // add new nodes
            differenceWith(nextNodes, prevNodes, (next, prev) => {
              return next.originalText === prev.originalText;
            }).forEach((node) => {
              const contextItem = getOriginalContextByValue(
                node.type,
                node.displayText,
              );
              if (contextItem) {
                context.actions.addContext(contextItem);
              }
            });
          },
          value: prompt,
          onChange: (markedText, plainText) => {
            const { isInputingAiContext, position } = getInputInfo(
              prevInputValue.current,
              markedText,
            );
            if (isInputingAiContext) {
              setInsertNodePosition(position);
              setOpenPopup(true);
            } else {
              setOpenPopup(false);
            }
            prevInputValue.current = markedText;
            actions.updatePrompt(markedText);
            actions.updatePlainText(plainText);
          },
          onPastingImage: (loading) => {
            context.actions.setContextLoading(loading);
          },
          aiContextNodeConfigs: AI_CONTEXT_NODE_CONFIGS,
          namespace: 'SenderTextarea',
        }}
      >
<<<<<<< HEAD
        {({ onTrigger, onKeyDown }) => {
          return (
            <LexicalTextAreaContext.Provider
              value={{
                onEnterPress: handleEnterPress,
                onChangeNodes: (prevNodes, nextNodes) => {
                  // remove old nodes
                  differenceWith(prevNodes, nextNodes, (prev, next) => {
                    return prev.originalText === next.originalText;
                  }).forEach((node) => {
                    context.actions.removeContext(node.originalText);
                  });

                  // add new nodes
                  differenceWith(nextNodes, prevNodes, (next, prev) => {
                    return next.originalText === prev.originalText;
                  }).forEach((node) => {
                    const contextItem = getOriginalContextByValue(
                      node.displayText,
                      node.type,
                    );
                    if (contextItem) {
                      context.actions.addContext(contextItem);
                    }
                  });
                },
                value: prompt,
                onChange: (markedText, plainText) => {
                  const {
                    isInputingAiContext,
                    isInputingSlashCommand,
                    position,
                  } = getInputInfo(prevInputValue.current, markedText);
                  if (isInputingAiContext) {
                    setInsertNodePosition(position);
                    setShowSlashCommands(false);
                    onTrigger();
                  } else if (isInputingSlashCommand) {
                    setSlashCommandPosition(position);
                    setShowSlashCommands(true);
                    onTrigger(false);
                  } else {
                    setShowSlashCommands(false);
                    onTrigger(false);
                  }
                  prevInputValue.current = markedText;
                  actions.updatePrompt(markedText);
                  actions.updatePlainText(plainText);
                },
                onPastingImage: (loading) => {
                  console.log('setLoading', loading);
                  context.actions.setContextLoading(loading);
                },
                aiContextNodeConfigs: AI_CONTEXT_NODE_CONFIGS,
                namespace: 'SenderTextarea',
              }}
            >
              <Sender
                className={styles.sender}
                rootClassName={styles.senderRoot}
                header={<SenderHeader />}
                footer={({ components }) => {
                  return <SenderFooter components={components} />;
                }}
                onSubmit={handleSubmit}
                onKeyDown={onKeyDown}
                onCancel={() => {
                  stop();
                }}
                value={prompt}
                loading={loading}
                allowSpeech
                actions={false}
                components={{
                  input: LexicalTextArea,
                }}
                placeholder={t('chat.inputPlaceholder')}
              />
              <SenderFooterBoard />
            </LexicalTextAreaContext.Provider>
          );
        }}
      </Suggestion>

      {/* Slash Commands Popup */}
      {showSlashCommands && (
        <div
          className={styles.suggestion}
          style={{
            position: 'absolute',
            bottom: '100%',
            left: 0,
            right: 0,
            marginBottom: 8,
            maxHeight: '300px',
            overflowY: 'auto',
            backgroundColor: 'var(--ant-color-bg-container)',
            border: '1px solid var(--ant-color-border)',
            borderRadius: 'var(--ant-border-radius)',
            boxShadow: 'var(--ant-box-shadow)',
            zIndex: 1000,
          }}
          onClick={(e) => e.stopPropagation()}
        >
          <SlashCommandsList onCommandSelect={handleSlashCommandSelect} />
        </div>
      )}
    </div>
=======
        <SuggestionList
          loading={suggestionLoading}
          className={styles.suggestion}
          open={openPopup}
          onOpenChange={(open) => setOpenPopup(open)}
          items={defaultSuggestions}
          onSearch={(type, text) => {
            return handleSearch(type as ContextType, text);
          }}
          onSelect={(type, itemValue) => {
            setOpenPopup(false);
            const contextItem = getOriginalContextByValue(
              type as ContextType,
              itemValue,
            );
            if (contextItem) {
              const nextInputValue =
                prompt.slice(0, insertNodePosition) +
                contextItem.value +
                prompt.slice(insertNodePosition + 1);
              actions.updatePrompt(nextInputValue);
            }
          }}
        >
          <Sender
            className={styles.sender}
            rootClassName={styles.senderRoot}
            header={<SenderHeader />}
            footer={({ components }) => {
              return <SenderFooter components={components} />;
            }}
            onSubmit={handleSubmit}
            // onKeyDown={onKeyDown}
            onCancel={() => {
              stop();
            }}
            value={prompt}
            loading={loading}
            allowSpeech
            actions={false}
            components={{
              input: LexicalTextArea,
            }}
            placeholder={t('chat.inputPlaceholder')}
          />
        </SuggestionList>
        <SenderFooterBoard />
      </LexicalTextAreaContext.Provider>
    </>
>>>>>>> dc0dff0a
  );
};

export default ChatSender;<|MERGE_RESOLUTION|>--- conflicted
+++ resolved
@@ -11,12 +11,8 @@
 import * as context from '@/state/context';
 import { actions, state } from '@/state/sender';
 import { getInputInfo } from '@/utils/chat';
-<<<<<<< HEAD
 import SlashCommandsList from '../SlashCommandsList';
-import Suggestion from '../Suggestion';
-=======
 import SuggestionList from '../SuggestionList';
->>>>>>> dc0dff0a
 import LexicalTextArea from './LexicalTextArea';
 import { LexicalTextAreaContext } from './LexicalTextAreaContext';
 import SenderFooter from './SenderFooter';
@@ -58,16 +54,11 @@
   const { loading, stop, onQuery } = useChatState();
   const { t } = useTranslation();
   const [insertNodePosition, setInsertNodePosition] = useState(0);
-<<<<<<< HEAD
-  const [contextSearchInput, setContextSearchInput] = useState('');
-  const [keepMenuOpen, setKeepMenuOpen] = useState(false);
+
+  const [openPopup, setOpenPopup] = useState(false);
+
   const [showSlashCommands, setShowSlashCommands] = useState(false);
   const [slashCommandPosition, setSlashCommandPosition] = useState(0);
-=======
-
-  const [openPopup, setOpenPopup] = useState(false);
-
->>>>>>> dc0dff0a
   const prevInputValue = useRef<string>(state.prompt);
   const { prompt } = useSnapshot(state);
 
@@ -127,38 +118,7 @@
   }, [showSlashCommands]);
 
   return (
-<<<<<<< HEAD
     <div style={{ position: 'relative' }} onClick={handleClickOutside}>
-      <Suggestion
-        className={styles.suggestion}
-        items={suggestions}
-        showSearch={
-          showSearch && {
-            placeholder: t('common.placeholder'),
-            onSearch: (text) => {
-              setContextSearchInput(text);
-            },
-          }
-        }
-        showBackButton={currentContextType !== ContextType.UNKNOWN}
-        onBack={() => {
-          setContextSearchInput('');
-          setCurrentContextType(ContextType.UNKNOWN);
-        }}
-        outsideOpen={keepMenuOpen}
-        onBlur={() => setKeepMenuOpen(false)}
-        onSelect={(value) => {
-          setKeepMenuOpen(true);
-          const contextItem = handleSelectValue(value);
-          if (contextItem) {
-            setKeepMenuOpen(false);
-            const nextInputValue =
-              prompt.slice(0, insertNodePosition) +
-              contextItem.value +
-              prompt.slice(insertNodePosition + 1);
-            actions.updatePrompt(nextInputValue);
-=======
-    <>
       <LexicalTextAreaContext.Provider
         value={{
           onEnterPress: handleEnterPress,
@@ -169,7 +129,6 @@
             }).forEach((node) => {
               context.actions.removeContext(node.originalText);
             });
->>>>>>> dc0dff0a
 
             // add new nodes
             differenceWith(nextNodes, prevNodes, (next, prev) => {
@@ -186,14 +145,18 @@
           },
           value: prompt,
           onChange: (markedText, plainText) => {
-            const { isInputingAiContext, position } = getInputInfo(
-              prevInputValue.current,
-              markedText,
-            );
+            const { isInputingAiContext, isInputingSlashCommand, position } =
+              getInputInfo(prevInputValue.current, markedText);
             if (isInputingAiContext) {
               setInsertNodePosition(position);
+              setShowSlashCommands(false);
               setOpenPopup(true);
+            } else if (isInputingSlashCommand) {
+              setSlashCommandPosition(position);
+              setShowSlashCommands(true);
+              setOpenPopup(false);
             } else {
+              setShowSlashCommands(false);
               setOpenPopup(false);
             }
             prevInputValue.current = markedText;
@@ -207,116 +170,6 @@
           namespace: 'SenderTextarea',
         }}
       >
-<<<<<<< HEAD
-        {({ onTrigger, onKeyDown }) => {
-          return (
-            <LexicalTextAreaContext.Provider
-              value={{
-                onEnterPress: handleEnterPress,
-                onChangeNodes: (prevNodes, nextNodes) => {
-                  // remove old nodes
-                  differenceWith(prevNodes, nextNodes, (prev, next) => {
-                    return prev.originalText === next.originalText;
-                  }).forEach((node) => {
-                    context.actions.removeContext(node.originalText);
-                  });
-
-                  // add new nodes
-                  differenceWith(nextNodes, prevNodes, (next, prev) => {
-                    return next.originalText === prev.originalText;
-                  }).forEach((node) => {
-                    const contextItem = getOriginalContextByValue(
-                      node.displayText,
-                      node.type,
-                    );
-                    if (contextItem) {
-                      context.actions.addContext(contextItem);
-                    }
-                  });
-                },
-                value: prompt,
-                onChange: (markedText, plainText) => {
-                  const {
-                    isInputingAiContext,
-                    isInputingSlashCommand,
-                    position,
-                  } = getInputInfo(prevInputValue.current, markedText);
-                  if (isInputingAiContext) {
-                    setInsertNodePosition(position);
-                    setShowSlashCommands(false);
-                    onTrigger();
-                  } else if (isInputingSlashCommand) {
-                    setSlashCommandPosition(position);
-                    setShowSlashCommands(true);
-                    onTrigger(false);
-                  } else {
-                    setShowSlashCommands(false);
-                    onTrigger(false);
-                  }
-                  prevInputValue.current = markedText;
-                  actions.updatePrompt(markedText);
-                  actions.updatePlainText(plainText);
-                },
-                onPastingImage: (loading) => {
-                  console.log('setLoading', loading);
-                  context.actions.setContextLoading(loading);
-                },
-                aiContextNodeConfigs: AI_CONTEXT_NODE_CONFIGS,
-                namespace: 'SenderTextarea',
-              }}
-            >
-              <Sender
-                className={styles.sender}
-                rootClassName={styles.senderRoot}
-                header={<SenderHeader />}
-                footer={({ components }) => {
-                  return <SenderFooter components={components} />;
-                }}
-                onSubmit={handleSubmit}
-                onKeyDown={onKeyDown}
-                onCancel={() => {
-                  stop();
-                }}
-                value={prompt}
-                loading={loading}
-                allowSpeech
-                actions={false}
-                components={{
-                  input: LexicalTextArea,
-                }}
-                placeholder={t('chat.inputPlaceholder')}
-              />
-              <SenderFooterBoard />
-            </LexicalTextAreaContext.Provider>
-          );
-        }}
-      </Suggestion>
-
-      {/* Slash Commands Popup */}
-      {showSlashCommands && (
-        <div
-          className={styles.suggestion}
-          style={{
-            position: 'absolute',
-            bottom: '100%',
-            left: 0,
-            right: 0,
-            marginBottom: 8,
-            maxHeight: '300px',
-            overflowY: 'auto',
-            backgroundColor: 'var(--ant-color-bg-container)',
-            border: '1px solid var(--ant-color-border)',
-            borderRadius: 'var(--ant-border-radius)',
-            boxShadow: 'var(--ant-box-shadow)',
-            zIndex: 1000,
-          }}
-          onClick={(e) => e.stopPropagation()}
-        >
-          <SlashCommandsList onCommandSelect={handleSlashCommandSelect} />
-        </div>
-      )}
-    </div>
-=======
         <SuggestionList
           loading={suggestionLoading}
           className={styles.suggestion}
@@ -365,8 +218,31 @@
         </SuggestionList>
         <SenderFooterBoard />
       </LexicalTextAreaContext.Provider>
-    </>
->>>>>>> dc0dff0a
+
+      {/* Slash Commands Popup */}
+      {showSlashCommands && (
+        <div
+          className={styles.suggestion}
+          style={{
+            position: 'absolute',
+            bottom: '100%',
+            left: 0,
+            right: 0,
+            marginBottom: 8,
+            maxHeight: '300px',
+            overflowY: 'auto',
+            backgroundColor: 'var(--ant-color-bg-container)',
+            border: '1px solid var(--ant-color-border)',
+            borderRadius: 'var(--ant-border-radius)',
+            boxShadow: 'var(--ant-box-shadow)',
+            zIndex: 1000,
+          }}
+          onClick={(e) => e.stopPropagation()}
+        >
+          <SlashCommandsList onCommandSelect={handleSlashCommandSelect} />
+        </div>
+      )}
+    </div>
   );
 };
 
