--- conflicted
+++ resolved
@@ -184,55 +184,6 @@
         >
           {({ onTrigger, onKeyDown }) => {
             return (
-<<<<<<< HEAD
-              <Sender
-                className={styles.sender}
-                rootClassName={styles.senderRoot}
-                value={prompt}
-                header={<SenderHeader />}
-                onSubmit={handleSubmit}
-                onChange={(value) => {
-                  const { isInputingAiContext, position } = getInputInfo(
-                    prevInputValue.current,
-                    value,
-                  );
-                  if (isInputingAiContext) {
-                    setInsertNodePosition(position);
-                    onTrigger();
-                  } else {
-                    onTrigger(false);
-                  }
-                  prevInputValue.current = prompt;
-                  onChange(value);
-                }}
-                onKeyDown={onKeyDown}
-                onCancel={() => {
-                  stop();
-                }}
-                prefix={<SenderAttachments />}
-                loading={loading}
-                allowSpeech
-                actions={(_, info) => {
-                  const { SendButton, LoadingButton, SpeechButton } =
-                    info.components;
-                  return (
-                    <Flex gap={4}>
-                      <McpDropdown loading={loading} />
-                      <SpeechButton className={styles.speechButton} />
-                      {loading ? (
-                        <LoadingButton type="default" />
-                      ) : (
-                        <SendButton type="primary" />
-                      )}
-                    </Flex>
-                  );
-                }}
-                components={{
-                  input: LexicalTextArea,
-                }}
-                placeholder="Ask or input @ use skills"
-              />
-=======
               <>
                 <Sender
                   className={styles.sender}
@@ -267,6 +218,7 @@
                       info.components;
                     return (
                       <Flex gap={4}>
+                        <McpDropdown loading={loading} />
                         <SpeechButton className={styles.speechButton} />
                         {loading ? (
                           <LoadingButton type="default" />
@@ -283,7 +235,6 @@
                 />
                 <SenderFooterBoard />
               </>
->>>>>>> ecc0836b
             );
           }}
         </Suggestion>
