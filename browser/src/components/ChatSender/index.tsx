--- conflicted
+++ resolved
@@ -6,19 +6,13 @@
   ScheduleOutlined,
 } from '@ant-design/icons';
 import { Prompts, Sender, Suggestion } from '@ant-design/x';
-<<<<<<< HEAD
-import { useModel, useSnapshot } from '@umijs/max';
-=======
 import { useModel } from '@umijs/max';
->>>>>>> 18dad8d9
 import { Button, Flex, GetProp } from 'antd';
 import { createStyles } from 'antd-style';
 import { useState } from 'react';
 import { useSuggestion } from '@/hooks/useSuggestion';
 import * as context from '@/state/context';
 import { actions, state } from '@/state/sender';
-import LexicalTextArea from './LexicalTextArea';
-import { LexicalTextAreaContext } from './LexicalTextAreaContext';
 import SenderHeader from './SenderHeader';
 
 const SENDER_PROMPTS: GetProp<typeof Prompts, 'items'> = [
@@ -71,15 +65,9 @@
   const { suggestions } = useSuggestion();
 
   // 处理输入变化
-  const handleChange = (value: string) => {
+  const onChange = (value: string) => {
     setInputValue(value);
     actions.updatePrompt(value);
-  };
-
-  const handleSubmit = () => {
-    onQuery(inputValue);
-    actions.updatePrompt('');
-    setInputValue('');
   };
 
   return (
@@ -96,17 +84,6 @@
         className={styles.senderPrompt}
       />
       {/* 🌟 输入框 */}
-<<<<<<< HEAD
-      <LexicalTextAreaContext.Provider value={{ onEnterPress: handleSubmit }}>
-        <Suggestion items={[]}>
-          {({ onKeyDown, onTrigger }) => (
-            <Sender
-              value={inputValue}
-              header={<SenderHeader />}
-              onKeyDown={onKeyDown}
-              onSubmit={handleSubmit}
-              onChange={handleChange}
-=======
       <Suggestion
         items={suggestions}
         onSelect={(itemVal) => {
@@ -132,7 +109,6 @@
                 onChange(value);
               }}
               onKeyDown={onKeyDown}
->>>>>>> 18dad8d9
               onCancel={() => {
                 abortController.current?.abort();
               }}
@@ -140,10 +116,6 @@
                 <Button
                   type="text"
                   icon={<PaperClipOutlined style={{ fontSize: 18 }} />}
-<<<<<<< HEAD
-                  onClick={() => actions.setAttachmentsOpen(!attachmentsOpen)}
-=======
->>>>>>> 18dad8d9
                 />
               }
               loading={loading}
@@ -163,22 +135,11 @@
                   </Flex>
                 );
               }}
-<<<<<<< HEAD
-              components={{
-                input: LexicalTextArea,
-              }}
-              placeholder="Ask or input @ use skills"
-            />
-          )}
-        </Suggestion>
-      </LexicalTextAreaContext.Provider>
-=======
               placeholder="Ask or input @ use skills"
             />
           );
         }}
       </Suggestion>
->>>>>>> 18dad8d9
     </>
   );
 };
