--- conflicted
+++ resolved
@@ -1,20 +1,6 @@
-<<<<<<< HEAD
-import { CheckOutlined, CodeOutlined } from '@ant-design/icons';
-import { message } from 'antd';
-import { useState } from 'react';
-import { useTranslation } from 'react-i18next';
-import ReactMarkdown from 'react-markdown';
-import type { Components } from 'react-markdown';
-import remarkGfm from 'remark-gfm';
-import { useShiki } from '@/components/CodeRenderer';
-import MessageWrapper from '@/components/MessageWrapper';
-import { useClipboard } from '@/hooks/useClipboard';
-import CopyIcon from '@/icons/copy.svg?react';
-=======
 import type { Components } from 'react-markdown';
 import remarkGfm from 'remark-gfm';
 import { Streamdown } from 'streamdown';
->>>>>>> 1bde67df
 import styles from './index.module.css';
 
 interface MarkdownRendererProps {
@@ -22,86 +8,7 @@
 }
 
 const MarkdownRenderer: React.FC<MarkdownRendererProps> = ({ content }) => {
-<<<<<<< HEAD
-  const { t } = useTranslation();
-  const { writeText } = useClipboard();
-  const { codeToHtml, isReady } = useShiki();
-  const [isCopySuccess, setIsCopySuccess] = useState(false);
-
-  if (!isReady || !codeToHtml) {
-    return <div>Loading syntax highlighter...</div>;
-  }
-
-  const copyToClipboard = async (code: string) => {
-    try {
-      await writeText(code);
-      setIsCopySuccess(true);
-      message.success(t('markdown.copySuccess'));
-
-      // 2秒后重置复制状态
-      setTimeout(() => {
-        setIsCopySuccess(false);
-      }, 2000);
-    } catch (err) {
-      message.error(t('markdown.copyFailed'));
-    }
-  };
-
   const components: Components = {
-    code({ className, children, ...props }) {
-      const match = /language-(\w+)/.exec(className || '');
-      const language = match ? match[1] : '';
-      const codeString = String(children).replace(/\n$/, '');
-
-      const highlightedCode = codeToHtml(codeString, {
-        lang: language,
-        theme: 'snazzy-light',
-      });
-
-      if (language) {
-        return (
-          <MessageWrapper
-            title={language}
-            icon={<CodeOutlined />}
-            defaultExpanded={true}
-            actions={[
-              {
-                key: 'copy',
-                icon: isCopySuccess ? <CheckOutlined /> : <CopyIcon />,
-                onClick: () => copyToClipboard(codeString),
-              },
-            ]}
-          >
-            <div dangerouslySetInnerHTML={{ __html: highlightedCode }} />
-          </MessageWrapper>
-        );
-      }
-=======
-  const components: Components = {
-    // 自定义引用块渲染
-    blockquote({ children, ...props }) {
-      return <blockquote {...props}>{children}</blockquote>;
-    },
->>>>>>> 1bde67df
-
-    // 自定义链接渲染
-    a({ href, children, ...props }) {
-      return (
-        <a href={href} target="_blank" rel="noopener noreferrer" {...props}>
-          {children}
-        </a>
-      );
-    },
-
-    // 自定义表格渲染
-    table({ children, ...props }) {
-      return (
-        <div style={{ overflowX: 'auto', margin: '16px 0' }}>
-          <table {...props}>{children}</table>
-        </div>
-      );
-    },
-
     // 自定义引用块渲染
     blockquote({ children, ...props }) {
       return <blockquote {...props}>{children}</blockquote>;
@@ -124,11 +31,7 @@
 
   return (
     <div className={styles.markdownRenderer}>
-<<<<<<< HEAD
-      <ReactMarkdown
-=======
       <Streamdown
->>>>>>> 1bde67df
         className="prose prose-slate max-w-none"
         remarkPlugins={[remarkGfm]}
         components={components}
