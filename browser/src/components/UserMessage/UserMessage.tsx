--- conflicted
+++ resolved
@@ -49,25 +49,11 @@
 
   const { content } = message;
 
-<<<<<<< HEAD
   return (
     <div className={styles.container}>
-      <div className={styles.messageBox}>
-        <LexicalTextAreaContext
-          value={{
-            namespace: 'UserMessage',
-            aiContextNodeConfigs: AI_CONTEXT_NODE_CONFIGS,
-            value: contextContent ?? content,
-          }}
-        >
-          <LexicalTextArea disabled />
-        </LexicalTextAreaContext>
-      </div>
+      <div className={styles.messageBox}>{content};</div>
     </div>
   );
-=======
-  return <div>{content}</div>;
->>>>>>> 4cb6d8c9
 };
 
 export default memo(UserMessage);