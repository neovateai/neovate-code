--- conflicted
+++ resolved
@@ -162,55 +162,6 @@
     "serverCommandOrUrl": "服务器\"{{name}}\"必须有 command 或 url 字段",
     "noServersFound": "在 mcpServers 对象中未找到服务器"
   },
-<<<<<<< HEAD
-  "toolRenders": {
-    "read": {
-      "read": "读取",
-      "lines": "行"
-    },
-    "ls": {
-      "listedItems": "列出 {{path}} 中的 {{count}} 个项目"
-    },
-    "grep": {
-      "grep": "搜索",
-      "inFiles": "在 {{count}} 个文件中"
-    },
-    "bash": {
-      "noOutput": "无输出。"
-    }
-  },
-  "senderFooterBoard": {
-    "agentMode": {
-      "label": "Agent 模式",
-      "description": "用于涉及代码生成、文件修改、运行命令或任何其他主动开发任务"
-    },
-    "askMode": {
-      "label": "Ask 模式",
-      "description": "允许你直接在终端中向 AI 提问并获取帮助，无需修改文件"
-    }
-  },
-  "codeViewer": {
-    "lineCount": "行",
-    "charCount": "个字符",
-    "tempFile": "临时文件",
-    "copySuccess": "复制成功",
-    "copyFail": "复制失败",
-    "toolButton": {
-      "nextDiff": "查看下一个Diff",
-      "prevDiff": "查看上一个Diff",
-      "rejectAll": "全部拒绝",
-      "acceptAll": "全部接受",
-      "accept": "接受",
-      "reject": "拒绝",
-      "copyModifiedCode": "复制修改后的代码",
-      "showBlockActions": "展示Diff块操作"
-    }
-  },
-  "editRender": {
-    "loading": "加载中...",
-    "error": "错误",
-    "preparingDiff": "准备Diff..."
-=======
   "settings": {
     "title": "设置",
     "loading": "正在加载设置...",
@@ -268,6 +219,53 @@
       "effective": "当前有效插件",
       "none": "无"
     }
->>>>>>> 4988c9e6
+  },
+  "toolRenders": {
+    "read": {
+      "read": "读取",
+      "lines": "行"
+    },
+    "ls": {
+      "listedItems": "列出 {{path}} 中的 {{count}} 个项目"
+    },
+    "grep": {
+      "grep": "搜索",
+      "inFiles": "在 {{count}} 个文件中"
+    },
+    "bash": {
+      "noOutput": "无输出。"
+    }
+  },
+  "senderFooterBoard": {
+    "agentMode": {
+      "label": "Agent 模式",
+      "description": "用于涉及代码生成、文件修改、运行命令或任何其他主动开发任务"
+    },
+    "askMode": {
+      "label": "Ask 模式",
+      "description": "允许你直接在终端中向 AI 提问并获取帮助，无需修改文件"
+    }
+  },
+  "codeViewer": {
+    "lineCount": "行",
+    "charCount": "个字符",
+    "tempFile": "临时文件",
+    "copySuccess": "复制成功",
+    "copyFail": "复制失败",
+    "toolButton": {
+      "nextDiff": "查看下一个Diff",
+      "prevDiff": "查看上一个Diff",
+      "rejectAll": "全部拒绝",
+      "acceptAll": "全部接受",
+      "accept": "接受",
+      "reject": "拒绝",
+      "copyModifiedCode": "复制修改后的代码",
+      "showBlockActions": "展示Diff块操作"
+    }
+  },
+  "editRender": {
+    "loading": "加载中...",
+    "error": "错误",
+    "preparingDiff": "准备Diff..."
   }
 }