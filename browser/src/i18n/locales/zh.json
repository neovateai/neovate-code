--- conflicted
+++ resolved
@@ -59,7 +59,6 @@
     "rename": "重命名",
     "delete": "删除"
   },
-<<<<<<< HEAD
   "mcp": {
     "management": "MCP 管理",
     "services": "MCP 服务",
@@ -155,7 +154,8 @@
     "askMode": {
       "label": "Ask 模式",
       "description": "允许你直接在终端中向 AI 提问并获取帮助，无需修改文件"
-=======
+    }
+  },
   "codeViewer": {
     "lineCount": "行",
     "charCount": "个字符",
@@ -168,7 +168,6 @@
       "acceptAll": "全部接受",
       "accept": "接受",
       "reject": "拒绝"
->>>>>>> e28c4505
     }
   }
 }