--- conflicted
+++ resolved
@@ -162,55 +162,6 @@
     "serverCommandOrUrl": "Server \"{{name}}\" must have command or url field",
     "noServersFound": "No servers found in mcpServers object"
   },
-<<<<<<< HEAD
-  "toolRenders": {
-    "read": {
-      "read": "read",
-      "lines": "lines"
-    },
-    "ls": {
-      "listedItems": "Listed {{count}} items in {{path}}"
-    },
-    "grep": {
-      "grep": "grep",
-      "inFiles": "in {{count}} files"
-    },
-    "bash": {
-      "noOutput": "No output."
-    }
-  },
-  "senderFooterBoard": {
-    "agentMode": {
-      "label": "Agent Mode",
-      "description": "For tasks involving code generation, file modification, running commands, or any other active development tasks"
-    },
-    "askMode": {
-      "label": "Ask Mode",
-      "description": "Allows you to ask the AI questions and get help directly in the terminal, without modifying files"
-    }
-  },
-  "codeViewer": {
-    "lineCount": "line(s)",
-    "charCount": "char(s)",
-    "tempFile": "Temporary File",
-    "copySuccess": "Copy content successfully",
-    "copyFail": "Copy content failed",
-    "toolButton": {
-      "nextDiff": "Next Diff",
-      "prevDiff": "Previous Diff",
-      "rejectAll": "Reject All",
-      "acceptAll": "Accept All",
-      "accept": "Accept",
-      "reject": "Reject",
-      "copyModifiedCode": "Copy Modified Code",
-      "showBlockActions": "Show diff block actions"
-    }
-  },
-  "editRender": {
-    "loading": "Loading...",
-    "error": "Error",
-    "preparingDiff": "Preparing diff..."
-=======
   "settings": {
     "title": "Settings",
     "loading": "Loading settings...",
@@ -268,6 +219,53 @@
       "effective": "Current effective plugins",
       "none": "None"
     }
->>>>>>> 4988c9e6
+  },
+  "toolRenders": {
+    "read": {
+      "read": "read",
+      "lines": "lines"
+    },
+    "ls": {
+      "listedItems": "Listed {{count}} items in {{path}}"
+    },
+    "grep": {
+      "grep": "grep",
+      "inFiles": "in {{count}} files"
+    },
+    "bash": {
+      "noOutput": "No output."
+    }
+  },
+  "senderFooterBoard": {
+    "agentMode": {
+      "label": "Agent Mode",
+      "description": "For tasks involving code generation, file modification, running commands, or any other active development tasks"
+    },
+    "askMode": {
+      "label": "Ask Mode",
+      "description": "Allows you to ask the AI questions and get help directly in the terminal, without modifying files"
+    }
+  },
+  "codeViewer": {
+    "lineCount": "line(s)",
+    "charCount": "char(s)",
+    "tempFile": "Temporary File",
+    "copySuccess": "Copy content successfully",
+    "copyFail": "Copy content failed",
+    "toolButton": {
+      "nextDiff": "Next Diff",
+      "prevDiff": "Previous Diff",
+      "rejectAll": "Reject All",
+      "acceptAll": "Accept All",
+      "accept": "Accept",
+      "reject": "Reject",
+      "copyModifiedCode": "Copy Modified Code",
+      "showBlockActions": "Show diff block actions"
+    }
+  },
+  "editRender": {
+    "loading": "Loading...",
+    "error": "Error",
+    "preparingDiff": "Preparing diff..."
   }
 }