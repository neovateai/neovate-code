--- conflicted
+++ resolved
@@ -3,12 +3,9 @@
 import { useMount } from 'ahooks';
 import { createStyles } from 'antd-style';
 import React from 'react';
-<<<<<<< HEAD
 import { useSnapshot } from 'valtio';
 import CodeViewer from '@/components/CodeViewer';
-=======
 import I18nProvider from '@/components/I18nProvider';
->>>>>>> 077a7fb4
 import Sider from '@/components/Sider';
 import { actions } from '@/state/appData';
 import * as codeViewer from '@/state/codeViewer';
@@ -34,22 +31,14 @@
   });
 
   return (
-<<<<<<< HEAD
-    <div className={styles.layout}>
-      <Sider />
-      <Outlet />
-      {codeViewerVisible && <CodeViewer />}
-      <TanStackRouterDevtools position="bottom-right" />
-    </div>
-=======
     <I18nProvider>
       <div className={styles.layout}>
         <Sider />
         <Outlet />
+        {codeViewerVisible && <CodeViewer />}
         <TanStackRouterDevtools position="bottom-right" />
       </div>
     </I18nProvider>
->>>>>>> 077a7fb4
   );
 };
 
