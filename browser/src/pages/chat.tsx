--- conflicted
+++ resolved
@@ -1,7 +1,3 @@
-<<<<<<< HEAD
-import { Bubble } from '@ant-design/x';
-=======
->>>>>>> 4cb6d8c9
 import { createFileRoute } from '@tanstack/react-router';
 import { createStyles } from 'antd-style';
 import React, { useEffect, useRef } from 'react';
@@ -58,40 +54,8 @@
     }
   }, [rightPanelExpanded]);
 
-<<<<<<< HEAD
-  const roles: GetProp<typeof Bubble.List, 'roles'> = {
-    user: {
-      placement: 'end',
-      avatar: undefined,
-      variant: 'borderless',
-      messageRender(message) {
-        return <UserMessage message={message} />;
-      },
-      footer(message) {
-        return <UserMessageFooter message={message} />;
-      },
-    },
-    assistant: {
-      placement: 'start',
-      avatar: <AssistantAvatar />,
-      variant: 'outlined',
-      messageRender(message) {
-        return <AssistantMessage message={message} />;
-      },
-      loadingRender() {
-        return (
-          <div className="flex items-center space-x-3">
-            <Spin size="small" />
-            <span className="text-sm text-gray-500 pl-2">Thinking...</span>
-          </div>
-        );
-      },
-    },
-  };
-=======
   // Only calculate right panel width, left side automatically fills remaining space
   const rightWidth = rightPanelExpanded ? `${rightPanelWidthPercent}%` : '0%';
->>>>>>> 4cb6d8c9
 
   return (
     <div ref={containerRef} className={styles.container}>
