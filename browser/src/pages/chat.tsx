--- conflicted
+++ resolved
@@ -55,16 +55,12 @@
         icon: <UserOutlined />,
         style: { background: '#87d068' },
       },
-<<<<<<< HEAD
-      variant: 'outlined',
-=======
       messageRender(message) {
         return <UserMessage message={message} />;
       },
       footer(message) {
         return <UserMessageFooter message={message} />;
       },
->>>>>>> 13ca952e
     },
     assistant: {
       placement: 'start',
