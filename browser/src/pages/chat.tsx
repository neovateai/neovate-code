import { createFileRoute } from '@tanstack/react-router';
import { createStyles } from 'antd-style';
import React, { useEffect, useRef } from 'react';
import { useSnapshot } from 'valtio';
import ChatContent from '@/components/ChatContent';
import ResizeHandle from '@/components/ChatLayout/ResizeHandle';
import RightPanel from '@/components/ChatLayout/RightPanel';
import SidebarExpandButton from '@/components/ChatLayout/SidebarExpandButton';
import TopRightExpandButton from '@/components/ChatLayout/TopRightExpandButton';
import ChatProvider from '@/hooks/provider';
import * as layout from '@/state/layout';

const useStyles = createStyles(({ css }) => {
  return {
    container: css`
      display: flex;
      height: 100vh;
      width: 100%;
      overflow: hidden;
    `,

<<<<<<< HEAD
        .ant-bubble-footer {
          width: 100%;
          margin-top: 8px;
        }

        .ant-bubble-content {
          min-height: 0px;
        }

        .ant-btn-icon {
          display: flex;
          align-items: center;
          justify-content: center;
        }
      `,
      codeViewerContainer: css`
        height: 100vh;
        width: 0;
        background-color: #fff;
        padding: 8px 0 8px 8px;
        overflow: hidden;
        transition: width 0.3s ease-in-out;
        ${codeViewerVisible
          ? css`
              width: 40vw;
            `
          : ''}
      `,
    };
  },
);
=======
    leftSection: css`
      flex: 1;
      display: flex;
      overflow: hidden;
      min-width: 300px;
      transition: all 0.3s cubic-bezier(0.4, 0, 0.2, 1);
    `,

    rightSection: css`
      flex-shrink: 0;
      transition:
        width 0.3s cubic-bezier(0.4, 0, 0.2, 1),
        opacity 0.3s cubic-bezier(0.4, 0, 0.2, 1),
        visibility 0.3s cubic-bezier(0.4, 0, 0.2, 1);
      overflow: hidden;
      min-width: 0;
    `,
  };
});
>>>>>>> 4cb6d8c9

const Chat: React.FC = () => {
  const { styles } = useStyles();
  const containerRef = useRef<HTMLDivElement | null>(null);
  const rightPanelRef = useRef<HTMLDivElement | null>(null);
  const { rightPanelExpanded, rightPanelWidthPercent } = useSnapshot(
    layout.state,
  );

  // Auto collapse Sidebar when right panel is expanded
  useEffect(() => {
    if (rightPanelExpanded) {
      layout.actions.setSidebarCollapsed(true);
    }
  }, [rightPanelExpanded]);

<<<<<<< HEAD
  const roles: GetProp<typeof Bubble.List, 'roles'> = {
    user: {
      placement: 'end',
      avatar: {
        icon: <UserOutlined />,
        style: { background: '#87d068' },
      },
      messageRender(message) {
        return <UserMessage message={message} />;
      },
      footer(message) {
        return <UserMessageFooter message={message} />;
      },
    },
    assistant: {
      placement: 'start',
      variant: 'borderless',
      messageRender(message) {
        return <AssistantMessage message={message} />;
      },
      loadingRender() {
        return (
          <div className="flex items-center space-x-3">
            <Spin size="small" />
            <span className="text-sm text-gray-500 pl-2">Thinking...</span>
          </div>
        );
      },
    },
  };
=======
  // Only calculate right panel width, left side automatically fills remaining space
  const rightWidth = rightPanelExpanded ? `${rightPanelWidthPercent}%` : '0%';
>>>>>>> 4cb6d8c9

  return (
    <div ref={containerRef} className={styles.container}>
      <SidebarExpandButton />
      <div className={styles.leftSection}>
        <main className="flex-1 flex flex-col relative">
          <TopRightExpandButton />
          <ChatContent />
        </main>
      </div>

      {rightPanelExpanded && (
        <ResizeHandle
          containerRef={containerRef}
          rightPanelRef={rightPanelRef}
        />
      )}

      <div
        ref={rightPanelRef}
        className={styles.rightSection}
        style={{
          width: rightWidth,
          opacity: rightPanelExpanded ? 1 : 0,
          visibility: rightPanelExpanded ? 'visible' : 'hidden',
        }}
      >
        <RightPanel />
      </div>
    </div>
  );
};

const ChatWrapper: React.FC = () => {
  return (
    <ChatProvider>
      <Chat />
    </ChatProvider>
  );
};

export const Route = createFileRoute('/chat')({
  component: ChatWrapper,
});<|MERGE_RESOLUTION|>--- conflicted
+++ resolved
@@ -19,9 +19,11 @@
       overflow: hidden;
     `,
 
-<<<<<<< HEAD
-        .ant-bubble-footer {
-          width: 100%;
+    leftSection: css`
+      flex: 1;
+      display: flex;
+      overflow: hidden;
+      min-width: 300px;
           margin-top: 8px;
         }
 
@@ -33,30 +35,6 @@
           display: flex;
           align-items: center;
           justify-content: center;
-        }
-      `,
-      codeViewerContainer: css`
-        height: 100vh;
-        width: 0;
-        background-color: #fff;
-        padding: 8px 0 8px 8px;
-        overflow: hidden;
-        transition: width 0.3s ease-in-out;
-        ${codeViewerVisible
-          ? css`
-              width: 40vw;
-            `
-          : ''}
-      `,
-    };
-  },
-);
-=======
-    leftSection: css`
-      flex: 1;
-      display: flex;
-      overflow: hidden;
-      min-width: 300px;
       transition: all 0.3s cubic-bezier(0.4, 0, 0.2, 1);
     `,
 
@@ -71,7 +49,6 @@
     `,
   };
 });
->>>>>>> 4cb6d8c9
 
 const Chat: React.FC = () => {
   const { styles } = useStyles();
@@ -88,41 +65,8 @@
     }
   }, [rightPanelExpanded]);
 
-<<<<<<< HEAD
-  const roles: GetProp<typeof Bubble.List, 'roles'> = {
-    user: {
-      placement: 'end',
-      avatar: {
-        icon: <UserOutlined />,
-        style: { background: '#87d068' },
-      },
-      messageRender(message) {
-        return <UserMessage message={message} />;
-      },
-      footer(message) {
-        return <UserMessageFooter message={message} />;
-      },
-    },
-    assistant: {
-      placement: 'start',
-      variant: 'borderless',
-      messageRender(message) {
-        return <AssistantMessage message={message} />;
-      },
-      loadingRender() {
-        return (
-          <div className="flex items-center space-x-3">
-            <Spin size="small" />
-            <span className="text-sm text-gray-500 pl-2">Thinking...</span>
-          </div>
-        );
-      },
-    },
-  };
-=======
   // Only calculate right panel width, left side automatically fills remaining space
   const rightWidth = rightPanelExpanded ? `${rightPanelWidthPercent}%` : '0%';
->>>>>>> 4cb6d8c9
 
   return (
     <div ref={containerRef} className={styles.container}>
