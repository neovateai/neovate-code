--- conflicted
+++ resolved
@@ -8,11 +8,8 @@
 import AssistantFooter from '@/components/AssistantFooter';
 import AssistantMessage from '@/components/AssistantMessage';
 import ChatSender from '@/components/ChatSender';
-<<<<<<< HEAD
 import CodeViewer from '@/components/CodeViewer';
-=======
 import MessageProcessor from '@/components/MessageProcessor';
->>>>>>> 9bf876aa
 import { UserMessage, UserMessageFooter } from '@/components/UserMessage';
 import Welcome from '@/components/Welcome';
 import ChatProvider, { useChatState } from '@/hooks/provider';
@@ -111,9 +108,10 @@
   };
 
   return (
-<<<<<<< HEAD
     <>
       <div className={styles.chat}>
+        <MessageProcessor messages={messages} />
+
         <div className={styles.chatList}>
           {items?.length ? (
             <Bubble.List
@@ -132,24 +130,6 @@
       </div>
       <div className={styles.codeViewerContainer}>
         <CodeViewer />
-=======
-    <div className={styles.chat}>
-      <MessageProcessor messages={messages} />
-
-      <div className={styles.chatList}>
-        {items?.length ? (
-          <Bubble.List
-            items={items}
-            style={{
-              height: '100%',
-              paddingInline: 'calc(calc(100% - 700px) /2)',
-            }}
-            roles={roles}
-          />
-        ) : (
-          <Welcome />
-        )}
->>>>>>> 9bf876aa
       </div>
     </>
   );
