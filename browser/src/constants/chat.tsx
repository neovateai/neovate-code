<<<<<<< HEAD
import { ApiOutlined, MessageOutlined } from '@ant-design/icons';
import type { TFunction } from 'i18next';
=======
import { MessageOutlined } from '@ant-design/icons';
>>>>>>> 73b8732a
import { keyBy } from 'lodash-es';
import i18n from '@/i18n';
import AgentIcon from '@/icons/agent.svg?react';

export const getModes = (t: TFunction) => [
  {
    icon: <AgentIcon />,
    key: 'agent',
<<<<<<< HEAD
    label: t('senderFooterBoard.agentMode.label'),
    description: t('senderFooterBoard.agentMode.description'),
=======
    get label() {
      return i18n.t('modes.agent');
    },
    get description() {
      return i18n.t('modes.agentDescription');
    },
>>>>>>> 73b8732a
  },
  {
    icon: <MessageOutlined />,
    key: 'ask',
<<<<<<< HEAD
    label: t('senderFooterBoard.askMode.label'),
    description: t('senderFooterBoard.askMode.description'),
=======
    get label() {
      return i18n.t('modes.ask');
    },
    get description() {
      return i18n.t('modes.askDescription');
    },
>>>>>>> 73b8732a
  },
];

export const getModesMap = (t: TFunction) => keyBy(getModes(t), 'key');<|MERGE_RESOLUTION|>--- conflicted
+++ resolved
@@ -1,44 +1,29 @@
-<<<<<<< HEAD
-import { ApiOutlined, MessageOutlined } from '@ant-design/icons';
-import type { TFunction } from 'i18next';
-=======
 import { MessageOutlined } from '@ant-design/icons';
->>>>>>> 73b8732a
 import { keyBy } from 'lodash-es';
 import i18n from '@/i18n';
 import AgentIcon from '@/icons/agent.svg?react';
 
-export const getModes = (t: TFunction) => [
+export const MODES = [
   {
     icon: <AgentIcon />,
     key: 'agent',
-<<<<<<< HEAD
-    label: t('senderFooterBoard.agentMode.label'),
-    description: t('senderFooterBoard.agentMode.description'),
-=======
     get label() {
       return i18n.t('modes.agent');
     },
     get description() {
       return i18n.t('modes.agentDescription');
     },
->>>>>>> 73b8732a
   },
   {
     icon: <MessageOutlined />,
     key: 'ask',
-<<<<<<< HEAD
-    label: t('senderFooterBoard.askMode.label'),
-    description: t('senderFooterBoard.askMode.description'),
-=======
     get label() {
       return i18n.t('modes.ask');
     },
     get description() {
       return i18n.t('modes.askDescription');
     },
->>>>>>> 73b8732a
   },
 ];
 
-export const getModesMap = (t: TFunction) => keyBy(getModes(t), 'key');+export const MODES_MAP = keyBy(MODES, 'key');