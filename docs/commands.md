# Commands

This document provides a detailed overview of the commands available in the Takumi CLI.

## General Usage

```bash
takumi [command] [prompt_or_args] [options]
```

Most commands accept general options for configuration, such as model selection, API keys, and context settings.

## `` (Default Command)

This is the primary and default command used to instruct Takumi to perform actions, modify code, or execute tasks based on your prompt.

**Syntax:**

```bash
takumi <prompt> [options]
```

**Description:**

Used for tasks that involve code generation, file modification, running commands, or any other active development task. Takumi will analyze the prompt, potentially use its tools (like file editing, bash execution, searching), and attempt to fulfill the request.

**Options:**

* `-m, --model <model>`: Specify the language model to use.
* `--small-model <model>`: Specify a smaller language model to use.
* `--api-key <provider=key>`: Specify the API key for the provider.
* `--stream`: Stream the response from the LLM.
* `--mcp`: Specify extra mcp servers to use.
* `-q, --quiet`: Enable non-interactive quiet mode.
* `--plan`: Before executing the task, Takumi will first generate a step-by-step execution plan. It will present this plan to you for confirmation or modification. This allows for interactive refinement before any changes are made.
* `--plan-model <model>`: Specify a different language model to use specifically for the planning phase when `--plan` is active. Defaults to the model specified by `--model`.
* `--language <language>`: Specify the language of the output, defaults to `en`.
* `--codebase <includes>`: Specify the path to the codebase to use.


**Examples:**

```bash
# Ask Takumi to add a feature
takumi "Implement a function to calculate the factorial of a number in src/mathUtils.ts"

# Ask Takumi to refactor code, requesting a plan first
takumi "Refactor the database connection logic in src/db.ts for clarity" --plan
```

## `ask`

Use this command to ask questions about your codebase, programming concepts, or anything else Takumi might be able to answer based on its context and knowledge. This command typically uses a more restricted set of tools focused on reading and searching, rather than modifying files or executing commands.

**Syntax:**

```bash
takumi ask "<prompt>" [options]
```

**Description:**

Ideal for code explanation, finding specific information within the project, or getting general programming help without risking unintended side effects.

**Options:**

* Accepts general configuration options.

**Examples:**

```bash
takumi ask "Explain the purpose of the 'useAppContext' hook in this project."

takumi ask "Where are the environment variables configured?"

takumi ask "What is the difference between '==' and '===' in JavaScript?"
```

## `commit`

Generates a conventional Git commit message based on the currently staged changes. It can optionally stage changes, perform the commit, and push to the remote repository.

**Syntax:**

```bash
takumi commit [options]
```

**Description:**

Analyzes the output of `git diff --cached` (staged changes) and uses an LLM to generate a concise, one-line commit message following conventional commit standards (e.g., `feat: add login button`).

**Options:**

* `--stage`: Automatically run `git add .` to stage all current changes before generating the commit message.
* `--commit`: After generating the message, automatically execute `git commit -m "<generated_message>"`.
* `--push`: After successfully committing (requires `--commit`), automatically execute `git push`. This only runs if a remote repository is configured.
* `--copy`: Copy the generated commit message to the system clipboard.
* `--follow-style`: Analyze the last 10 commit messages in the repository and instruct the AI to follow a similar style, while still adhering to the basic structure.
* `--no-verify`: Pass the `--no-verify` flag to the `git commit` command, bypassing pre-commit hooks. Only relevant if `--commit` is used.

**Examples:**

```bash
# Generate a commit message for already staged changes and copy it
takumi commit --copy

# Stage all changes, generate a message, and commit
takumi commit --stage --commit

# Stage, commit, and push the changes
takumi commit --stage --commit --push

# Stage, commit, bypassing hooks
takumi commit --stage --commit --no-verify
```

## `init`

Analyzes the current project codebase and generates or updates a `TAKUMI.md` file in the project root.

**Syntax:**

```bash
takumi init [options]
```

**Description:**

This command helps Takumi understand project-specific conventions. It prompts the AI to identify build/test commands, code style guidelines (formatting, naming, imports, error handling), and other relevant development information from files like `package.json`, `.editorconfig`, existing READMEs, or linting configurations. The output is saved to `TAKUMI.md`, which is then included in Takumi's context for future interactions.

**Options:**

* Accepts general configuration options.

**Examples:**

```bash
# Run in the project root directory
takumi init
```

## `watch`

Starts Takumi in a persistent watch mode, monitoring specified files (JavaScript/TypeScript files by default) for changes.

**Syntax:**

```bash
takumi watch [options]
```

**Description:**

When a change is detected in a watched file, Takumi scans the file content for special comments:
* `// AI! <instruction>` (or similar comment syntax like `# AI!`, `-- AI!`, `; AI!`): Triggers Takumi to execute the `<instruction>` based on the surrounding code context. The comment itself will be removed after execution.
* `// AI? <question>` (or similar): Intended for asking questions related to the code block (Note: Full implementation for `?` might be pending based on `watch.ts`).

This command runs continuously until manually stopped (e.g., with Ctrl+C). It ignores files in `node_modules`, `.git`, `.umi`, and `dist` by default, and skips files larger than 100KB.

**Options:**

* Accepts general configuration options.

**Examples:**

```bash
# Start watching files in the current directory and its subdirectories
takumi watch
```

*(Then, in a watched file like `src/app.ts`, you could add a comment like `// AI! Refactor this function to use async/await` and save the file.)*

## `version`

Displays the currently installed version of the Takumi CLI.

**Syntax:**

```bash
takumi version
# or
takumi --version
# or
takumi -v
```

## `help`

Displays the help information for the Takumi CLI.

**Syntax:**

```bash
takumi help
```

## `test`

Runs the project tests and supports automatic AI-powered fixing of test failures.

**Syntax:**

```bash
takumi test [options]
```

**Description:**

Runs the project's test suite (default: `npm run test`). If the tests fail, Takumi will automatically attempt to fix the problem using AI, then re-run the tests.
This process repeats until the tests pass or the maximum number of attempts is reached (default: 10).

**Options:**

* `--test-cmd <command>`: Specify a custom test command (e.g., `npx vitest run src/tests/index.test.ts`). Default is `npm run test`.

**Examples:**

```bash
# Run the default test command
takumi test

# Run a specific test file with a custom command
takumi test --test-cmd "npx vitest run src/tests/index.test.ts"
```

<<<<<<< HEAD
## `config`

Interactive wizard to guide users through Takumi configuration.
=======
## `lint`

Runs the project linter and supports automatic AI-powered fixing of lint errors.
>>>>>>> d5592cc9

**Syntax:**

```bash
<<<<<<< HEAD
takumi config
=======
takumi lint [options]
>>>>>>> d5592cc9
```

**Description:**

<<<<<<< HEAD
This command launches an interactive wizard that guides you through setting up Takumi configuration options. It helps configure:

* Default large model - For main AI operations
* Small model (optional) - For faster, more economical simple queries
* API keys - Based on your selected models
* Streaming mode - Toggle response streaming
* Tasks feature - Enable specialized task processing
* Language preference - Choose between English or Chinese
* MCP servers - Configure Model Control Protocol servers

All settings are saved to `~/.takumi/config.json` and apply globally across all projects.
=======
Runs the project's lint command (default: `npm run lint`). If linting fails, Takumi will automatically attempt to fix the problem using AI, then re-run the linter. This process repeats until the linter passes or the maximum number of attempts is reached (default: 10). If the lint command does not exist, an error is shown and no AI fix is attempted.

**Options:**

* `--lint-cmd <command>`: Specify a custom lint command (e.g., `npx eslint src/`). Default is `npm run lint`.
* Accepts general configuration options (e.g., `-m, --model`, `--api-key`, etc.).
>>>>>>> d5592cc9

**Examples:**

```bash
<<<<<<< HEAD
takumi config
```
=======
# Run the default lint command
$ takumi lint

# Run a specific linter with a custom command
$ takumi lint --lint-cmd "npx eslint src/"
```
>>>>>>> d5592cc9
<|MERGE_RESOLUTION|>--- conflicted
+++ resolved
@@ -224,29 +224,47 @@
 takumi test --test-cmd "npx vitest run src/tests/index.test.ts"
 ```
 
-<<<<<<< HEAD
+## `lint`
+
+Runs the project linter and supports automatic AI-powered fixing of lint errors.
+
+**Syntax:**
+
+```bash
+takumi lint [options]
+```
+
+**Description:**
+
+Runs the project's lint command (default: `npm run lint`). If linting fails, Takumi will automatically attempt to fix the problem using AI, then re-run the linter. This process repeats until the linter passes or the maximum number of attempts is reached (default: 10). If the lint command does not exist, an error is shown and no AI fix is attempted.
+
+**Options:**
+
+* `--lint-cmd <command>`: Specify a custom lint command (e.g., `npx eslint src/`). Default is `npm run lint`.
+* Accepts general configuration options (e.g., `-m, --model`, `--api-key`, etc.).
+
+**Examples:**
+
+```bash
+# Run the default lint command
+$ takumi lint
+
+# Run a specific linter with a custom command
+$ takumi lint --lint-cmd "npx eslint src/"
+```
+
 ## `config`
 
 Interactive wizard to guide users through Takumi configuration.
-=======
-## `lint`
-
-Runs the project linter and supports automatic AI-powered fixing of lint errors.
->>>>>>> d5592cc9
-
-**Syntax:**
-
-```bash
-<<<<<<< HEAD
+
+**Syntax:**
+
+```bash
 takumi config
-=======
-takumi lint [options]
->>>>>>> d5592cc9
-```
-
-**Description:**
-
-<<<<<<< HEAD
+```
+
+**Description:**
+
 This command launches an interactive wizard that guides you through setting up Takumi configuration options. It helps configure:
 
 * Default large model - For main AI operations
@@ -258,26 +276,9 @@
 * MCP servers - Configure Model Control Protocol servers
 
 All settings are saved to `~/.takumi/config.json` and apply globally across all projects.
-=======
-Runs the project's lint command (default: `npm run lint`). If linting fails, Takumi will automatically attempt to fix the problem using AI, then re-run the linter. This process repeats until the linter passes or the maximum number of attempts is reached (default: 10). If the lint command does not exist, an error is shown and no AI fix is attempted.
-
-**Options:**
-
-* `--lint-cmd <command>`: Specify a custom lint command (e.g., `npx eslint src/`). Default is `npm run lint`.
-* Accepts general configuration options (e.g., `-m, --model`, `--api-key`, etc.).
->>>>>>> d5592cc9
-
-**Examples:**
-
-```bash
-<<<<<<< HEAD
+
+**Examples:**
+
+```bash
 takumi config
-```
-=======
-# Run the default lint command
-$ takumi lint
-
-# Run a specific linter with a custom command
-$ takumi lint --lint-cmd "npx eslint src/"
-```
->>>>>>> d5592cc9
+```